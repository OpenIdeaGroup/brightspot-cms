--- conflicted
+++ resolved
@@ -9,13 +9,8 @@
     <parent>
         <groupId>com.psddev</groupId>
         <artifactId>cms</artifactId>
-<<<<<<< HEAD
         <version>2.4-gallery-edit-SNAPSHOT</version>
-        <relativePath>../pom.xml</relativePath>
-=======
-        <version>2.4-SNAPSHOT</version>
         <relativePath>../../pom.xml</relativePath>
->>>>>>> a3749827
     </parent>
 
     <groupId>com.psddev</groupId>
