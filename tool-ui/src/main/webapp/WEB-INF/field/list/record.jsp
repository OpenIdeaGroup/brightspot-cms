<%@ page session="false" import="

com.psddev.cms.db.BulkUploadDraft,
com.psddev.cms.db.Content,
com.psddev.cms.db.Renderer,
com.psddev.cms.db.ToolUi,
com.psddev.cms.tool.PageWriter,
com.psddev.cms.tool.ToolPageContext,

com.psddev.dari.db.Database,
com.psddev.dari.db.Query,
com.psddev.dari.db.ObjectField,
com.psddev.dari.db.ObjectFieldComparator,
com.psddev.dari.db.ObjectType,
com.psddev.dari.db.State,

com.psddev.dari.util.CompactMap,
com.psddev.dari.util.CssUnit,
com.psddev.dari.util.HtmlGrid,
com.psddev.dari.util.HtmlObject,
com.psddev.dari.util.HtmlWriter,
com.psddev.dari.util.ObjectUtils,
com.psddev.dari.util.StringUtils,
com.psddev.dari.util.StorageItem,

java.io.IOException,
java.util.ArrayList,
java.util.Collections,
java.util.Date,
java.util.HashMap,
java.util.HashSet,
java.util.Iterator,
java.util.List,
java.util.Map,
java.util.Set,
java.util.UUID,
java.util.stream.Collectors
, com.psddev.cms.tool.page.UploadFiles" %><%

// --- Logic ---

final ToolPageContext wp = new ToolPageContext(pageContext);

State state = State.getInstance(request.getAttribute("object"));

final ObjectField field = (ObjectField) request.getAttribute("field");
String fieldName = field.getInternalName();
List<Object> fieldValue = (List<Object>) state.getValue(fieldName);
if (fieldValue == null) {
    fieldValue = new ArrayList<Object>();

} else {
    for (Iterator<Object> i = fieldValue.iterator(); i.hasNext();) {
        if (i.next() == null) {
            i.remove();
        }
    }
}

final List<ObjectType> validTypes = field.as(ToolUi.class).findDisplayTypes();
boolean isValueExternal = ToolUi.isValueExternal(field);

Collections.sort(validTypes, new ObjectFieldComparator("_label", false));

final String inputName = (String) request.getAttribute("inputName");
final String idName = inputName + ".id";
final String typeIdName = inputName + ".typeId";
final String publishDateName = inputName + ".publishDate";
final String dataName = inputName + ".data";
String layoutsName = inputName + ".layouts";

if ((Boolean) request.getAttribute("isFormPost")) {
    if (!isValueExternal) {
        Map<UUID, Object> existing = new HashMap<UUID, Object>();

        for (Object item : fieldValue) {
            existing.put(State.getInstance(item).getId(), item);
        }

        fieldValue.clear();

        UUID[] ids = wp.uuidParams(idName);
        UUID[] typeIds = wp.uuidParams(typeIdName);
        Date[] publishDates = wp.dateParams(publishDateName);
        List<String> datas = wp.params(String.class, dataName);

        for (int i = 0, s = Math.min(Math.min(ids.length, typeIds.length), publishDates.length); i < s; ++ i) {
            Object item = existing.get(ids[i]);
            State itemState = State.getInstance(item);

            if (item != null) {
                itemState.setTypeId(typeIds[i]);

            } else {
                ObjectType type = ObjectType.getInstance(typeIds[i]);
                item = type.createObject(null);
                itemState = State.getInstance(item);
                itemState.setResolveInvisible(true);
                itemState.setId(ids[i]);
            }

            String data = i < datas.size() ? datas.get(i) : null;

            if (!ObjectUtils.isBlank(data)) {
                itemState.putAll((Map<String, Object>) ObjectUtils.fromJson(data));

            } else {
                wp.updateUsingParameters(item);
            }

            itemState.remove(Content.PUBLISH_DATE_FIELD);
            itemState.remove(Content.UPDATE_DATE_FIELD);
            fieldValue.add(item);

            if (field.isEmbedded() && !itemState.isNew()) {
                itemState.setId(null);
                itemState.setStatus(null);
            }
        }

    } else {
        fieldValue.clear();

        for (UUID id : wp.uuidParams(inputName)) {
            Object item = Query.fromAll().where("_id = ?", id).resolveInvisible().first();
            if (item != null) {
                fieldValue.add(item);
            }
        }
    }

    if (!ObjectUtils.isBlank(field.as(Renderer.FieldData.class).getListLayouts())) {
        state.as(Renderer.Data.class).getListLayouts().put(fieldName, wp.params(String.class, layoutsName));
    }

    State.getInstance(request.getAttribute("containerObject")).as(BulkUploadDraft.class).setRunAfterSave(true);
    state.putValue(fieldName, fieldValue);
    return;
}

// --- Presentation ---

UUID containerObjectId = State.getInstance(request.getAttribute("containerObject")).getId();

{
    Set<ObjectType> types = field.getTypes();
    final StringBuilder typeIdsCsv = new StringBuilder();
    StringBuilder typeIdsQuery = new StringBuilder();
    boolean previewable = field.as(ToolUi.class).isDisplayGrid();

    if (types != null && !types.isEmpty()) {
        for (ObjectType type : types) {
            typeIdsCsv.append(type.getId()).append(",");
            typeIdsQuery.append("typeId=").append(type.getId()).append("&");

            if (!ObjectUtils.isBlank(type.getPreviewField())) {
                previewable = true;
            }
        }

        typeIdsCsv.setLength(typeIdsCsv.length() - 1);
        typeIdsQuery.setLength(typeIdsQuery.length() - 1);
    }

    PageWriter writer = wp.getWriter();
    Map<String, List<String>> layouts = field.as(Renderer.FieldData.class).getListLayouts();

    if (layouts != null && !layouts.isEmpty()) {
        String containerId = wp.createId();

        Map<String, HtmlGrid> grids = new HashMap<String, HtmlGrid>();

        writer.writeStart("style", "type", "text/css");
            writer.writeCommonGridCss();

            for (String layoutName : layouts.keySet()) {
                HtmlGrid grid = HtmlGrid.Static.find(application, layoutName);

                if (grid == null) {
                    throw new IllegalArgumentException(String.format(
                            "[%s] isn't a valid layout! Check your CSS and makes sure it's defined properly.",
                            layoutName));
                }

                List<CssUnit> frColumns = new ArrayList<CssUnit>();
                List<List<String>> frTemplate = new ArrayList<List<String>>();

                for (CssUnit column : grid.getColumns()) {
                    String unit = column.getUnit();

                    if ("px".equals(unit)) {
                        column = new CssUnit(column.getNumber() / 200, "fr");

                    } else if ("em".equals(unit)) {
                        column = new CssUnit(column.getNumber() / 20, "fr");
                    }

                    frColumns.add(column);
                }

                for (List<String> t : grid.getTemplate()) {
                    frTemplate.add(new ArrayList<String>(t));
                }

                grid = new HtmlGrid(frColumns, grid.getRows(), frTemplate);

                grids.put(layoutName, grid);
                writer.writeGridCss("." + layoutName, grid);
            }
        writer.writeEnd();

        writer.start("div",
                "class", "inputLarge repeatableLayout",
                "id", containerId);
            writer.start("ol");

                List<String> fieldLayoutNames = state.as(Renderer.Data.class).getListLayouts().get(fieldName);

                if (fieldLayoutNames != null) {
                    int itemIndex = 0;

                    for (String fieldLayoutName : fieldLayoutNames) {
                        writer.start("li");

                            List<String> layoutNames = new ArrayList<String>(layouts.keySet());
                            Collections.sort(layoutNames);

                            writer.start("div", "class", "repeatableLabel");
                                writer.start("select",
                                        "class", "toggleable",
                                        "data-root", "li",
                                        "name", layoutsName);
                                    for (String layoutName : layoutNames) {
                                        writer.start("option",
                                                "data-hide", ".layout",
                                                "data-show", "." + layoutName,
                                                "selected", layoutName.equals(fieldLayoutName) ? "selected" : null,
                                                "value", layoutName);
                                            writer.html(StringUtils.toLabel(layoutName));
                                        writer.end();
                                    }
                                writer.end();
                            writer.end();

                            writer.start("div", "class", "layouts");
                                for (String layoutName : layoutNames) {
                                    HtmlGrid grid = grids.get(layoutName);
                                    List<HtmlObject> values = new ArrayList<HtmlObject>();

                                    for (int i = 0, size = grid.getAreas().size(); i < size; ++ i) {
                                        String itemClass = i < layouts.get(layoutName).size() ? layouts.get(layoutName).get(i) : null;
                                        final StringBuilder itemTypeIdsCsv = new StringBuilder();
                                        final Set<ObjectType> itemTypes = itemClass != null ? Database.Static.getDefault().getEnvironment().getTypesByGroup(itemClass) : null;

                                        if (itemTypes == null || itemTypes.isEmpty()) {
                                            itemTypeIdsCsv.append(typeIdsCsv);

                                        } else {
                                            for (Iterator<ObjectType> j = itemTypes.iterator(); j.hasNext(); ) {
                                                ObjectType type = j.next();

                                                if (type.isAbstract() || type.as(ToolUi.class).isHidden()) {
                                                    j.remove();

                                                } else {
                                                    itemTypeIdsCsv.append(type.getId()).append(",");
                                                }
                                            }
                                            itemTypeIdsCsv.setLength(itemTypeIdsCsv.length() - 1);
                                        }

                                        final State itemState;

                                        if (!layoutName.equals(fieldLayoutName)) {
                                            itemState = null;

                                        } else {
                                            itemState = itemIndex < fieldValue.size() ? State.getInstance(fieldValue.get(itemIndex)) : null;
                                            ++ itemIndex;
                                        }

                                        final boolean embedded = !isValueExternal;

                                        values.add(new HtmlObject() {
                                            public void format(HtmlWriter writer) throws IOException {
                                                StorageItem preview = itemState != null ? itemState.getPreview() : null;

                                                writer.start("div", "class", "inputContainer-listLayoutItemContainer" + (embedded ? " inputContainer-listLayoutItemContainer-embedded" : ""));
                                                    writer.start("div", "class", "inputContainer-listLayoutItem");
                                                        if (embedded) {
                                                            List<Object> validObjects = new ArrayList<Object>();

                                                            for (ObjectType type : itemTypes) {
                                                                if (itemState != null && type.equals(itemState.getType())) {
                                                                    validObjects.add(itemState.getOriginalObject());

                                                                } else {
                                                                    Object itemObj = type.createObject(null);
                                                                    State.getInstance(itemObj).setResolveInvisible(true);
                                                                    validObjects.add(itemObj);
                                                                }
                                                            }

                                                            Collections.sort(validObjects, new ObjectFieldComparator("_type/_label", false));

                                                            String validObjectClass = wp.createId();
                                                            Map<UUID, String> showClasses = new HashMap<UUID, String>();

                                                            wp.writeStart("div", "class", "inputSmall");
                                                                wp.writeStart("select",
                                                                        "class", "toggleable",
                                                                        "data-root", ".inputContainer-listLayoutItem",
                                                                        "name", idName);
                                                                    wp.writeStart("option",
                                                                            "data-hide", "." + validObjectClass,
                                                                            "value", "");
                                                                        wp.writeHtml("None");
                                                                    wp.writeEnd();

                                                                    for (Object validObject : validObjects) {
                                                                        State validState = State.getInstance(validObject);
                                                                        String showClass = wp.createId();

                                                                        showClasses.put(validState.getId(), showClass);

                                                                        wp.writeStart("option",
                                                                                "data-hide", "." + validObjectClass,
                                                                                "data-show", "." + showClass,
                                                                                "selected", itemState != null && validObject.equals(itemState.getOriginalObject()) ? "selected" : null,
                                                                                "value", validState.getId());
                                                                            wp.writeTypeLabel(validObject);
                                                                        wp.writeEnd();
                                                                    }
                                                                wp.writeEnd();
                                                            wp.writeEnd();

                                                            for (Object validObject : validObjects) {
                                                                State validState = State.getInstance(validObject);
                                                                Date validObjectPublishDate = validState.as(Content.ObjectModification.class).getPublishDate();

                                                                wp.writeStart("div",
                                                                        "class", "inputLarge " + validObjectClass + " " + showClasses.get(validState.getId()));
                                                                    wp.writeElement("input",
                                                                            "name", typeIdName,
                                                                            "type", "hidden",
                                                                            "value", validState.getTypeId());

                                                                    wp.writeElement("input",
                                                                            "name", publishDateName,
                                                                            "type", "hidden",
                                                                            "value", validObjectPublishDate != null ? validObjectPublishDate.getTime() : null);

                                                                    if (validState.equals(itemState)) {
                                                                        try {
                                                                            wp.writeFormFields(validObject);

                                                                        } catch (ServletException error) {
                                                                            throw new IOException(error);
                                                                        }

                                                                    } else {
                                                                        wp.writeStart("a",
                                                                                "class", "lazyLoad",
                                                                                "href", wp.cmsUrl("/contentFormFields",
                                                                                        "typeId", validState.getTypeId(),
                                                                                        "id", validState.getId()));
                                                                            wp.writeHtml("Loading...");
                                                                        wp.writeEnd();
                                                                    }
                                                                wp.writeEnd();
                                                            }

                                                        } else {
                                                            writer.writeElement("input",
                                                                    "type", "text",
                                                                    "class", "objectId",
                                                                    "data-searcher-path", field.as(ToolUi.class).getInputSearcherPath(),
                                                                    "data-label", itemState != null ? itemState.getLabel() : null,
                                                                    "data-typeIds", itemTypeIdsCsv,
                                                                    "data-pathed", ToolUi.isOnlyPathed(field),
                                                                    "data-dynamic-predicate", field.getPredicate(),
                                                                    "data-preview", preview != null ? preview.getUrl() : null,
                                                                    "name", inputName,
                                                                    "value", itemState != null ? itemState.getId() : null);
                                                        }
                                                    writer.end();
                                                writer.end();
                                            }
                                        });
                                    }

                                    writer.start("div", "class", "layout " + layoutName);
                                        writer.grid(values, grid, true);
                                    writer.end();
                                }
                            writer.end();

                        writer.end();
                    }
                }

                writer.writeStart("script", "type", "text/template");
                    writer.start("li");

                        List<String> layoutNames = new ArrayList<String>(layouts.keySet());
                        Collections.sort(layoutNames);

                        writer.start("div", "class", "repeatableLabel");
                            writer.start("select",
                                    "class", "toggleable",
                                    "data-root", "li",
                                    "name", layoutsName);
                                for (String layoutName : layoutNames) {
                                    writer.start("option",
                                            "data-hide", ".layout",
                                            "data-show", "." + layoutName,
                                            "value", layoutName);
                                        writer.html(StringUtils.toLabel(layoutName));
                                    writer.end();
                                }
                            writer.end();
                        writer.end();

                        writer.start("div", "class", "layouts");
                            for (String layoutName : layoutNames) {
                                HtmlGrid grid = grids.get(layoutName);
                                List<HtmlObject> values = new ArrayList<HtmlObject>();

                                for (int i = 0, size = grid.getAreas().size(); i < size; ++ i) {
                                    String itemClass = i < layouts.get(layoutName).size() ? layouts.get(layoutName).get(i) : null;
                                    final StringBuilder itemTypeIdsCsv = new StringBuilder();
                                    final Set<ObjectType> itemTypes = itemClass != null ? Database.Static.getDefault().getEnvironment().getTypesByGroup(itemClass) : null;

                                    if (itemTypes == null || itemTypes.isEmpty()) {
                                        itemTypeIdsCsv.append(typeIdsCsv);

                                    } else {
                                        for (Iterator<ObjectType> j = itemTypes.iterator(); j.hasNext(); ) {
                                            ObjectType type = j.next();

                                            if (type.isAbstract() || type.as(ToolUi.class).isHidden()) {
                                                j.remove();

                                            } else {
                                                itemTypeIdsCsv.append(type.getId()).append(",");
                                            }
                                        }
                                        itemTypeIdsCsv.setLength(itemTypeIdsCsv.length() - 1);
                                    }

                                    final boolean embedded = !isValueExternal;

                                    values.add(new HtmlObject() {
                                        public void format(HtmlWriter writer) throws IOException {
                                            writer.start("div", "class", "inputContainer-listLayoutItemContainer" + (embedded ? " inputContainer-listLayoutItemContainer-embedded" : ""));
                                                writer.start("div", "class", "inputContainer-listLayoutItem");
                                                    if (embedded) {
                                                        List<Object> validObjects = new ArrayList<Object>();

                                                        for (ObjectType type : itemTypes) {
                                                            Object itemObj = type.createObject(null);
                                                            State.getInstance(itemObj).setResolveInvisible(true);
                                                            validObjects.add(itemObj);
                                                        }

                                                        Collections.sort(validObjects, new ObjectFieldComparator("_type/_label", false));

                                                        String validObjectClass = wp.createId();
                                                        Map<UUID, String> showClasses = new HashMap<UUID, String>();

                                                        wp.writeStart("div", "class", "inputSmall");
                                                            wp.writeStart("select",
                                                                    "class", "toggleable",
                                                                    "data-root", ".inputContainer-listLayoutItem",
                                                                    "name", idName);
                                                                wp.writeStart("option",
                                                                        "data-hide", "." + validObjectClass,
                                                                        "value", "");
                                                                    wp.writeHtml("None");
                                                                wp.writeEnd();

                                                                for (Object validObject : validObjects) {
                                                                    State validState = State.getInstance(validObject);
                                                                    String showClass = wp.createId();

                                                                    showClasses.put(validState.getId(), showClass);

                                                                    wp.writeStart("option",
                                                                            "data-hide", "." + validObjectClass,
                                                                            "data-show", "." + showClass,
                                                                            "value", validState.getId());
                                                                        wp.writeTypeLabel(validObject);
                                                                    wp.writeEnd();
                                                                }
                                                            wp.writeEnd();
                                                        wp.writeEnd();

                                                        for (Object validObject : validObjects) {
                                                            State validState = State.getInstance(validObject);
                                                            Date validObjectPublishDate = validState.as(Content.ObjectModification.class).getPublishDate();

                                                            wp.writeStart("div",
                                                                    "class", "inputLarge " + validObjectClass + " " + showClasses.get(validState.getId()));
                                                                wp.writeElement("input",
                                                                        "name", typeIdName,
                                                                        "type", "hidden",
                                                                        "value", validState.getTypeId());

                                                                wp.writeElement("input",
                                                                        "name", publishDateName,
                                                                        "type", "hidden",
                                                                        "value", validObjectPublishDate != null ? validObjectPublishDate.getTime() : null);

                                                                wp.writeStart("a",
                                                                        "class", "lazyLoad",
                                                                        "href", wp.cmsUrl("/contentFormFields",
                                                                                "typeId", validState.getTypeId(),
                                                                                "id", validState.getId()));
                                                                    wp.writeHtml("Loading...");
                                                                wp.writeEnd();
                                                            wp.writeEnd();
                                                        }

                                                    } else {
                                                        writer.writeElement("input",
                                                                "type", "text",
                                                                "class", "objectId",
                                                                "data-searcher-path", field.as(ToolUi.class).getInputSearcherPath(),
                                                                "data-typeIds", itemTypeIdsCsv,
                                                                "data-pathed", ToolUi.isOnlyPathed(field),
                                                                "data-dynamic-predicate", field.getPredicate(),
                                                                "name", inputName);
                                                    }
                                                writer.end();
                                            writer.end();
                                        }
                                    });
                                }

                                writer.start("div", "class", "layout " + layoutName);
                                    writer.grid(values, grid, true);
                                writer.end();
                            }
                        writer.end();

                    writer.end();
                writer.writeEnd();
            writer.end();
        writer.end();

        return;
    }
}

if (!isValueExternal) {
    Set<ObjectType> bulkUploadTypes = new HashSet<ObjectType>();
    Map<ObjectType, String> weightedTypesandFieldsMap = new CompactMap<ObjectType, String>();
    Map<ObjectType, String> toggleTypesAndFieldsMap = new CompactMap<ObjectType, String>();
    Map<ObjectType, String> progressTypesAndFieldsMap = new CompactMap<ObjectType, String>();

    for (ObjectType t : validTypes) {
        for (ObjectField f : t.getFields()) {
            ToolUi ui = f.as(ToolUi.class);
            if (ui.isBulkUpload()) {
                for (ObjectType ft : f.getTypes()) {
                    bulkUploadTypes.add(ft);
                }
            }
            if (ui.isCollectionItemWeight()) {
                weightedTypesandFieldsMap.put(t, f.getInternalName());
            }
            if (ui.isCollectionItemToggle()) {
                toggleTypesAndFieldsMap.put(t, f.getInternalName());
            }
            if (ui.isCollectionItemProgress()) {
                progressTypesAndFieldsMap.put(t, f.getInternalName());
            }
        }
    }

    boolean displayGrid = field.as(ToolUi.class).isDisplayGrid();

    // Only display weights if all valid types have a @ToolUi.CollectionItemWeight annotated field
    boolean displayWeights = weightedTypesandFieldsMap.size() == validTypes.size();
    boolean displayAlternateListUi = displayWeights || toggleTypesAndFieldsMap.size() > 0 || progressTypesAndFieldsMap.size() > 0;

    StringBuilder genericArgumentsString = new StringBuilder();
    List<ObjectType> genericArguments = field.getGenericArguments();

    if (genericArguments != null && !genericArguments.isEmpty()) {
        for (ObjectType type : genericArguments) {
            genericArgumentsString.append(type.getId());
            genericArgumentsString.append(",");
        }

        genericArgumentsString.setLength(genericArgumentsString.length() - 1);
    }

    wp.writeStart("div",
            "class", "inputLarge repeatableForm"
                    + (displayGrid ? " repeatableForm-previewable" : "")
                    + (displayWeights ? " repeatableForm-weighted" : "")
                    + (displayAlternateListUi ? " repeatableForm-alt" : ""),
            "foo", "bar",
            "data-generic-arguments", genericArgumentsString);

        if (displayWeights) {
            wp.writeStart("div",
                    "class", "repeatableForm-itemWeights");

            wp.writeEnd();
        }

        wp.writeStart("ol",
                "data-sortable-input-name", inputName,
                "data-sortable-valid-item-types", validTypes.stream()
                        .map(ObjectType::getId)
                        .map(UUID::toString)
                        .collect(Collectors.joining(" ")));

            for (Object item : fieldValue) {
                State itemState = State.getInstance(item);
                ObjectType itemType = itemState.getType();
                Date itemPublishDate = itemState.as(Content.ObjectModification.class).getPublishDate();
<<<<<<< HEAD
                boolean expanded = field.as(ToolUi.class).isExpanded() || itemType.getFields().stream().anyMatch(f -> f.as(ToolUi.class).isExpanded());
=======
                String progressFieldName = progressTypesAndFieldsMap.get(itemType);
                String toggleFieldName = toggleTypesAndFieldsMap.get(itemType);
                String weightFieldName = weightedTypesandFieldsMap.get(itemType);
>>>>>>> b0fe036c

                wp.writeStart("li",
                        "class", expanded ? "expanded" : null,
                        "data-sortable-item-type", itemType.getId(),
                        "data-type", wp.getObjectLabel(itemType),
                        "data-label", wp.getObjectLabel(item),

                        // Add the image url for the preview thumbnail, plus the field name that provided the thumbnail
                        // so if that field is changed the front-end knows that the thumbnail should also be updated
                        "data-preview", wp.getPreviewThumbnailUrl(item),
                        "data-preview-field", itemType.getPreviewField(),
                        "data-toggle-field", !StringUtils.isBlank(toggleFieldName) ? toggleFieldName : null,
                        "data-weight-field", !StringUtils.isBlank(weightFieldName) ? weightFieldName : null,
                        "data-progress-field-value", !StringUtils.isBlank(progressFieldName) ? ObjectUtils.to(int.class, ObjectUtils.to(double.class, itemState.get(progressFieldName)) * 100) : null,
                        "data-toggle-field-value", !StringUtils.isBlank(toggleFieldName) ? ObjectUtils.to(boolean.class, itemState.get(toggleFieldName)) : null,
                        "data-weight-field-value", !StringUtils.isBlank(weightFieldName) ? ObjectUtils.to(double.class, itemState.get(weightFieldName)) : null

                        );
                    wp.writeElement("input",
                            "type", "hidden",
                            "name", idName,
                            "value", itemState.getId());

                    wp.writeElement("input",
                            "type", "hidden",
                            "name", typeIdName,
                            "value", itemType.getId());

                    wp.writeElement("input",
                            "type", "hidden",
                            "name", publishDateName,
                            "value", itemPublishDate != null ? itemPublishDate.getTime() : null);

<<<<<<< HEAD
                    if (!expanded && !itemState.hasAnyErrors()) {
=======
                    if (!itemState.hasAnyErrors()
                            && StringUtils.isBlank(toggleFieldName)
                            && StringUtils.isBlank(weightFieldName)) {
>>>>>>> b0fe036c
                        wp.writeElement("input",
                                "type", "hidden",
                                "name", dataName,
                                "value", ObjectUtils.toJson(itemState.getSimpleValues()),
                                "data-form-fields-url", wp.cmsUrl(
                                        "/contentFormFields",
                                        "typeId", itemType.getId(),
                                        "id", itemState.getId()));

                    } else {
                        wp.writeElement("input",
                                "type", "hidden",
                                "name", dataName,
                                "value", "");

                        wp.writeFormFields(item);
                    }
                wp.writeEnd();
            }

            for (ObjectType type : validTypes) {

                String progressFieldName = progressTypesAndFieldsMap.get(type);
                String toggleFieldName = toggleTypesAndFieldsMap.get(type);
                String weightFieldName = weightedTypesandFieldsMap.get(type);

                wp.writeStart("script", "type", "text/template");
                    wp.writeStart("li",
                            "class", displayGrid ? "collapsed" : null,
                            "data-sortable-item-type", type.getId(),
                            "data-type", wp.getObjectLabel(type),
                            // Add the name of the preview field so the front end knows
                            // if that field is updated it should update the thumbnail
                            "data-preview-field", type.getPreviewField(),
                            "data-toggle-field", !StringUtils.isBlank(toggleFieldName) ? toggleFieldName : null,
                            "data-weight-field", !StringUtils.isBlank(weightFieldName) ? weightFieldName : null,
                            "data-progress-field-value", !StringUtils.isBlank(progressFieldName) ? 0.0 : null,
                            "data-toggle-field-value", !StringUtils.isBlank(toggleFieldName) ? true : null,
                            "data-weight-field-value", !StringUtils.isBlank(weightFieldName) ? "auto" : null
                    );
                        wp.writeStart("a",
                                "href", wp.cmsUrl("/content/repeatableObject.jsp",
                                        "inputName", inputName,
                                        "typeId", type.getId()));
                        wp.writeEnd();
                    wp.writeEnd();
                wp.writeEnd();
            }
        wp.writeEnd();

        if (!bulkUploadTypes.isEmpty() && !field.as(ToolUi.class).isReadOnly()) {
            StringBuilder typeIdsQuery = new StringBuilder();

            for (ObjectType type : bulkUploadTypes) {
                typeIdsQuery.append("typeId=").append(type.getId()).append("&");
            }

            typeIdsQuery.setLength(typeIdsQuery.length() - 1);

            String uploadFilesPath = wp.getCmsTool().isEnableFrontEndUploader()
                    ? "/content/upload"
                    : "/content/uploadFiles";

            wp.writeStart("a",
                    "class", "action-upload",
                    "href", wp.url(uploadFilesPath + "?" + typeIdsQuery,
                            "containerId", containerObjectId,
                            "context", UploadFiles.Context.FIELD),
                    "target", "uploadFiles");
                wp.writeHtml("Upload Files");
            wp.writeEnd();
        }
    wp.writeEnd();

} else {
    Set<ObjectType> valueTypes = field.getTypes();
    final StringBuilder typeIdsCsv = new StringBuilder();
    StringBuilder typeIdsQuery = new StringBuilder();

    if (valueTypes != null && !valueTypes.isEmpty()) {
        for (ObjectType valueType : valueTypes) {
            typeIdsCsv.append(valueType.getId()).append(",");
            typeIdsQuery.append("typeId=").append(valueType.getId()).append("&");
        }

        typeIdsCsv.setLength(typeIdsCsv.length() - 1);
        typeIdsQuery.setLength(typeIdsQuery.length() - 1);
    }

    boolean displayGrid = field.as(ToolUi.class).isDisplayGrid();

    PageWriter writer = wp.getWriter();

    writer.start("div", "class", "inputSmall repeatableObjectId" + (displayGrid ? " repeatableObjectId-previewable" : ""));

        if (fieldValue == null || fieldValue.isEmpty()) {

            String dynamicPlaceholderText = field.as(ToolUi.class).getPlaceholderDynamicText();
            String placeholder = field.as(ToolUi.class).getPlaceholder();

            if (!ObjectUtils.isBlank(dynamicPlaceholderText)) {
                writer.start("span", "class", "objectId-placeholder", "id", field.getId() + "-placeholder", "data-dynamic-text", dynamicPlaceholderText).end();
            } else if (!ObjectUtils.isBlank(placeholder)) {
                writer.start("span", "class", "objectId-placeholder", "id", field.getId() + "-placeholder");
                    writer.html(placeholder);
                writer.end();
            }
        }

        writer.start("ol",
                    "data-sortable-input-name", inputName,
                    "data-sortable-valid-item-types", validTypes.stream()
                            .map(ObjectType::getId)
                            .map(UUID::toString)
                            .collect(Collectors.joining(" ")));

            if (fieldValue != null) {
                for (Object item : fieldValue) {
                    writer.start("li",
                            "data-sortable-item-type", State.getInstance(item).getTypeId());

                        wp.writeObjectSelect(field, item, "name", inputName);
                    writer.end();
                }
            }
            writer.writeStart("script", "type", "text/template");
                writer.start("li");
                    wp.writeObjectSelect(field, null, "name", inputName);
                writer.end();
            writer.writeEnd();
        writer.end();

        if (displayGrid && !field.as(ToolUi.class).isReadOnly()) {
            writer.start("a",
                    "class", "action-upload",
                    "href", wp.url(
                            "/content/uploadFiles?" + typeIdsQuery,
                            "containerId", containerObjectId,
                            "context", UploadFiles.Context.FIELD),
                    "target", "uploadFiles");
                writer.html("Upload Files");
            writer.end();
        }
    writer.end();
}
%><|MERGE_RESOLUTION|>--- conflicted
+++ resolved
@@ -622,13 +622,10 @@
                 State itemState = State.getInstance(item);
                 ObjectType itemType = itemState.getType();
                 Date itemPublishDate = itemState.as(Content.ObjectModification.class).getPublishDate();
-<<<<<<< HEAD
                 boolean expanded = field.as(ToolUi.class).isExpanded() || itemType.getFields().stream().anyMatch(f -> f.as(ToolUi.class).isExpanded());
-=======
                 String progressFieldName = progressTypesAndFieldsMap.get(itemType);
                 String toggleFieldName = toggleTypesAndFieldsMap.get(itemType);
                 String weightFieldName = weightedTypesandFieldsMap.get(itemType);
->>>>>>> b0fe036c
 
                 wp.writeStart("li",
                         "class", expanded ? "expanded" : null,
@@ -662,13 +659,9 @@
                             "name", publishDateName,
                             "value", itemPublishDate != null ? itemPublishDate.getTime() : null);
 
-<<<<<<< HEAD
-                    if (!expanded && !itemState.hasAnyErrors()) {
-=======
-                    if (!itemState.hasAnyErrors()
+                    if (!expanded && !itemState.hasAnyErrors()
                             && StringUtils.isBlank(toggleFieldName)
                             && StringUtils.isBlank(weightFieldName)) {
->>>>>>> b0fe036c
                         wp.writeElement("input",
                                 "type", "hidden",
                                 "name", dataName,
