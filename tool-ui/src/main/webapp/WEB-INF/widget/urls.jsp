<%@ page session="false" import="

com.psddev.cms.db.Content,
com.psddev.cms.db.Directory,
com.psddev.cms.db.Site,
com.psddev.cms.tool.JspWidget,
com.psddev.cms.tool.ToolPageContext,

com.psddev.dari.db.Query,
com.psddev.dari.db.State,
com.psddev.dari.util.CompactMap,
com.psddev.dari.util.ObjectUtils,

java.util.LinkedHashSet,
java.util.List,
java.util.Map,
java.util.Set,
java.util.UUID
" %><%

ToolPageContext wp = new ToolPageContext(pageContext);
Object object = JspWidget.getOriginal(wp);
Object varied = JspWidget.getObject(wp);
Site site = wp.getSite();
State state = State.getInstance(object);

String namePrefix = state.getId() + "/directory.";
String automaticName = namePrefix + "automatic";
String pathName = namePrefix + "path";
String removeName = namePrefix + "remove";
String typeName = namePrefix + "type";
String siteIdName = namePrefix + "siteId";

Directory.Data dirData = state.as(Directory.Data.class);
Map<UUID, Site> sites = new CompactMap<UUID, Site>();

for (Site s : Query.
        from(Site.class).
        sortAscending("name").
        selectAll()) {
    sites.put(s.getId(), s);
}

if (JspWidget.isUpdating(wp)) {
    dirData.setPathsMode(wp.param(boolean.class, automaticName) ? null : Directory.PathsMode.MANUAL);
    dirData.clearPaths();

    List<String> paths = wp.params(String.class, pathName);
    List<UUID> siteIds = wp.params(UUID.class, siteIdName);
    List<Directory.PathType> types = wp.params(Directory.PathType.class, typeName);

    for (int i = 0, size = Math.min(paths.size(), types.size()); i < size; i ++) {
        if (!wp.param(boolean.class, removeName + "." + i)) {
            dirData.addPath(i < siteIds.size() ? sites.get(siteIds.get(i)) : null, paths.get(i), types.get(i));
        }
    }

    // Automatically generate URLs if requested.
    if (!Directory.PathsMode.MANUAL.equals(dirData.getPathsMode())) {
        Set<Directory.Path> oldPaths = new LinkedHashSet<Directory.Path>(dirData.getPaths());

        for (Directory.Path path : State.getInstance(varied).as(Directory.ObjectModification.class).createPaths(site)) {
            dirData.addPath(path.getSite(), path.getPath(), path.getType());
        }

        Set<Directory.Path> newPaths = new LinkedHashSet<Directory.Path>(dirData.getPaths());

        newPaths.removeAll(oldPaths);
        state.getExtras().put("cms.newPaths", newPaths);
    }

    return;
}

String automaticContainerId = wp.createId();
List<String> errors = state.getErrors(state.getField(Directory.PATHS_FIELD));

if (!ObjectUtils.isBlank(errors)) {
    wp.writeStart("div", "class", "message message-error");
        for (String error : errors) {
            wp.writeHtml(error);
        }
    wp.writeEnd();
}

wp.writeStart("div", "class", "widget-urlsAutomatic");
    wp.writeStart("label");
        wp.writeElement("input",
                "type", "checkbox",
                "name", automaticName,
                "value", "true",
                "checked", Directory.PathsMode.MANUAL.equals(dirData.getPathsMode()) ? null : "checked");

        wp.writeHtml(" Generate Permalink?");
    wp.writeEnd();

    wp.writeStart("div", "id", automaticContainerId);
    wp.writeEnd();
wp.writeEnd();

Set<Directory.Path> paths = dirData.getPaths();

if (!paths.isEmpty() &&
        !state.isNew() &&
        !state.as(Content.ObjectModification.class).isDraft() &&
        (Directory.PathsMode.MANUAL.equals(dirData.getPathsMode()) ||
        !wp.getCmsTool().isSingleGeneratedPermalink() ||
        State.getInstance(varied).as(Directory.ObjectModification.class).createPaths(site).isEmpty())) {
    int index = 0;

    wp.writeStart("ul");
        for (Directory.Path path : paths) {
            Site pathSite = path.getSite();
            String pathPath = path.getPath();
            String href = pathSite != null ? pathSite.getPrimaryUrl() + pathPath : pathPath;

            while (href.endsWith("*")) {
                href = href.substring(0, href.length() - 1);
            }

            wp.writeStart("li", "class", "widget-urlsItem");
                wp.writeElement("input",
                        "type", "hidden",
                        "id", wp.createId(),
                        "name", pathName,
                        "value", pathPath);

                wp.writeStart("div", "class", "widget-urlsItemLabel");
                    wp.writeStart("a", "href", href, "target", "_blank");
                        wp.writeHtml(pathPath);
                    wp.writeEnd();

                    wp.writeStart("label",
                            "class", "widget-urlsItemRemove");
                        wp.writeHtml(" ");

                        wp.writeElement("input",
                                "type", "checkbox",
                                "name", removeName + "." + index,
                                "value", "true");

                        wp.writeHtml(" Remove");
                    wp.writeEnd();
                wp.writeEnd();

                if (!sites.isEmpty()) {
                    wp.writeStart("select", "name", siteIdName);
                        wp.writeStart("option", "value", "");
                            wp.writeHtml("Global");
                        wp.writeEnd();

                        for (Site s : sites.values()) {
                            wp.writeStart("option",
                                    "selected", s.equals(path.getSite()) ? "selected" : null,
                                    "value", s.getId());
                                wp.writeObjectLabel(s);
                            wp.writeEnd();
                        }
                    wp.writeEnd();

                    wp.writeHtml(" ");
                }

                wp.writeStart("select", "name", typeName);
                    for (Directory.PathType pathType : Directory.PathType.values()) {
                        wp.writeStart("option",
                                "selected", pathType.equals(path.getType()) ? "selected" : null,
                                "value", pathType.name());
                            wp.writeHtml(pathType);
                        wp.writeEnd();
                    }
                wp.writeEnd();
            wp.writeEnd();

            ++ index;
        }
    wp.writeEnd();
}
%>

<div class="repeatableInputs">
    <ul>
        <script type="text/template">
            <li class="widget-urlsItem" data-type="URL">
                <textarea class="widget-urlsItemLabel" name="<%= wp.h(pathName) %>"></textarea>

<<<<<<< HEAD
                <%
                if (!sites.isEmpty()) {
                    wp.writeStart("select", "name", siteIdName);
                        wp.writeStart("option", "value", "");
                            wp.writeHtml("Global");
=======
                    for (Site s : sites.values()) {
                        wp.writeStart("option", "value", s.getId(), "selected", s.equals(site) ? "selected" : null);
                            wp.writeObjectLabel(s);
>>>>>>> 7c5249c4
                        wp.writeEnd();

                        for (Site s : sites.values()) {
                            wp.writeStart("option", "value", s.getId());
                                wp.writeObjectLabel(s);
                            wp.writeEnd();
                        }
                    wp.writeEnd();

                    wp.writeHtml(" ");
                }

                wp.writeStart("select", "name", typeName);
                    for (Directory.PathType pathType : Directory.PathType.values()) {
                        wp.writeStart("option", "value", pathType.name());
                            wp.writeHtml(pathType);
                        wp.writeEnd();
                    }
                wp.writeEnd();
                %>
            </li>
        </script>
    </ul>
</div>

<script type="text/javascript">
    (function($, window, undefined) {
        var $automaticContainer = $('#<%= automaticContainerId %>'),
                $form = $automaticContainer.closest('form');

        $form.bind('cms-updateContentState', function(event, data) {
            $automaticContainer.html(data._urlWidgetHtml || '');
        });
    })(jQuery, window);
</script><|MERGE_RESOLUTION|>--- conflicted
+++ resolved
@@ -184,21 +184,15 @@
             <li class="widget-urlsItem" data-type="URL">
                 <textarea class="widget-urlsItemLabel" name="<%= wp.h(pathName) %>"></textarea>
 
-<<<<<<< HEAD
                 <%
                 if (!sites.isEmpty()) {
                     wp.writeStart("select", "name", siteIdName);
                         wp.writeStart("option", "value", "");
                             wp.writeHtml("Global");
-=======
-                    for (Site s : sites.values()) {
-                        wp.writeStart("option", "value", s.getId(), "selected", s.equals(site) ? "selected" : null);
-                            wp.writeObjectLabel(s);
->>>>>>> 7c5249c4
                         wp.writeEnd();
 
                         for (Site s : sites.values()) {
-                            wp.writeStart("option", "value", s.getId());
+                            wp.writeStart("option", "value", s.getId(), "selected", s.equals(site) ? "selected" : null);
                                 wp.writeObjectLabel(s);
                             wp.writeEnd();
                         }
