<%@ page import="

com.psddev.cms.db.Content,
com.psddev.cms.db.Draft,
com.psddev.cms.db.Schedule,
com.psddev.cms.tool.ToolPageContext,

com.psddev.dari.db.CachingDatabase,
com.psddev.dari.db.Query,
com.psddev.dari.db.State,
com.psddev.dari.util.ObjectUtils,

java.util.Date,
java.util.LinkedHashMap,
java.util.LinkedHashSet,
java.util.Map,
java.util.Set,
java.util.UUID
" %><%

// --- Logic ---

ToolPageContext wp = new ToolPageContext(pageContext);
if (!wp.isFormPost()) {
    return;
}

String action = wp.param("action");
if (!("Publish".equals(action)
        || "Update".equals(action)
        || "Schedule".equals(action)
        || "Reschedule".equals(action))) {
    return;
}

Object object = request.getAttribute("object");
State state = State.getInstance(object);
Draft draft = wp.getOverlaidDraft(object);
UUID variationId = wp.uuidParam("variationId");

try {
    state.beginWrites();
<<<<<<< HEAD
    wp.include("/WEB-INF/objectPost.jsp", "object", object);
    wp.updateUsingAllWidgets(object);
=======
>>>>>>> acfcd390

    if (variationId == null) {
        wp.include("/WEB-INF/objectPost.jsp", "object", object, "original", object);
        wp.include("/WEB-INF/widgetsUpdate.jsp", "object", object, "original", object);

    } else {
        Map<String, Object> oldStateValues = state.getSimpleValues();
        Object original = Query.
                from(Object.class).
                where("_id = ?", state.getId()).
                option(CachingDatabase.IS_DISABLED_QUERY_OPTION, Boolean.TRUE).
                first();

        wp.include("/WEB-INF/objectPost.jsp", "object", object, "original", original);
        wp.include("/WEB-INF/widgetsUpdate.jsp", "object", object, "original", original);

        Map<String, Object> newStateValues = state.getSimpleValues();
        Set<String> stateKeys = new LinkedHashSet<String>();
        Map<String, Object> stateValues = new LinkedHashMap<String, Object>();

        stateKeys.addAll(oldStateValues.keySet());
        stateKeys.addAll(newStateValues.keySet());

        for (String key : stateKeys) {
            Object value = newStateValues.get(key);
            if (!ObjectUtils.equals(oldStateValues.get(key), value)) {
                stateValues.put(key, value);
            }
        }

        State.getInstance(original).putValue("variations/" + variationId.toString(), stateValues);
        object = original;
        state = State.getInstance(object);
    }

    Date publishDate = wp.dateParam("publishDate");
    if (publishDate != null && publishDate.before(new Date())) {
        state.as(Content.ObjectModification.class).setPublishDate(publishDate);
        publishDate = null;
    }

    if (publishDate != null) {
        state.validate();

        if (draft == null) {
            draft = new Draft();
            draft.setOwner(wp.getUser());
            draft.setObject(object);
        } else {
            draft.setObject(object);
        }

        Schedule schedule = draft.getSchedule();
        if (schedule == null) {
            schedule = new Schedule();
            schedule.setTriggerSite(wp.getSite());
            schedule.setTriggerUser(wp.getUser());
        }
        schedule.setTriggerDate(publishDate);
        schedule.save();

        draft.setSchedule(schedule);
        draft.save();
        state.commitWrites();
        wp.redirect("", ToolPageContext.DRAFT_ID_PARAMETER, draft.getId());

    } else {
        if (draft != null) {
            draft.delete();
        }
        wp.publish(object);
        state.commitWrites();
        wp.redirect("",
                "_isFrame", wp.boolParam("_isFrame"),
                "id", state.getId(),
                "historyId", null,
                "copyId", null,
                "published", System.currentTimeMillis());
    }

} catch (Exception ex) {
    wp.getErrors().add(ex);

} finally {
    state.endWrites();
}
%><|MERGE_RESOLUTION|>--- conflicted
+++ resolved
@@ -40,15 +40,11 @@
 
 try {
     state.beginWrites();
-<<<<<<< HEAD
-    wp.include("/WEB-INF/objectPost.jsp", "object", object);
-    wp.updateUsingAllWidgets(object);
-=======
->>>>>>> acfcd390
 
     if (variationId == null) {
+        request.setAttribute("original", object);
         wp.include("/WEB-INF/objectPost.jsp", "object", object, "original", object);
-        wp.include("/WEB-INF/widgetsUpdate.jsp", "object", object, "original", object);
+        wp.updateUsingAllWidgets(object);
 
     } else {
         Map<String, Object> oldStateValues = state.getSimpleValues();
@@ -58,8 +54,9 @@
                 option(CachingDatabase.IS_DISABLED_QUERY_OPTION, Boolean.TRUE).
                 first();
 
+        request.setAttribute("original", original);
         wp.include("/WEB-INF/objectPost.jsp", "object", object, "original", original);
-        wp.include("/WEB-INF/widgetsUpdate.jsp", "object", object, "original", original);
+        wp.updateUsingAllWidgets(object);
 
         Map<String, Object> newStateValues = state.getSimpleValues();
         Set<String> stateKeys = new LinkedHashSet<String>();
