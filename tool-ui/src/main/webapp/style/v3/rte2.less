--- conflicted
+++ resolved
@@ -302,7 +302,6 @@
   color: white;
 }
 
-<<<<<<< HEAD
 .CodeMirror-dialog {
   position: absolute;
   left: 0; right: 0;
@@ -332,10 +331,10 @@
   font-family: monospace;
 }
 
-
 .CodeMirror-dialog button {
   font-size: 70%;
-=======
+}
+
 // For enhancements, let the enhancement toolbar overflow the codemirror widget,
 // and reset the z-index because it was causing problems with the submenu hover
 .CodeMirror, .CodeMirror-scroll {
@@ -344,7 +343,6 @@
 .CodeMirror-linewidget {
   overflow:visible;
   z-index:inherit;
->>>>>>> aec3f2b8
 }
 
 .rte2-wrapper {
