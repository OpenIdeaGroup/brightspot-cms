.rte2-submenu() {
  display:none;
  margin:0;
  position:absolute;
  padding:0.5em;
  background-color: fade(white, 93%);
  border:1px solid @color-separator;
  z-index:4;
  &:hover {
    z-index: 5;
  }
      
  li {
    display:block;

    a {
          // Prevent submenu from shrinking and cutting off text when on right side
      white-space: nowrap;
    }
  }
}

.rte2-toolbar {
  background: white;
  border-color: transparent;
  border-style: solid;
  border-width: 0 1px;
  margin: 0;
  padding: 0 4px;
  position: relative;
  vertical-align: top;

  &.is_stuck {
    border-color: @color-border;
    padding-top: 5px;

    &:after {
      border-bottom: 1px dotted @color-border;
      bottom: 0;
      content: '';
      left: 5px;
      position: absolute;
      right: 5px;
    }
  }

  .rte2-wrapper > & {

    // Give a higher z-index than the rich text editor.
    z-index: 4;

    // When hovering the toolbar, give it a higher z-index than other toolbars
    // below so that the submenu will be on top of other toolbars.
    &:hover {
      z-index: 5;
    }
  }

  &.rte2-toolbar-fixed {
    padding-top: 5px;
  }

  .state-disabled & {
    display: none;
  }

  li {
    display: inline-block;
    list-style-type: none;
    height: 25px;

    > ul {  // Submenu
      .rte2-submenu;
    }

    &:hover {

      > span {
        .icon-caret-down;
      }

      > ul { // show submenu
        display:block;
      }
    }

  }

  // To leave room for the word count, make sure there is space after the last toolbar item
  > li:last-of-type {
      margin-right: 7em;
  }
  
  a, span, .rte2-toolbar-separator {
    color: @color-placeholder;
    cursor: pointer;
    display: inline-block;
    font-size: floor(@fontSize-default * 0.8);
    height: 20px;
    line-height: 20px;
    margin: 0 5px 0 0;
    overflow: hidden;
    width: 20px;

    &.active {
      .background-flat(@color-focus);
    }
  }

  .rte2-toolbar-submenu {
    &.active span {
      background-color: @color-link-light;
    }
  }

  span {
    background-color:transparent;
  }
  
  a {
    border-radius: 2px;

    .link {
      color: @color-text;
    }

    &:not(.active):hover {
      box-shadow: 0 1px 2px fade(black, 20%);
      color: @color-text;
      text-decoration: none;
    }

    &.outOfContext {
      text-decoration: line-through;
    }
  }

  .rte2-toolbar-noicon { width:auto; padding-left:0.5em; padding-right:0.5em; }
  .rte2-toolbar-bold { .icon; .icon-bold; }
  .rte2-toolbar-italic { .icon; .icon-italic; }
  .rte2-toolbar-underline { .icon; .icon-underline; }
  .rte2-toolbar-strikethrough { .icon; .icon-strikethrough; }
  .rte2-toolbar-superscript { .icon; .icon-superscript; }
  .rte2-toolbar-subscript { .icon; .icon-subscript; }
  .rte2-toolbar-align-left { .icon; .icon-align-left; }
  .rte2-toolbar-align-center { .icon; .icon-align-center; }
  .rte2-toolbar-align-right { .icon; .icon-align-right; }
  .rte2-toolbar-ul { .icon; .icon-list-ul; }
  .rte2-toolbar-ol { .icon; .icon-list-ol; }
  .rte2-toolbar-outdent { .icon; .icon-indent-right; }
  .rte2-toolbar-indent { .icon; .icon-indent-left; }
  .rte2-toolbar-link { .icon; .icon-link; }
  .rte2-toolbar-html { .icon; .icon-code; }
  .rte2-toolbar-comment { .icon; .icon-comment-alt; }
  .rte2-toolbar-comment-collapse { .icon; .icon-ellipsis-horizontal; }
  .rte2-toolbar-comment-remove { .icon; .icon-remove; }
  
  .rte2-toolbar-enhancement { width:auto; padding-left:0.5em; padding-right:0.5em; }
  .rte2-toolbar-marker { width:auto; padding-left:0.5em; padding-right:0.5em; }

  .rte2-toolbar-enhancement-inline { width:auto; padding-left:0.5em; padding-right:0.5em; }

  .rte2-toolbar-track-changes { width:auto; padding-left:0.5em; padding-right:0.5em; }
  .rte2-toolbar-track-changes-accept { .icon; .icon-ok; }
  .rte2-toolbar-track-changes-reject { .icon; .icon-remove; }
  .rte2-toolbar-track-changes-show-final { .icon; .icon-action-preview; }

  .rte2-toolbar-clear { width:auto; padding-left:0.5em; padding-right:0.5em; }

  .rte2-toolbar-fullscreen {
    .icon;
    .icon-fullscreen;

    .imageEditor-text-toolbar & {
      display: none !important;
    }
  }

  .rte2-toolbar-moveLeft { .icon; .icon-arrow-left; }
  .rte2-toolbar-moveUp { .icon; .icon-arrow-up; }
  .rte2-toolbar-moveCenter { .icon; .icon-resize-full; }
  .rte2-toolbar-moveDown { .icon; .icon-arrow-down; }
  .rte2-toolbar-moveRight { .icon; .icon-arrow-right; }
  .rte2-toolbar-enhancementSelect { .icon; .icon-random; }
  .rte2-toolbar-enhancementEdit { .icon; .icon-pencil; }
  .rte2-toolbar-remove { .icon; .icon-remove; color: @color-remove; }
  .rte2-toolbar-restore { .icon; .icon-undo; }
  .rte2-toolbar-removeCompletely { .icon; .icon-remove; color: @color-remove; }

  .rte2-toolbar-custom { width:auto; padding: 0 0.5em; }
  
  .rte2-toolbar-noicon { width:auto; padding: 0 0.5em; }

  .rte2-toolbar-submenu > span {
    .icon;
    .icon-caret-right;
    width:auto;
    padding-right:0.5em;
    &:before { padding: 0 0 1px 3px; }
  }

  .rte2-toolbar-separator {
    border-left: 1px solid @color-separator;
    cursor: none;
    width: 0;
  }
}

.rte2-enhancement-toolbar:extend(.rte2-toolbar all) {

  background-color: transparent;
  border-style: none;
  padding: 0;
  > li:last-of-type {
    // Remove the extra space normally reserved for the word count
      margin-right: 0;
  }

  .rte2-enhancement-toolbar-up { .icon; .icon-arrow-up; }
  .rte2-enhancement-toolbar-down { .icon; .icon-arrow-down; }
  .rte2-enhancement-toolbar-left { .icon; .icon-arrow-left; }
  .rte2-enhancement-toolbar-right { .icon; .icon-arrow-right; }
  .rte2-enhancement-toolbar-full { .icon; .icon-resize-full; }
  .rte2-enhancement-toolbar-remove { .icon; .icon-remove; color: @color-remove; width:auto; padding-right:0.5em; }
  .rte2-enhancement-toolbar-restore { .icon; .icon-undo; width:auto; padding-right:0.5em; display:none; }
  .rte2-enhancement-toolbar-remove-completely { .icon; .icon-remove; color: @color-remove; width:auto; padding-right:0.5em; display:none; }
  .rte2-enhancement-toolbar-change { .icon; .icon-random; width:auto; padding-right:0.5em; }
  .rte2-enhancement-toolbar-options { .icon; .icon-cog; width:auto; padding-right:0.5em; }
  .rte2-enhancement-toolbar-edit { .icon; .icon-pencil; width:auto; padding-right:0.5em; }
  .rte2-enhancement-toolbar-size {
    .icon;
    .icon-caret-right;
    &.hovered, &:hover {
      .icon-caret-down;
    }
    width:auto;
    padding-right:0.5em;
    &:before { padding: 0 0 1px 3px; }
  }
}

.rte2-enhancement-sizes-popup:extend(.rte2-toolbar all) {
  .rte2-submenu;
  width:auto;
  a { width:auto; display:block; }
  > li {
    &:last-of-type {
      // Remove the extra space normally reserved for the word count
      margin-right: 0;
    }
  }
}

.rte2-enhancement.toBeRemoved, .rte2-table.toBeRemoved {
  .rte2-enhancement-toolbar-remove { display:none; }
  .rte2-enhancement-toolbar-restore { display:inline-block; }
  .rte2-enhancement-toolbar-remove-completely { display:inline-block; }
}
.rte2-table-placeholder {
  height:auto;
  width:100%;
  position:relative;
}
.rte2-style-html {
  font-family: @fontFamily-code;
  background-color:fade(black, 10%);
}
.rte2-style-newline {
  color: @color-placeholder;
}
.rte2-style-bold {
  font-weight:bold;
}
.rte2-style-italic {
  font-style:italic;
}
.rte2-style-underline {
  text-decoration: underline;
}
.rte2-style-strikethrough {
  text-decoration:line-through;

  &.rte2-style-underline {
    text-decoration: line-through underline;
  }
}
.rte2-style-subscript {
  font-size: 0.83em;
  vertical-align:sub;
}
.rte2-style-superscript {
  font-size: 0.83em;
  vertical-align:super;
}
.rte2-style-link {
  color: @color-link-dark;
  text-decoration: underline;
}
.cms-textAlign-left,
.rte2-style-align-left {
  text-align:left;
}
.cms-textAlign-center,
.rte2-style-align-center {
  text-align:center;
}
.cms-textAlign-right,
.rte2-style-align-right {
  text-align:right;
}
.rte2-style-spelling {
  border-bottom: 1px dotted @color-remove;
}
@rte2-style-comment-border: 1px solid rgba(0, 0, 0, 0.3);
.rte2-style-comment {
  font-style:italic;
  border-top: @rte2-style-comment-border;
  border-bottom:@rte2-style-comment-border;
  background-color: rgba(0,0,0,0.1);
}
.rte2-style-comment-start {
  padding-left:0.1em;
  border-left: @rte2-style-comment-border;

  .icon;
  .icon-comment-alt;

}
.rte2-style-comment-end {
  padding-right:0.1em;
  border-right:  @rte2-style-comment-border;
}
.rte2-style-collapsed {
  font-style:italic;
  border:1px solid #333;
  display:inline-block;
  padding:0.1em 0.5em;
  background-color:#ddd;
}
.rte2-style-enhancement-inline {
  padding:0;
  background-color:rgba(180, 180, 180, 0.3);
  outline:1px solid rgba(100, 100, 100, 0.5);
}
.rte2-style-enhancement, .rte2-style-table {
  display:inline-block;
  padding:2em;
  background-color:#ddd;
  border:1px solid #888;
  float:left;
  width:100%;
  margin:1em 0;
}
.rte2-style-enhancement-float() {
  width:auto;
  .rte2-enhancement-toolbar {
    white-space:nowrap;
  }
}
.rte2-style-enhancement-left {
  .rte2-style-enhancement-float;
  float:left;
  margin:0 1em 0 0;
}
.rte2-style-enhancement-right {
  .rte2-style-enhancement-float;
  float:right;
  margin:0 0 0 1em;
}
.rte2-style-track-delete, .rte2-table-placeholder del {
  background-color: rgba(255, 0, 0, 0.3);
  color:white;
  text-decoration: line-through;
}
.rte2-table-placeholder del {
  display:none;
}
.rte2-style-track-display {
  .rte2-style-track-insert, .rte2-table-placeholder ins {
    background-color: rgba(125, 255, 125, 0.3);
    color:black;
  }
  .rte2-table-placeholder del {
    display:inline;
  }
}

.CodeMirror-hints {
  position: absolute;
  z-index: 10;
  overflow: hidden;
  list-style: none;

  margin: 0;
  padding: 2px;

  -webkit-box-shadow: 2px 3px 5px rgba(0,0,0,.2);
  -moz-box-shadow: 2px 3px 5px rgba(0,0,0,.2);
  box-shadow: 2px 3px 5px rgba(0,0,0,.2);
  border-radius: 3px;
  border: 1px solid silver;

  background: white;
  font-size: 90%;
  font-family: monospace;

  max-height: 20em;
  overflow-y: auto;
}

.CodeMirror-hint {
  margin: 0;
  padding: 0 4px;
  border-radius: 2px;
  max-width: 19em;
  overflow: hidden;
  white-space: pre;
  color: black;
  cursor: pointer;
}

li.CodeMirror-hint-active {
  background: #08f;
  color: white;
}

.CodeMirror-dialog {
  position: absolute;
  left: 0; right: 0;
  background: white;
  z-index: 15;
  padding: .1em .8em;
  overflow: hidden;
  color: #333;
}

.CodeMirror-dialog-top {
  border-bottom: 1px solid #eee;
  top: 0;
}

.CodeMirror-dialog-bottom {
  border-top: 1px solid #eee;
  bottom: 0;
}

.CodeMirror-dialog input {
  border: none;
  outline: none;
  background: transparent;
  width: 20em;
  color: inherit;
  font-family: monospace;
}

.CodeMirror-dialog button {
  font-size: 70%;
}

// For enhancements, let the enhancement toolbar overflow the codemirror widget,
// and reset the z-index because it was causing problems with the submenu hover
.rte2-codemirror {
  .CodeMirror-linewidget {
    overflow: visible;
    z-index: inherit;
  }
}

.rte-fullscreen {
  position: relative;
  z-index: 999;

  &.contentForm {
    overflow: visible;
  }
}

.rte2-wrapper {

  position:relative;
  
  .rte2-codemirror {
    position:relative;
    &::after {
      content: attr(rte2-placeholder);
      position:absolute;
      left:0.5em;
      top:0.5em;
      color: @color-placeholder;
      font-style: italic;

      // Temporary styles to limit palceholder to single line
      // until we can implement editable placeholder correctly
      width:95%;
      white-space:nowrap;
      overflow:hidden;
      text-overflow:ellipsis;
    }
  }

  &.rte-fullscreen {
    background: @color-border;
    border-style: none;
    height: 100%;
    left: 0;
    overflow: auto;
    overflow-x: hidden;
    padding: 0 40px;
    position: fixed;
    top: 0;
    width: 100%;
    z-index: 49;

    > .rte2-toolbar {
      border-color: @color-separator;
      border-style: solid;
      border-width: 0 0 1px 0;
      padding-top: 5px;
      margin: 0 -40px;

      &:after {
        display: none;
      }
    }

    .rte2-toolbar {
      a, span, .rte2-toolbar-separator {
        font-size: 12px;
      }
    }

    .CodeMirror {
      background: white;
      border: 0;
      box-shadow: 0 0 20px fade(black, 50%);
      display: block;
      font-size: 16px;
      line-height: 24px;
      margin: 0 auto;
      width: 60em;
      
      .CodeMirror-lines {
        padding: 30px 0;
      }

      pre {
        padding: 0 30px;
      }
    }
  }
  
  .CodeMirror {

    font-family:inherit;

    .CodeMirror-lines {
      padding: 5px 0;
    }

    pre {
      font-family:inherit;
<<<<<<< HEAD
      counter-reset: brightspot_ol_counter brightspot_ol_counter_1 brightspot_ol_counter_2 brightspot_ol_counter_3 brightspot_ol_counter_4;
      padding: 0;
=======
      counter-reset: brightspot_ol_counter;
      padding: 0 6px;
>>>>>>> abfd00b7
    }
    .rte2-style-ul {
      padding-left: 2em;
      &.rte2-indent-level-1 { counter-reset: brightspot_ol_counter_1; }
      &.rte2-indent-level-2 { counter-reset: brightspot_ol_counter_2; }
      &.rte2-indent-level-3 { counter-reset: brightspot_ol_counter_3; }
      &.rte2-indent-level-4 { counter-reset: brightspot_ol_counter_4; }
      &.rte2-indent-level-5 { counter-reset: brightspot_ol_counter_5; }
      &.rte2-indent-level-6 { counter-reset: brightspot_ol_counter_6; }
    }
    .rte2-style-ul:before {
      content: "\2022";
      margin-left: -1em;
      padding-right:0.5em;
    }
    .rte2-style-ol {
      counter-reset: none;
      counter-increment: brightspot_ol_counter_1;
      padding-left: 2em;
    }
    .rte2-style-ol {
        &:before {
            content: counter(brightspot_ol_counter_1) ".";
            margin-left: -1em;
            padding-right:0.25em;
        }
        // Set a default style for anything over the indent levels we support (1-6)
        &[class*=rte2-indent-level-]:before {
            content: "#.";
        }
    }
    .rte2-style-ol.rte2-indent-level-1 {
        counter-increment: brightspot_ol_counter_1;
        &:before {
            content: counter(brightspot_ol_counter_1) ".";
        }
    }
    .rte2-style-ol.rte2-indent-level-2 {
        counter-increment: brightspot_ol_counter_2;
        &:before {
            content: counter(brightspot_ol_counter_2) ".";
        }
    }
    .rte2-style-ol.rte2-indent-level-3 {
        counter-increment: brightspot_ol_counter_3;
        &:before {
            content: counter(brightspot_ol_counter_3) ".";
        }
    }
    .rte2-style-ol.rte2-indent-level-4 {
        counter-increment: brightspot_ol_counter_4;
        &:before {
            content: counter(brightspot_ol_counter_4) ".";
        }
    }
    .rte2-style-ol.rte2-indent-level-5 {
        counter-increment: brightspot_ol_counter_5;
        &:before {
            content: counter(brightspot_ol_counter_5) ".";
        }
    }
    .rte2-style-ol.rte2-indent-level-6 {
        counter-increment: brightspot_ol_counter_6;
        &:before {
            content: counter(brightspot_ol_counter_6) ".";
        }
    }
    // Any indent level not specifically set should have this padding
    *[class*=rte2-indent-level-] {
        padding-left: 14em;
        counter-reset: none;
    }
    .rte2-indent-level-1 {
        padding-left: 2em;
    }
    .rte2-indent-level-2 {
        padding-left: 4em;
    }
    .rte2-indent-level-3 {
        padding-left: 6em;
    }    
    .rte2-indent-level-4 {
        padding-left: 8em;
    }    
    .rte2-indent-level-5 {
        padding-left: 10em;
    }    
    .rte2-indent-level-6 {
        padding-left: 12em;
    }
  }

  .rte2-enhancement,
  .rte2-table {
    box-sizing: border-box;
    padding: 0 5px (@lineHeight-default + 5px) 5px;
    position: relative;

    &:before {
      .background-striped(@color-heading);
      bottom: @lineHeight-default;
      content: '';
      left: 0;
      position: absolute;
      right: 0;
      top: 0;
    }

    .rte2-enhancement-label {
      overflow: hidden;
      position:relative;
    }
    
    figure {
      float: left;
      height: 153px;
    }

    img {
      max-height: 100%;
      max-width: 100%;
    }

    .rte2-enhancement-size {
      position:absolute;
      top:0;
      left:0;
      width:auto;
      background-color: fade(white, 85%);
      padding:0.25em;
    }

    .rte2-enhancement-toolbar a {
      color: @color-placeholder;

      &:hover {
        background-color: fade(white, 93%);
        text-decoration: none;
      }
    }

    &.toBeRemoved {
      &:before {
        .background-striped(lighten(@color-remove, 40%));
      }
    }
  }
}

.rte2-dialogLine {
  margin-bottom: 5px;
  position: relative;
}

.rte2-dialogLinkHref {
  padding-right: 7em !important;
  width: 100%;
}

.rte2-dialogLinkContent {
  .icon;
  .icon-action-search;

  line-height: 30px;
  position: absolute;
  right: 6px;
  top: 0;
}

.rte2-dialogLinkTarget {
  margin-right: 5px;
}

.rte2-dialogLinkActions {
  .actions;

  margin-bottom: 0;
  overflow: hidden;
}

.rte2-dialogLinkSave {
  float: left;
  margin-right: 10px;
}

.rte2-dialogLinkOpen {
  .icon;
  .icon-share;

  float: left;
  line-height: 30px;
}

.rte2-dialogLinkUnlink {
  .icon;
  .icon-unlink;

  color: @color-remove;
  float: right;
  line-height: 30px;
}

.popup[name^=rte2-frame-enhancement-inline] {
  max-width:1000px;
  width:70%;
}

.popup[name=rte2-frame-table-editor] {
  
  max-width:1000px;
  width: 60%;
  margin-left:-40%;
  
  .closeButton {
    display:none;
  }
}

.rte2-table-editor-save {
  margin-right: 0.5em;
}
.rte2-table-editor-controls {
  margin-top:1em;
}

.rte2-table-placeholder {
  u { text-decoration:underline; }
  strike { text-decoration:line-through;}
  
  // Within the table do not let users click link or button elements
  table {
    a, button { pointer-events:none; }
  }

  .rte-comment {
    &:extend(.rte2-style-comment);
    &:extend(.rte2-style-comment-start all);
    &:extend(.rte2-style-comment-end);
  }
}

// Div that is used as a paste clipboard
// Note this cannot be hidden because it needs to get focus
.rte2-clipboard {
  max-height:1px;
  overflow:hidden;
}

.rte2-onclick-selector {
  ul {
    margin:0 1em;
  }
}

.rte2-dropdown {
  background-color: white;
  border: 1px solid @color-overlay;
  border-radius: 2px;
  box-shadow: 0 0 5px @color-shadow;
  display: table;
  left: 0;
  margin: 5px 0 0 -12px;
  padding: 3px 6px;
  position: absolute;
  top: 0;
  z-index: 2;

  &:before {
    border-color: transparent transparent @color-overlay transparent;
    border-style: solid;
    border-width: 5px;
    content: '';
    left: 10px;
    position: absolute;
    top: -10px;
  }

  &:after {
    border-color: transparent transparent white transparent;
    border-style: solid;
    border-width: 4px;
    content: '';
    left: 11px;
    position: absolute;
    top: -8px;
  }

  .rte2-dropdown-item {
    display: table-row;
  }

  .rte2-dropdown-label,
  .rte2-dropdown-edit,
  .rte2-dropdown-clear {
    display: table-cell;
  }

  .rte2-dropdown-label {
    padding-right: 5px;

    &:after {
      content: ':';
    }
  }

  .rte2-dropdown-edit {
    border-right: 1px solid @color-separator;
    margin-right: 5px;
    padding-right: 5px;
  }

  .rte2-dropdown-clear {
    color: @color-remove;
    padding-left: 5px;
  }
}

.rte2-table-placeholder {

  .wtHolder::-webkit-scrollbar {
    -webkit-appearance: none;
    width: 5px;
    height:5px;
  }
  .wtHolder::-webkit-scrollbar-thumb {
    border-radius: 2px;
    background-color: rgba(0,0,0,.25);
    -webkit-box-shadow: 0 0 1px rgba(255,255,255,.5);
  }
}

.rte2-placeholder-showing .CodeMirror pre {
  color: @color-placeholder;
}

.rte2-wrapper .CodeMirror {
  .rte2-block-preview {
    .background-striped(@color-heading);
    border-radius: 5px;
    margin-top: 10px;
    position: relative;

    &:before {
      border-color: transparent transparent @color-heading transparent;
      border-style: solid;
      border-width: 10px;
      content: '';
      left: 10px;
      position: absolute;
      top: -20px;
    }
  }

  .rte2-style-com-psddev-cms-rte-ExternalContentRichTextElement {
    color: @color-link-dark;
    text-decoration: underline;

    &:before {
      .visibilityLabel;

      content: 'External Content';
      margin-right: 5px;
    }
  }
}<|MERGE_RESOLUTION|>--- conflicted
+++ resolved
@@ -559,13 +559,8 @@
 
     pre {
       font-family:inherit;
-<<<<<<< HEAD
       counter-reset: brightspot_ol_counter brightspot_ol_counter_1 brightspot_ol_counter_2 brightspot_ol_counter_3 brightspot_ol_counter_4;
-      padding: 0;
-=======
-      counter-reset: brightspot_ol_counter;
       padding: 0 6px;
->>>>>>> abfd00b7
     }
     .rte2-style-ul {
       padding-left: 2em;
