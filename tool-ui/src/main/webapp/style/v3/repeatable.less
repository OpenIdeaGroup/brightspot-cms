.repeatableForm {
  > ol,
  > ul {
    counter-reset: item;
    list-style-type: none;
    margin-bottom: 0;
    margin-left: 0;

    > li {
      background: white;
      border: 1px solid @color-heading;
      border-radius: 2px;
      margin-bottom: 10px;
      padding: 10px;
      position: relative;

      &:last-child {
        margin-bottom: 0;
      }

      > .repeatableLabel {
        &:extend(.inputLabelLike all);

        border-bottom-left-radius: 0;
        border-bottom-right-radius: 0;
        cursor: pointer;
        left: 0;
        margin: -10px -10px 10px -10px;
        padding-left: 45px;
        padding-right: 45px;
        position: relative;

        &:before {
          color: rgba(0, 0, 0, 0.3);
          content: '\25bc';
          font-size: 80%;
          left: 5px;
          position: absolute;
        }

        &:after {
          content: counter(item) '.';
          counter-increment: item;
          left: 20px;
          position: absolute;
          text-align: right;
          top: 6px;
          width: 20px;
        }

        &:hover:before {
          color: rgba(0, 0, 0, 0.8);
        }
      }

      > .repeatablePreview {
        display: none;
        max-width: 100%;
      }

      > .objectInputs {
        margin-bottom: -10px;
      }

      > .removeButton {
        .icon;
        .icon-remove;
        .icon-only;
        .link;

        color: @color-remove;
        position: absolute;
        right: ((@input-height - @iconSize-default) / 2);
        top: ((@input-height - @lineHeight-default) / 2);
      }

      &.state-focus {
        border-color: @color-focus;

        > .repeatableLabel {
          .background-flat(@color-focus);
        }
      }

      &.collapsed:not(.expanded) {
        padding-bottom: 0;

        > .repeatableLabel {
          border-bottom-style: none;
          margin-bottom: 0;

          &:before {
            content: '\25ba';
            margin-right: 5px;
          }
        }

        > .repeatablePreview {
          display: block;
        }
      }

      &.toBeRemoved {
        padding-bottom: 0;

        > .repeatableLabel {
          border-bottom-style: none;
          color: @color-remove;
          margin-bottom: 0;
          text-decoration: line-through;

          &:before {
            visibility: hidden;
          }
        }

        > .removeButton {
          .icon;
          .icon-plus;
          color: @color-link-dark;
        }

        .previewable-image {
          opacity: 0.5;
        }
        .previewable-label {
          text-decoration: line-through;
        }
      }
    }
  }

  > .addButtonContainer {
    margin-top: 10px;
    overflow: hidden;

    > .addButton {
      &:extend(.link all);

      .icon;
      .icon-plus;

      float: left;
      margin-right: 15px;
      white-space: nowrap;
    }
  }

  &.state-disabled {
    .removeButton,
    .addButtonContainer {
      display: none;
    }
  }

  &.repeatableForm-previewable {
    @preview-counter: preview-counter;
    
    > ol,
    > ul {
      overflow: hidden;
      
      // For a numbered carousel create a CSS counter
      counter-reset: @preview-counter;

      > li.state-changed {
        .background-flat(@color-change);
      }

      > li.state-error {
        .background-flat(@color-remove);
      }
      
      > li {
        background: white;
        box-sizing: border-box;
        float: left;
        margin-right: 10px;
        width: 210px;
        padding: 4px 4px 22px 4px;
        border:1px solid #ccc;
        border-radius:2px;
        min-height:170px;
        
        counter-increment: @preview-counter;

        .previewable-image {
          width: 200px;
          height:150px;
          cursor: pointer;
          
          // Resize the image so it's largest dimension fills the tile completely
          // and keeps the correct aspect ratio.
          object-fit: cover;

          // In case src is blank set a background color
          background-color:#ddd;
        }

        .previewable-label {
          margin:2px 4px 8px;
          height:2.5em;
          overflow:hidden;
        }
        
        .previewable-label-prefix {
          font-weight:bold;
        }

        .previewable-controls {
          height:22px;
          position:absolute;
          width:100%;
          left:0;
          bottom:0;
          background-color:#f8f8f8;
        }

        .previewable-control-edit {
          .icon;
          .icon-pencil;
          .icon-only;
          position:absolute;
          right:30px;
          bottom:2px;
          cursor:pointer;
          color:#999;
        }
        
        > .repeatableLabel {
          box-sizing: border-box;
          overflow: hidden;
          padding-right: 30px;
          text-overflow: ellipsis;
          white-space: nowrap;
        }

        > .removeButton {
          .icon-only;

          left: auto;
          right: 8px;
          top:auto;
          bottom:2px;
          color:#999;
        }

        .inputLabel {
          display: block;
          float: none;
          margin: 0 0 5px 0;
          padding: 5px;
          width: auto;
        }

        .inputSmall {
          margin-left: 0;
          padding-left: 2px;
        }

        .inputNote {
          margin-left: 2px;
        }

        .objectId-select {
          width: 100%;
        }

        .objectId-edit {
          margin-left: 0;
        }

        &.collapsed {
          .inputLabel,
          .objectId-clear {
            display: none !important;
          }

          .objectId-select {
            @img-height: 100px;

            display: block;
            height: (@img-height + 2 * (@input-padding + @input-borderWidth));

            img {
              height: @img-height;
            }
          }
        }

        &:before {
          content: counter(@preview-counter);
          position:absolute;
          top:10px;
          left:10px;
          background:rgba(64,64,64,0.7);
          border:2px solid white;
          border-radius:50%;
          color:white;
          height: 20px;
          width:20px;
          text-align:center;
          line-height:16px;
        }

      }
    }

    > [class^="action-"],
    > [class*=" action-"] {
      float: left;
      margin: 0 10px 0 0;
    }

    .carousel-tile {
      
      .removeButton {
        .icon;
        .icon-remove;
        .icon-only;
        .link;
        color: @color-remove;
        position: absolute;
        right: 2px;
        bottom: 4px;
        
        // Hide the remove button unless the tile is active
        display:none;
      }
      
      .toBeRemoved {
        
        opacity: 0.5;
        text-decoration: line-through;

        .removeButton {
          // Always show the restore button even if tile is not active
          display:block;
          .icon-plus;
          color: @color-link-dark;
        }
        
        // Add padding to the caption to leave room for removeButton
        figcaption {
          padding-right: 1em;
        }
      }
    }
    
    .carousel-tile-active {

      // Always show remove/restore on the active tile
      .removeButton {
        display:block;
      }

      // Add padding to the caption to leave room for removeButton
      figcaption {
        padding-right: 1em;
      }
      
    }
  }
}

.repeatablePreviewControls {
  margin-bottom: @gap-medium;

  .addButton {
    &:extend(.link all);

    .icon;
    .icon-action-add;

    margin-left: @gap-medium;
  }
}

.view-switcher {
  float:right;
}

.view-switcher-active {

    color:black;

    &:hover {
        text-decoration: none;
        color:black;
    }
}

.repeatableForm > ol > li.collapsed > .frame,
.repeatableForm > ul > li.collapsed > .frame {
  min-height: 0;
}

.repeatableForm {
  > ol,
  > ul {
    > li {
      &.expanded {
        &.collapsed,
        &.toBeRemoved {
          > .objectInputs {
            > *:not(.inputContainer-expanded) {
              display: none;
            }
          }
        }
      }

      &:not(.expanded) {
        &.collapsed,
        &.toBeRemoved {
          > .objectInputs {
            display: none;
          }
        }
      }

      > .objectInputs > .tabs {
        margin-left: -7px;
        margin-right: -7px;
      }

      &.collapsed,
      &.toBeRemoved {
        .inputContainer-bulkUpload,
        .inputContainer-expanded {
          display: block;
        }
      }
    }
  }
}

.repeatableInputs {
  > ul {
    list-style: none;
    margin-left: 0;
  }

  > ol,
  > ul {
    margin-bottom: 0;

    > li {
      background-color: white;
      border-bottom: 1px solid @color-placeholder;
      margin-bottom: 10px;
      position: relative;

      > .removeButton {
        .icon;
        .icon-remove;
        .link;
        bottom: 0;
        color: @color-remove;
        position: absolute;
        right: 0;
      }

      &.toBeRemoved > .removeButton {
        .icon;
        .icon-plus;
        color: @color-link-dark;
      }
    }
  }

  .addButtonContainer {
    margin-top: 5px;

    > .addButton {
      &:extend(.link all);

      .icon;
      .icon-plus;

      margin-right: 15px;
    }
  }

  &.state-disabled {
    .removeButton,
    .addButtonContainer {
      display: none;
    }
  }
}

.repeatableLayout {
  > ol,
  > ul {
    list-style-position: inside;
    margin-bottom: 6px;
    margin-left: 0;

    > li {
      background-color: rgba(255, 255, 255, 0.5);
      border: 1px solid @color-heading;
      border-radius: 2px;
      margin-bottom: 6px;
      padding: 0 6px;
      position: relative;

      > .repeatableLabel {
        .background-flat(@color-heading);

        cursor: pointer;
        left: 0;
        margin: 0 -6px 6px -6px;
        min-height: 22px;
        padding: 5px 12px;
      }

      > .layouts {
        margin-bottom: 4px;
      }

      > .removeButton {
        .icon;
        .icon-remove;
        .icon-only;
        .link;

        color: @color-remove;
        position: absolute;
        right: 5px;
        top: 10px;
      }

      &.state-focus {
        border-color: @color-focus;

        > .repeatableLabel {
          background-color: @color-focus;
        }
      }

      &.toBeRemoved {
        border-color: #fdd;
        padding-bottom: 0;

        > .repeatableLabel {
          border-bottom-style: none;
          color: @color-remove;
          margin-bottom: 0;
          text-decoration: line-through;

          &:before {
            visibility: hidden;
          }
        }

        > .layouts {
          display: none;
        }

        > .removeButton {
          .icon;
          .icon-plus;
          color: @color-link-dark;
        }
      }
    }
  }

  > .addButtonContainer {
    overflow: hidden;

    > .addButton {
      &:extend(.link all);

      .icon;
      .icon-plus;

      float: left;
      margin-right: 15px;
      white-space: nowrap;
    }
  }

  &.state-disabled {
    .removeButton,
    .addButtonContainer {
      display: none;
    }
  }

  .inputContainer-listLayoutItemContainer:not(.inputContainer-listLayoutItemContainer-embedded-expanded) {
    .inputContainer {
      &:before {
        display: none;
      }

      &.state-changed,
      &.state-focused {
        > .inputLabel {
          .background-flat(@color-heading);
        }
      }
    }

    .inputLabel {
      display: block;
      float: none;
      margin: 0 0 5px 0;
      padding: 5px;
      width: auto;
    }

    .inputSmall {
      margin-bottom: 5px;
      margin-left: 0;
      padding-left: 0;
    }

    .inputNote {
      margin-left: 0;
    }
  }
}

.repeatableObjectId {
  > ol,
  > ul {
    margin-bottom: 0;

    &:not(:empty) {
      margin-bottom: 10px;
    }

    > li {
      margin-bottom: 5px;
      white-space: nowrap;

      > .removeButton {
        .icon;
        .icon-remove;
        .link;
        color: @color-remove;
        margin-left: 10px;

        @media @media-tablet {
          .icon-only;

          margin-left: 5px;
        }
      }

      &.toBeRemoved {
        > .removeButton {
          .icon;
          .icon-plus;
          color: @color-link-dark;
        }

        .objectId-select {
          color: @color-remove;
          text-decoration: line-through;

          &:before,
          &:after {
            visibility: hidden !important;
          }

          img {
            opacity: 0.5;
          }
        }

        .objectId-edit {
          color: @color-remove;
          text-decoration: line-through;
        }
      }
    }
  }

  > [class^="action-"],
  > [class*=" action-"] {
    float: left;
    margin: 5px 10px 0 0;
  }

  > .addButtonContainer {
    margin-top: 5px;

    .addButton {
      &:extend(.link all);

      .icon;
      .icon-plus;
    }
  }

  &.repeatableObjectId-previewable {
    
    > .addButtonContainer {
      float:left;
    }
    
    > ol,
    > ul {
      list-style-type: none;
      margin-left: 0;
      overflow: hidden;

      > li {
        background-color: darken(white, 3%);
        border: 1px solid darken(white, 20%);
        border-radius: 2px;
        box-sizing: border-box;
        float: left;
        margin: 0 10px 10px 0;
        padding: 0;
        position: relative;
        width: 210px;
        height:180px;
        
        .objectId-select {
          background-color: white;
          border: none;
          box-sizing: border-box;
          display: block;
          margin: 0;
          margin-bottom:4px;
          padding:4px;
          width: auto;
          height:150px;
          
          figure {
            
            width: 100%;
            height:100%;

            img {
              width: 100%;
              height:100%;
              cursor: pointer;
          
              // Resize the image so it's largest dimension fills the tile completely
              // and keeps the correct aspect ratio.
              object-fit: cover;

              // In case src is blank set a background color
              background-color:#ddd;
            }

          }

          &:before,
          &:after {
            display: none;
          }
        }

        .removeButton {
          .icon-only;
          position:absolute;
          right:1em;
        }
        
        .objectId-edit {
          .icon-only;
          position:absolute;
          right:3em;
        }
      }
    }

    > ol {
      counter-reset: listItem;

      > li {
        &:before {
          @length-size: 20px;

          .background-flat(fade(black, 60%));

          border: 2px solid white;
          border-radius: @length-size;
          counter-increment: listItem;
          content: counter(listItem);
          height: @length-size;
          line-height: @length-size;
          position: absolute;
          left: 10px;
          text-align: center;
          top: 10px;
          width: @length-size;
          z-index: 1;
        }
      }
    }
  }

  &.state-disabled {
    .removeButton,
    .addButtonContainer {
      display: none;
    }
  }
}

.repeatableText {
  > ol, > ul {
    margin-bottom: 0;

    > li {
      float: left;
      margin-bottom: 5px;
      position: relative;

      > input[type=text] {
        padding-right: @input-height;
      }

      > .removeButton {
        .icon;
        .icon-remove;
        .link;

        color: @color-remove;
        position: absolute;
        right: ((@input-height - @iconSize-default) / 2);
        top: ((@input-height - @lineHeight-default) / 2);
        user-select: none;
        width: @iconSize-default;
      }

      &.toBeRemoved {
        > input[type='text'] {
          color: @color-remove;
          text-decoration: line-through;
        }

        > .removeButton {
          .icon;
          .icon-plus;

          color: @color-link-dark;
        }
      }
    }
  }

  > ol {
    float: left;
    width: 100%;

    > li {
      clear: left;
      white-space: nowrap;
    }
  }

  > ul {
    list-style-type: none;
    margin-left: 0;
    overflow: hidden;

    > li {
      margin-right: 5px;
    }
  }

  .addButtonContainer {
    float: left;
    position: relative;

    > input[type=text] {
      padding-right: 20px;
    }

    > .addButton {
      &:extend(.link all);

      .icon;
      .icon-plus;
      .icon-only;

      position: absolute;
      right: ((@input-height - @iconSize-default) / 2);
      top: ((@input-height - @lineHeight-default) / 2);
      width: @iconSize-default;
    }
  }

  &.state-disabled {
    .removeButton,
    .addButtonContainer {
      display: none;
    }
  }
}

.inputContainer {
    &.state-disabled {
        .removeButton,
        .addButtonContainer {
          display: none;
        }
    }
}

.inputContainer-readOnly {
  .addButtonContainer {
    display: none;
  }
  .removeButton {
    display: none;
  }
}

.repeatableForm {
  > ol,
  > ul {
    > li.sortable-dragging {
      box-shadow: 0 0 20px fade(black, 50%);
    }
  }
}

.repeatableObjectId {
  > ol,
  > ul {
    > li.sortable-dragging {
      > .objectId-select {
        box-shadow: 0 0 20px fade(black, 50%);
      }
    }
  }
}

.sortable-parent {
  z-index: 1000000 !important;
}

.sortable-droppable {
  position: relative;

  &:before {
    border: 5px dotted fade(@color-focus, 50%);
    border-radius: 5px;
    bottom: -15px;
    content: '';
    left: -15px;
    position: absolute;
    right: -15px;
    top: -15px;
  }
}

<<<<<<< HEAD
.addButtonSelect {
  margin-left:15px;
=======
.repeatableLabel-progress {
    
    position: absolute;
    top: 10px;
    right: 175px;
    
  .repeatableLabel-progressLabel {
      display: block;
      text-align: center;
  }
    
  .repeatableLabel-progressBar {
    height: 4px;
    width: 180px;
    background: @color-border;

    .repeatableLabel-progressFill {
      background: @color-focus;
      height: 100%;
    }
  }    
}

.repeatableForm-alt {

  > ol > li {
    > .repeatableLabel {
      background: white;
      border-bottom: 1px solid #ededed;
      padding: 12px 45px 12px 45px;
      &:after {
        top: 12px;
      }
    }
    > .removeButton {
      top: 10px;
    }  
  }   
}

.repeatableForm-weighted {

  > ol > li {
    > .repeatableLabel {
      padding-left: 120px;
    }
  }
    
  .repeatableForm-itemWeights {
    width: 100%;
    height: 50px;
    margin-bottom: 10px;
    display: flex;
    max-width: 100%;
    overflow: hidden;
    
    &:empty {
      display: none;
    }
  }
  
  .repeatableForm-itemWeight {
    height: 100%;
    position: relative;
    
    &:after {
        content: ' ';
        height: 100%;
        display:inline-block;
        background:white;
        width: 1px;
    }
  }

  .repeatableLabel-weightLabel {
    position: absolute;
    top: 12px;
    left: 48px;
    z-index: 1;
    
    &:after {
      content: attr(data-weight-label);
      font-weight: bold;
      top: 2px;
      position: absolute;
      margin-left: 10px;
    }
  }
  
  .repeatableForm-itemWeightHandle {
    position: absolute;
    left: -7px;
    z-index: 2;
    bottom: 0px;
    top: 0px;
    width: 14px;
    height: 20px;
    margin: auto;
    background: white;
    padding: 1px;
    cursor: col-resize;
    
    &:before, &:after {
      color: @color-border;
      display:inline-block;
      position: absolute;
      top: 0;
      left: 0;
      right: 0;
      bottom: 0;
    }
    
    &:before {
      content: '|';
      width: 14px;
      text-align: center;
    }
    &:after {
      width: 16px; 
      content: '||';
    }
  }

  .repeatableLabel-color {
    display: inline-block;
    height: 20px;
    width: 20px;
  }
  
  .repeatableLabel-weightInput {
    display: inline-block;
    float: right;
    margin-left: 8px;
    font-weight: bold;
  }
    
}

.repeatableLabel-toggle {
  position: absolute;
  top: 12px;
  right: 42px;
  
  display: none;
  
  + .repeatableLabel-toggleLabel {
    position: absolute;
    top: 8px;
    right: 42px;
      
    outline: 0;
    display: block;
    width: 4em;
    height: 2em;
    cursor: pointer;
    user-select: none;
    background: @color-border;
    border-radius: 2em;
    padding: 2px;
    transition: all .4s ease;
     
    &:after {
      content: "";  
      left: 0;
      border-radius: 50%;
      background: #fff;
      transition: all .2s ease;
      width: 22px;
      height: 22px;
      display: block;
    }
  }
  
  &:checked {
    + .repeatableLabel-toggleLabel {
      background: @color-publish;
      
      &:after {
        margin-left: 26px;   
      }
    }
  }
>>>>>>> 62d15de8
}<|MERGE_RESOLUTION|>--- conflicted
+++ resolved
@@ -954,10 +954,10 @@
   }
 }
 
-<<<<<<< HEAD
 .addButtonSelect {
   margin-left:15px;
-=======
+}
+
 .repeatableLabel-progress {
     
     position: absolute;
@@ -1140,5 +1140,4 @@
       }
     }
   }
->>>>>>> 62d15de8
 }