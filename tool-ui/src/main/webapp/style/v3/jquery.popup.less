--- conflicted
+++ resolved
@@ -127,14 +127,9 @@
     box-shadow: none;
     padding-top: 0;
 
-<<<<<<< HEAD
-    > .marker {
-      top: -10px;
-=======
     > .marker,
     > .closeButton {
       display: none;
->>>>>>> 5a5ebbcb
     }
   }
 }
