/** Inputs that can be repeated. */
(function($, win, undef) {

var $win = $(win),
        cacheNonce = 0,
        OBJECT_FORM_DATA = "object-form-data",
        PREVIOUS_OBJECT_DATA = "object-nav-previous",
        NEXT_OBJECT_DATA = "object-nav-next";


$.plugin2('repeatable', {
    '_defaultOptions': {
        'addButtonText': 'Add',
        'removeButtonText': 'Remove',
        'restoreButtonText': 'Restore',
        'sortableOptions': {
            'delay': 300
        }
    },

    'loadFormFields': function($item) {

        var $input = $item.find('input[data-form-fields-url]');

        if ($input.length > 0) {

            $item.addClass('embeddedForm-loading');
            var url = $input.attr('data-form-fields-url');
            var data = $input.val();

            $input.removeAttr('data-form-fields-url');
            $input.val('');
            $item.toggleClass('collapsed');

            $.ajax({
                'type': 'POST',
                'cache': false,
                'url': url,
                'data': { 'data': data },
                'complete': function(response) {
                    $item.append(response.responseText);
                    $item.removeClass('embeddedForm-loading');
                    $item.trigger('create');
                    $item.trigger('load');
                    $item.resize();
                    $item.find(':input:first').change();
                }
            });
        } else {
            $item.toggleClass('collapsed');
            $item.resize();
            $item.find(':input:first').change();
        }
    },

    '_bindPreviewInput': function($item) {

        // [data-preview-field] provides a dynamic connection between the preview thumbnail provided and an object field
        var previewField = $item.attr('data-preview-field');
        if(previewField) {

            // final path segment is a StorageItem
            // remove final segment to get path to the StorageItem's parent
            var lastSlashAt = previewField.lastIndexOf("/");

            if(lastSlashAt !== -1) {
                previewField = previewField.substr(0, lastSlashAt);
            }

            // get the current $item's field path
            var myField = $item.closest('[data-field]').attr('data-field');

            // splice current $item's path with preview field's relative path to StorageItem parent
            var $previewFieldEl = $item.find('[data-field="' + myField + '/' + previewField + '"]').first();

            // embedded objects rendered in the page include the parent path prefix
            // newly-added embedded objects do not include the parent path prefix
            // check both [data-field] values
            if($previewFieldEl.size() === 0) {
                $previewFieldEl = $item.find('[data-field="' + previewField + '"]').first();
            }

            if($previewFieldEl.size() > 0) {

                var $previewFieldInput = $previewFieldEl.find('[name="' + $previewFieldEl.attr('data-name') + '"]').first();

                // on change of the input described by [data-preview-field], update the [data-preview] attribute on the $item
                $previewFieldInput.bind('change', function() {
                    $item.attr('data-preview', $previewFieldInput.attr('data-preview'));
                    $item.find('> .embedded-object-preview > figure > img').attr('src', $previewFieldInput.attr('data-preview'));
                });
            }
        }
    },

    'popEmbeddedEdit': function($item, $source, event) {

        var plugin = this;

        var $objectInputs = $.data($item[0], OBJECT_FORM_DATA);

        if(!$objectInputs) {

            // use .first() to avoid pulling nested .objectInputs containers from embedded objects
            $objectInputs = $item.find('.objectInputs').first();

            if($objectInputs.size() === 0) {

                $item.one('load', function() {
                    plugin.popEmbeddedEdit($item, $source, event);
                });

                if(!$item.hasClass('embeddedForm-loading')) {
                    plugin.loadFormFields($item);
                }

                return;
            }

            plugin._bindPreviewInput($item);

            $.data($item[0], OBJECT_FORM_DATA, $objectInputs);
            $objectInputs.popup({'parent': $objectInputs.closest('form')[0]});
            $objectInputs.trigger('resize');
        }

        // remove class .collapsed
        $item.removeClass('collapsed');

        // store the previous [data-preview] sibling of the selected $item in jQuery data
        var $previous = $item.prevAll().filter('[data-embedded-popup]').first();
        $.data($item[0], PREVIOUS_OBJECT_DATA, $previous);

        // find or create a "previous object" navigation control on the popup
        var $navPrevious = $objectInputs.find('> .previousObject');
        if($navPrevious.size() === 0) {
            $navPrevious = $('<span />', {
                'class': 'previousObject',
                'click': function() {
                    var $previousObj = $.data($item[0], PREVIOUS_OBJECT_DATA);
                    $objectInputs.popup('close');
                    plugin.popEmbeddedEdit($previousObj, $previousObj.find('.embedded-object-edit-popup'));
                }
            });
            $objectInputs.append($navPrevious);
        }

        // store the next [data-preview] sibling of the selected $item in jQuery data
        var $next = $item.nextAll().filter('[data-embedded-popup]').first();
        $.data($item[0], NEXT_OBJECT_DATA, $next);

        // find or create a "next object" navigation control on the popup
        var $navNext = $objectInputs.find('> .nextObject');
        if($navNext.size() === 0) {
            $navNext = $('<span />', {
                'class': 'nextObject',
                'click': function() {
                    var $nextObj = $.data($item[0], NEXT_OBJECT_DATA);
                    $objectInputs.popup('close');
                    plugin.popEmbeddedEdit($nextObj, $nextObj.find('.embedded-object-edit-popup'));
                }
            });
            $objectInputs.append($navNext);
        }

        // add classes to the .popup to indicate that the selected $item has previous and next siblings
        $objectInputs.popup('container').toggleClass('hasPrevious', $previous.size() > 0);
        $objectInputs.popup('container').toggleClass('hasNext', $next.size() > 0);

        // open the popup to display the embedded object inputs
        $objectInputs.popup('source', $source, event);
        $objectInputs.popup('open');
    },

    '_create': function(container) {
        var $container = $(container),
                options = this.option(),
                plugin = this;

        $container.addClass('event-input-disable');

        $container.bind('input-disable', function(event, disable) {
            $(event.target).closest('.inputContainer').toggleClass('state-disabled', disable);
        });

        // Helper for creating extra stuff on an item.
        var createExtra = function() {

            var $item = $(this);

            var type = $item.attr('data-type');

            if (type) {
                var label = $item.attr('data-label');
                var $labelHtml = $item.find(" > .repeatableLabel");
                $labelHtml.removeClass('repeatableLabel');
                if ($item.find('.message-error').length === 0) {
                    $item.addClass('collapsed');
                }
                var $label = $('<div/>', {
                    'class': 'repeatableLabel',
                    'text': type + (label ? ': ' + label : ''),
                    'data-object-id': $item.find('> input[type="hidden"][name$=".id"]').val(),
                    'data-dynamic-text': '${content.state.getType().label}: ${content.label}',
                    'click': function() {
<<<<<<< HEAD
                        plugin.loadFormFields($item);
=======
                        var $input = $item.find('> input[data-form-fields-url]');

                        if ($input.length > 0) {
                            var url = $input.attr('data-form-fields-url');
                            var data = $input.val();

                            $input.removeAttr('data-form-fields-url');
                            $input.val('');
                            $item.toggleClass('collapsed');

                            $.ajax({
                                'type': 'POST',
                                'cache': false,
                                'url': url,
                                'data': { 'data': data },
                                'complete': function(response) {
                                    $item.append(response.responseText);
                                    $item.trigger('create');
                                    $item.trigger('load');
                                    $item.resize();
                                    $item.find(':input:first').change();
                                }
                            });

                        } else {
                            $item.toggleClass('collapsed');
                            $item.resize();
                            $item.find(':input:first').change();
                        }
>>>>>>> cf8c5a5c
                    }
                });
                if ($labelHtml.size() !== 0) {
                    $label.append($labelHtml);
                    $label.find(':input').click(function(e) {
                        e.stopPropagation();
                    });
                }
                $item.prepend($label);
            }

            // embedded object preview
            if ($item.is('[data-embedded-popup]')) {

                if($item.is('[data-preview]')) {

                    var preview = $item.attr('data-preview');
                    // generate preview thumbnail with click handler to pop up embedded object edit form
                    $item.prepend($('<div />', {
                            class: 'embedded-object-preview',
                            html: $('<figure />', {
                                'class': 'embedded-object-edit-popup',
                                'html': [
                                    $('<img/>', {
                                        'src': preview
                                    }),
                                    $('<figcaption />', {
                                        'html': $label
                                    })
                                ],
                                'click': function(e) {
                                    plugin.popEmbeddedEdit($item, $(this), null);
                                }})
                        })
                    );

                    $item.append($('<span/>', {
                        'class': 'embedded-object-edit embedded-object-edit-popup',
                        'html': $('<span/>', {
                            'class': 'embedded-object-edit-popup',
                            'text': 'Edit',
                            'click': function(e) {
                                plugin.popEmbeddedEdit($item, $(this), null);
                            }
                        })
                    }));
                } else {
                    $label.addClass('embedded-object-edit-popup');
                    $label.click(function(e) {
                        plugin.popEmbeddedEdit($item, $label, null);
                    });
                }
            }

            $item.find(':input[name$=".toggle"]').hide();
            $item.append($('<span/>', {
                'class': 'removeButton',
                'text': options.removeButtonText
            }));
        };

        // List of inputs is contained in ul or ol (latter is sortable).
        var $list = $container.find('> ul:first');
        if ($list.length === 0) {
            $list = $container.find('> ol:first');
            if ($list.length === 0) {
                return;
            } else {
                $list.sortable(options.sortableOptions);
            }
        }

        var $templates = $();

        $list.find('> li.template, > script[type="text/template"]').each(function() {
            var $template = $(this);

            if ($template.is('li.template')) {
                $templates = $templates.add($template);

            } else {
                $templates = $templates.add($($template.text()));
            }

            $template.remove();
        });

        $list.find('> li').each(createExtra);

        var $addButtonContainer = $('<div/>', { 'class': 'addButtonContainer' });
        $container.append($addButtonContainer);

        // Enable single input mode when there's only one template and one input.
        var $singleInput;
        if (!options.addButtonText && $templates.length == 1) {
            var $inputs = $templates.find(':input');
            var $toggle = $templates.find(':input[name$=".toggle"]');
            $inputs = $inputs.not($toggle);
            if ($inputs.length == 1) {
                $singleInput = $inputs.clone();
                $singleInput.removeAttr('id');
                $singleInput.keydown(function(event) {
                    if (event.which == 13) {
                        $addButtonContainer.find('.addButton').trigger('click');
                        return false;
                    }
                });
                $addButtonContainer.append($('<input/>', {
                    'name': $toggle.attr('name'),
                    'type': 'hidden',
                    'value': $toggle.attr('value')
                }));
                $addButtonContainer.append($singleInput);
            }
        }

        // Create an add link for each template.
        var idIndex = 0;
        $templates.each(function() {
            var $template = $(this);
            $addButtonContainer.append($('<span/>', {
                'class': 'addButton',
                'text': options.addButtonText ? options.addButtonText + ' ' + ($template.attr('data-type') || 'Item') : '',
                'click': function(event, customCallback) {

                    // Don't allow blank text in single input mode.
                    if ($singleInput && !$singleInput.val()) {
                        return false;
                    }

                    var $addedItem = $template.clone();
                    $addedItem.removeClass('template');
                    $addedItem.find(':input[name$=".toggle"]').attr('checked', 'checked');

                    var callback = function() {

                        $list.append($addedItem);
                        $addedItem.each(createExtra);
                        $addedItem.removeClass('collapsed');

                        // Copy value in single input to the newly added item.
                        if ($singleInput) {
                            $addedItem.find(':input:not([name$=".toggle"])').val($singleInput.val());
                            $singleInput.val('');
                        }

                        // So that IDs don't conflict.
                        $addedItem.find('*[id]').attr('id', function(index, attr) {
                            idIndex += 1;
                            var newAttr = attr + 'r' + idIndex;
                            $addedItem.find('*[for=' + attr + ']').attr('for', newAttr);
                            $addedItem.find('*[data-show=#' + attr + ']').attr('data-show', '#'+newAttr);
                            return newAttr;
                        });

                        $addedItem.change();
                        $addedItem.trigger('create');
                        $win.resize();

                        var $select = $addedItem.find('.objectId-select');

                        if ($select.length > 0 &&
                                $select.closest('.repeatableObjectId').length > 0) {
                            // $select.click();
                        }

                        if (customCallback) {
                            customCallback.call($addedItem[0]);
                        }
                    };

                    // Load an external form if the template consists of a single link without any other inputs.
                    var $templateLink;
                    if ($addedItem.find(':input').length === 0 && ($templateLink = $addedItem.find('a')).length > 0) {
                        ++ cacheNonce;

                        $.ajax({
                            'cache': false,
                            'url': $templateLink.attr('href'),
                            'data': { '_nonce': cacheNonce },
                            'complete': function(response) {
                                $addedItem.html(response.responseText);
                                callback();
                            }
                        });
                    } else {
                        callback();
                    }

                    return false;
                }
            }));
        });

        // On remove link click:
        // - Add toBeRemoved class on the item.
        // - Disable all inputs.
        // - Change remove link text.
        $list.delegate('> li > .removeButton', 'click', function() {

            var $removeButton = $(this);
            var $item = $removeButton.closest('li');
            var $inputs = $item.find(':input');

            if ($item.is('.toBeRemoved')) {
                $item.removeClass('toBeRemoved');
                $inputs.removeAttr('disabled');
                if (options.removeButtonText) {
                    $removeButton.text(options.removeButtonText);
                }

            } else {
                $item.addClass('toBeRemoved');
                $inputs.attr('disabled', 'disabled');
                if (options.restoreButtonText) {
                    $removeButton.text(options.restoreButtonText);
                }
            }

            $item.change();
        });
    },

    'add': function(callback) {
        this.$caller.closest('.addButton').trigger('click', [ callback ]);

        return this.$caller;
    }
});

}(jQuery, window));<|MERGE_RESOLUTION|>--- conflicted
+++ resolved
@@ -20,7 +20,7 @@
 
     'loadFormFields': function($item) {
 
-        var $input = $item.find('input[data-form-fields-url]');
+        var $input = $item.find('> input[data-form-fields-url]');
 
         if ($input.length > 0) {
 
@@ -203,39 +203,7 @@
                     'data-object-id': $item.find('> input[type="hidden"][name$=".id"]').val(),
                     'data-dynamic-text': '${content.state.getType().label}: ${content.label}',
                     'click': function() {
-<<<<<<< HEAD
                         plugin.loadFormFields($item);
-=======
-                        var $input = $item.find('> input[data-form-fields-url]');
-
-                        if ($input.length > 0) {
-                            var url = $input.attr('data-form-fields-url');
-                            var data = $input.val();
-
-                            $input.removeAttr('data-form-fields-url');
-                            $input.val('');
-                            $item.toggleClass('collapsed');
-
-                            $.ajax({
-                                'type': 'POST',
-                                'cache': false,
-                                'url': url,
-                                'data': { 'data': data },
-                                'complete': function(response) {
-                                    $item.append(response.responseText);
-                                    $item.trigger('create');
-                                    $item.trigger('load');
-                                    $item.resize();
-                                    $item.find(':input:first').change();
-                                }
-                            });
-
-                        } else {
-                            $item.toggleClass('collapsed');
-                            $item.resize();
-                            $item.find(':input:first').change();
-                        }
->>>>>>> cf8c5a5c
                     }
                 });
                 if ($labelHtml.size() !== 0) {
