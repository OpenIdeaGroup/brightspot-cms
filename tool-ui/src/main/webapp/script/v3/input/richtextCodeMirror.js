--- conflicted
+++ resolved
@@ -1,4 +1,4 @@
-/* global define DOMParser navigator setTimeout window */
+/* global clearTimeout define DOMParser navigator setTimeout window */
 
 define([
     'jquery',
@@ -885,8 +885,7 @@
          */
         inlineSetStyle: function(style, range, options) {
             
-<<<<<<< HEAD
-            var range, self;
+            var self;
             self = this;
 
             range = range || self.getRange();
@@ -909,8 +908,6 @@
         },
         _inlineSetStyle: function(style, range, options) {
             
-            var className, editor, isEmpty, line, mark, markOptions, self, styleObj, $widget, widgetOptions;
-=======
             var className;
             var editor;
             var isEmpty;
@@ -919,7 +916,6 @@
             var markOptions;
             var self;
             var styleObj;
->>>>>>> 3b31da83
 
             self = this;
 
@@ -2446,7 +2442,6 @@
             var self;
             self = this;
 
-<<<<<<< HEAD
             // Create a history event so we can undo adding this style
             if (!self.historyIsExecuting()) {
                 self.historyAdd({
@@ -2464,14 +2459,11 @@
         },
         _blockRemoveStyle: function(styleKey, range) {
 
-            var className, classNames, classes, editor, line, lineNumber, self, styleObj;
-=======
             var className;
             var editor;
             var line;
             var lineNumber;
             var self;
->>>>>>> 3b31da83
 
             self = this;
             editor = self.codeMirror;
@@ -5306,15 +5298,10 @@
          */
         historyUndoCodeMirrorChange: function(change) {
 
-            var editor, from, origin, self, to, toSpace;
-
-            self = this;
-            editor = self.codeMirror;
-            
-            // For changes use an origin containing 'brightspot' so chagnes won't be
-            // inserted into the history as an undo/redo event
-            origin = 'brightspotHistoryUndoChange';
-            
+            var from, self, to;
+
+            self = this;
+        
             // Reverse the change event so we put back what was previously there
             from = change.from;
             to = {
@@ -5728,7 +5715,7 @@
          */
         replaceRangeWithoutStyles: function(from, to, text) {
 
-            var editor, origin, self;
+            var editor, origin, self, toSpace;
 
             self = this;
             editor = self.codeMirror;
