--- conflicted
+++ resolved
@@ -1,14 +1,12 @@
-<<<<<<< HEAD
 define([
     'jquery',
+    'v3/spellcheck',
     'codemirror/lib/codemirror',
+    'codemirror/addon/hint/show-hint',
     'codemirror/addon/dialog/dialog',
     'codemirror/addon/search/searchcursor',
     'codemirror/addon/search/search'
-], function($, CodeMirror) {
-=======
-define(['jquery', 'codemirror/lib/codemirror', 'codemirror/addon/hint/show-hint', 'v3/spellcheck'], function($, CodeMirror, CodeMirrorShowHint, spellcheckAPI) {
->>>>>>> 0d548c98
+], function($, spellcheckAPI, CodeMirror) {
     
     var CodeMirrorRte;
 
