define([
    'jquery',
    'v3/spellcheck',
    'codemirror/lib/codemirror',
    'codemirror/addon/hint/show-hint',
    'codemirror/addon/dialog/dialog',
    'codemirror/addon/search/searchcursor',
    'codemirror/addon/search/search'
], function($, spellcheckAPI, CodeMirror) {
    
    var CodeMirrorRte;

    /**
     * @class
     * CodeMirrorRte
     *
     * Interface for turning the CodeMirror plain text editor into a "rich text" editor.
     * This object provides the following:
     * - the editor area
     * - configurations for which styles and elements are allowed
     * - methods for importing and exporting HTML
     * - track changes functionality
     * - functions to add enhancements (external content) and move enhancements
     *
     * It does *not* provide a toolbar, etc.
     *
     * This should generally not be used as a stand-alone interface,
     * rather it is used as part of another interface that also provides
     * a toolbar, etc.
     *
     * All CodeMirror-specific functionality should be here - other code
     * should never directly call CodeMirror functions.
     *
     * @example
     * editor = Object.create(CodeMirrorRte);
     * editor.styles = $.extend(true, {}, editor.styles, {bold:{className:'rte2-style-bold', element:'b'}});
     * editor.init('#mytextarea');
     */
    CodeMirrorRte = {

        /**
         * List of all the class names that are used within the rich text editor
         * and some additional information on the type of HTML element it should map to.
         * You can modify this object to add styles to be supported by the editor.
         *
         * String className
         * The class that is used to style the element in the rich text editor.
         *
         * String [element]
         * The element that is created when translating rich text to HTML.
         * If not specified then this style will not have output HTML (only plain text).
         *
         * Object [elementAttr]
         * A list of attributes name/value pairs that are applied to the output HTML element.
         * Also used to match elements to styles on importing HTML.
         * If a value is Boolean true, then that means the attribute must exist (with any value).
         *
         * String [elementContainer]
         * A container elment that surrounds the element in the HTML output.
         * For example, one or more 'li' elements are contained by a 'ul' or 'ol' element.
         *
         * Boolean [line]
         * Set to true if this is a block element that applies to an entire line.
         * 
         * Array [clear]
         * A list of styles that should be cleared if the style is selected.
         * Use this to make mutually-exclusive styles.
         *
         * Boolean [internal]
         * Set this to true if the style is used internally (for track changes).
         * When internal is true, then the style will not be removed by the RemoveStyle functions
         * unless the style name is explicitely provided.
         * For example, if you select a range and tell the RTE to clear all the styles,
         * it will clear the formatting styles like bold and italic, but not the internal
         * styles like trackInsert and trackDelete.
         * However, an internal style can still output HTML elements.
         *
         * Function [fromHTML($el, mark)]
         * A function that extracts additional information from the HTML element
         * and adds it to the mark object for future use.
         *
         * Function [toHTML(mark)]
         * A function that reads additional information saved on the mark object,
         * and uses it to ouput HTML for the style.
         *
         * Function [onClick(mark)]
         * A function that handles clicks on the mark. It can read additional information
         * saved on the mark, and modify that information.
         * Note at this time an onClick can be used only for inline styles.
         */
        styles: {

            // Special style for raw HTML. 
            // This will be used when we import HTML that we don't understand.
            // Also can be used to mark text that user wants to treat as html
            html: {
                className: 'rte2-style-html',
                raw: true // do not allow other styles inside this style and do not encode the text within this style, to allow for raw html
            },

            // Special style for reprenting newlines
            newline: {
                className:'rte2-style-newline',
                internal:true
                //,raw: true
            },
            
            // Special style used to collapse an element.
            // It does not output any HTML, but it can be cleared.
            // You can use the class name to make CSS rules to style the collapsed area.
            // This can be used for example to collapse comments.
            collapsed: {
                className: 'rte2-style-collapsed'
            },

            // Special styles used for tracking changes
            trackInsert: {
                className: 'rte2-style-track-insert',
                element: 'ins',
                internal: true
            },
            trackDelete: {
                className: 'rte2-style-track-delete',
                element: 'del',
                internal: true,
                showFinal: false
            },

            // The following styles are used internally to show the final results of the user's tracked changes.
            // The user can toggle between showing the tracked changes (insertions and deletions) or showing
            // the final result.
            
            trackHideFinal: {
                // This class is used internally to hide deleted content temporarily.
                // It does not create an element for output.
                className: 'rte2-style-track-hide-final',
                internal: true
            },
            
            trackDisplay: {
                // This class is placed on the wrapper elemnt for the entire editor,
                // and is used to remove the colors from inserted content temporarily.
                // It does not create an element for output.
                className: 'rte2-style-track-display',
                internal:true
            },

            linebreak: {
                line:true
            }
        }, // styles

        
        /**
         * Rules for cleaning up the clipboard data when content is pasted
         * from outside the RTE.
         *
         * This is an object of key/value pairs, where the key is a jQuery selector,
         * and value is a style name from the styles object.
         *
         * @example
         * {'span[style*="font-style:italic"]': 'italic',
         *  'span[style*="font-weight:700"]': 'bold'}
         */
        clipboardSanitizeRules: {},

        
        /**
         * Function for cleaning up the clipboard data when content is pasted
         * from outside the RTE.
         *
         * @param {jQuery} $content
         * The content that was pasted.
         *
         * @returns {jQuery}
         * The modified content.
         *
         * @example
         * function($content) {
         *     // Remove anything with class "badclass"
         *     $content.find('.badclass').remove();
         *     return $content;
         * }
         */
        clipboardSanitizeFunction: function($content) {
            return $content;
        },

        
        /**
         * Should we track changes?
         * Note: do not set this directly, use trackSet() or trackToggle()
         */
        trackChanges: false,


        /**
         * For track changes should we show the final result?
         * If true, show the orignal results marked up with changes.
         * If false, show the final results without the tracked changes.
         * Note: do not set this directly, use trackDisplaySet() because other things happen when the value is changed.
         */
        trackDisplay: true,


        /**
         * List of elements that should cause a new line when importing from HTML.
         * We don't necessarily list them all, just the ones we are likely to encounter.
         */
        newLineRegExp: /^(br)$/,


        /**
         * List of elements that do not need to be </closed>
         */
        voidElements: {
            'area': true,
            'base': true,
            'br': true,
            'col': true,
            'command': true,
            'hr': true,
            'img': true,
            'input': true,
            'keygen': true,
            'link': true,
            'meta': true,
            'param': true,
            'source': true
        },


        /**
         * When a region is marked as raw HTML, should we add a data attribute to the elements?
         */
        rawAddDataAttribute: false,


        /**
         * When a line ends in a character marked as raw HTML, should we add a BR element?
         * If true, add a BR element at the end of every line.
         * If false, add a newline if the last character in the line is marked as raw HTML.
         */
        rawBr: true,

        
        /**
         *
         */
        init: function(element, options) {

            var self;

            self = this;

            if (options) {
                $.extend(true, self, options);
            }

            self.$el = $(element).first();

            codeMirrorOptions = {
                readOnly: $(element).closest('.inputContainer-readOnly').length,
                lineWrapping: true,
                dragDrop: false,
                mode:null,
                extraKeys: self.getKeys()
            };
            
            // Create the codemirror object
            if (self.$el.is('textarea')) {
                self.codeMirror = CodeMirror.fromTextArea(self.$el[0], codeMirrorOptions);
            } else {
                self.codeMirror = CodeMirror(self.$el[0], codeMirrorOptions);
            }

            // Create a mapping from self.styles so we can perform quick lookups on the classname
            self.classes = self.getClassNameMap();

            self.enhancementInit();
            self.initListListeners();
            self.initClickListener();
            self.initEvents();
            self.clipboardInit();
            self.trackInit();
            self.spellcheckInit();
            self.modeInit();
        },

        
        /**
         * Set up listener for lists:
         * If you are on a list line at the first character of the line and you press enter,
         * this will move the current line down. If the previous line was also a list,
         * then the new line created above should also be a list item.
         * If you are on a list line but not at the first character and you press enter,
         * this will add a new line below, and the new line should always be a list item.
         */
        initListListeners: function() {

            var editor, isFirstListItem, isLastListItem, isEmptyLine, listType, rangeFirstLine, self;

            self = this;
            
            editor = self.codeMirror;

            // Monitor the "beforeChange" event so we can save certain information
            // about lists, to later use in the "change" event
            editor.on('beforeChange', function(instance, changeObj) {

                var listTypePrevious, listTypeNext, rangeBeforeChange;

                // Get the listType and set the closure variable for later use
                listType = self.blockGetListType(changeObj.from.line);

                rangeFirstLine = {from:changeObj.from, to:changeObj.from};
                rangeBeforeChange = {from:changeObj.from, to:changeObj.to};

                // Get the list type of the previous line
                listTypePrevious = '';
                if (rangeBeforeChange.from.line > 0) {
                    listTypePrevious = self.blockGetListType(rangeBeforeChange.from.line - 1);
                }

                // Get the list type of the next line
                listTypeNext = '';
                if (rangeBeforeChange.to.line < editor.lineCount() - 1) {
                    listTypeNext = self.blockGetListType(rangeBeforeChange.to.line + 1);
                }
                
                isFirstListItem = Boolean(listTypePrevious === '');
                isLastListItem = Boolean(listTypeNext === '');

                isStartOfLine = Boolean(rangeBeforeChange.from.ch === 0);
                
                isEmptyLine = Boolean(editor.getLine(rangeBeforeChange.from.line) === '');
                
                // Loop through all the changes that have not yet been applied, and determine if more text will be added to the line
                $.each(changeObj.text, function(i, textChange) {
                    
                    // Check if this change has more text to add to the page
                    if (textChange.length > 0) {
                        isEmptyLine = false;
                        return false; // stop looping because we found some text and now we know the line will not be empty
                    }
                });

            });
            
            // Monitor the "change" event so we can adjust styles for list items
            // This will use the closure variables set in the "beforeChange" event.
            editor.on('change', function(instance, changeObj) {

                var range;
                
                // Check for a listType that was saved by the beforeChange event
                if (listType) {

                    // Get the current range (after the change has been applied)
                    range = self.getRange();
                    
                    // For the new line, if user pressed enter on a blank list item and it was the last item in the list,
                    // Then do not add a new line - instead change the list item to a non-list item
                    if (isLastListItem && isEmptyLine) {

                        // Remove the list class on the new line
                        self.blockRemoveStyle(listType, range);
                        
                    } else if (isFirstListItem && isStartOfLine) {

                        // If at the first character of the first list item and user presses enter,
                        // do not create a new list item above it, just move the entire list down
                        
                    } else {
                        
                        // Always keep the original starting line the list style.
                        // This is used in the case when you press enter and move the current
                        // line lower - so we need to add list style to the original starting point.
                        // TODO: not sure what happens when you insert multiple line
                        self.blockSetStyle(listType, rangeFirstLine);

                        // Set list style for the new range
                        self.blockSetStyle(listType, range);
                    }
                }

            });
        }, // initListListeners


        /**
         * Set up listener for clicks.
         * If a style has an onClick parameter, then when user clicks that
         * style we will call the onClick function and pass it the mark.
         */
        initClickListener: function() {

            var editor, now, self;

            self = this;
            
            editor = self.codeMirror;

            // CodeMirror doesn't handle double clicks reliably,
            // so we will simulate a double click event using mousedown.
            $(editor.getWrapperElement()).on('mousedown', function(event) {

                var $el, marks, now, pos;

                // Generate timestamp
                now = Date.now();

                if (self.doubleClickTimestamp && (now - self.doubleClickTimestamp < 500) ) {

                    delete self.doubleClickTimestamp;
                    
                    // Figure out the line and character based on the mouse coord that was clicked
                    pos = editor.coordsChar({left:event.pageX, top:event.pageY}, 'page');

                    // Loop through all the marks for the clicked position
                    marks = editor.findMarksAt(pos);
                    $.each(marks, function(i, mark) {
                        var styleObj;
                        styleObj = self.classes[mark.className];
                        if (styleObj && styleObj.onClick) {
                            styleObj.onClick(event, mark);
                        }
                    });

                } else {
                    self.doubleClickTimestamp = now;
                }
            });

        }, // initClickListener


        /**
         * Set up some special events.
         *
         * rteCursorActivity = the cursor has changed in the editor.
         * You can use this to update a toolbar for example.
         *
         * rteChange = a change has been made to the editor content.
         * You can use this to update the character count for example.
         */
        initEvents: function() {
            
            var editor, self;

            self = this;
            
            editor = self.codeMirror;

            editor.on('cursorActivity', function(instance, event) {
                self.$el.trigger('rteCursorActivity', [self]);
            });
            
            editor.on('changes', $.debounce(200, function(instance, event) {
                self.triggerChange();
            }));

            editor.on('focus', function(instance, event) {
                self.$el.trigger('rteFocus', [self]);
            });
            
            editor.on('blur', function(instance, event) {
                self.$el.trigger('rteBlur', [self]);
            });
        },

        
        /**
         * Trigger an rteChange event.
         * This can happen when user types changes into the editor, or if some kind of mark is modified.
         */
        triggerChange: function() {
            var self;
            self = this;
            self.$el.trigger('rteChange', [self]);
        },

        
        //==================================================
        // STYLE FUNCTIONS
        // The following functions deal with inline or block styles.
        //==================================================
        
        /**
         * Toggle an inline or block style for a range.
         *
         * @param {String} styleKey
         * Name of the style to set (from the styles definition object)
         *
         * @param {Object} [range=current range]
         *
         * @see inlineSetStyle(), blockSetStyle()
         */
        toggleStyle: function(style, range) {
            
            var mark, self, styleObj;

            self = this;
            
            styleObj = self.styles[style];
            if (styleObj) {
                if (styleObj.line) {
                    mark = self.blockToggleStyle(style, range);
                } else {
                    mark = self.inlineToggleStyle(style, range);
                }
            }
            return mark;
        },

        
        /**
         * Set an inline or block style for a range.
         *
         * @param {String} styleKey
         * Name of the style to set (from the styles definition object)
         *
         * @param {Object} [range=current range]
         *
         * @see inlineSetStyle(), blockSetStyle()
         */
        setStyle: function(style, range) {
            
            var mark, self, styleObj;

            self = this;
            
            styleObj = self.styles[style];
            if (styleObj) {
                if (styleObj.line) {
                    self.blockSetStyle(style, range);
                } else {
                    mark = self.inlineSetStyle(style, range);
                }
            }

            return mark;
        },

        
        /**
         * Remove both inline and block styles from a range.
         * Only removes block styles if the range spans multiple lines.
         *
         * @param {Object} [range=current range]
         *
         * @see inlineRemoveStyle(), blockRemoveStyle()
         */
        removeStyles: function(range) {

            var self;

            self = this;
            
            range = range || self.getRange();

            // Remove all inline styles
            self.inlineRemoveStyle('', range);

            // Remove line style if the current range is on multiple lines
            if ((range.from.ch === 0 && range.to.ch === 0) || range.from.line !== range.to.line) {
                self.blockRemoveStyle('', range);
            }
        },

        
        //==================================================
        // INLINE STYLES
        // The following format functions deal with inline styles.
        //==================================================
        
        /**
         * Toggle a class within a range:
         * If all characters within the range are already set to the className, remove the class.
         * If one or more characters within the range are not set to the className, add the class.
         *
         * @param {String} styleKey
         * The format class to toggle (from the styles definition object)
         *
         * @param {Object} [range=current range]
         * The range of positions {from:{line,ch},to:{line,ch}}
         */
        inlineToggleStyle: function(styleKey, range) {

            var mark, self;

            self = this;

            range = range || self.getRange();

            if (self.inlineIsStyle(styleKey, range)) {
                self.inlineRemoveStyle(styleKey, range);
            } else {
                mark = self.inlineSetStyle(styleKey, range);
            }

            return mark;
        },

        
        /**
         * @param {String|Object} style
         * The format to add (from the styles definition object).
         * This can be a String key into the styles object,
         * or it can be the style object itself.
         *
         * @param Object [range=current selection]
         * The range of positions {from,to} 
         *
         * @param Object [options]
         * Set of key/value pairs to specify options.
         * These options will be passed as mark options when the mark is created.
         *
         * @param Object [options.triggerChange=true]
         * Set this to false if you do not want to trigger the rteChange event after setting the style.
         * For example, if you will be making multiple style changes and you will trigger the rteChange event yourself.
         */
        inlineSetStyle: function(style, range, options) {
            
            var className, editor, isEmpty, line, mark, markOptions, self, styleObj, $widget, widgetOptions;

            self = this;

            editor = self.codeMirror;
            
            range = range || self.getRange();

            options = options || {};

            if (typeof style === 'string') {
                styleObj = self.styles[style] || {};
            } else {
                styleObj = style;
            }
            className = styleObj.className;
            
            if (styleObj.singleLine && range.from.line !== range.to.line) {
                line = editor.getLine(range.from.line);
                range.to.line = range.from.line;
                range.to.ch = line.length;
            }
            
            markOptions = $.extend({
                className: className,
                inclusiveRight: true,
                addToHistory: true
            }, options);

            
            // Check for special case if no range is defined, we should still let the user
            // select a style to make the style active. Then typing more characters should
            // appear in that style.
            isEmpty = (range.from.line === range.to.line) && (range.from.ch === range.to.ch);
            if (isEmpty) {

                markOptions.addToHistory = false;
                markOptions.clearWhenEmpty = false;
                markOptions.inclusiveLeft = true;
                mark = editor.markText(range.from, range.to, markOptions);
                
            } else {
                
                mark = editor.markText(range.from, range.to, markOptions);
                self.inlineSplitMarkAcrossLines(mark);
            }

            // If this is a set of mutually exclusive styles, clear the other styles
            if (styleObj.clear) {
                $.each(styleObj.clear, function(i, styleKey) {
                    self.inlineRemoveStyle(styleKey, range);
                });
            }

            // If there was a fromHTML filter defined, run it not so additional info can be added to the mark
            if (styleObj.filterFromHTML) {
                styleObj.filterFromHTML(mark);
            }
            
            // Trigger a cursorActivity event so for example toolbar can pick up changes
            CodeMirror.signal(editor, "cursorActivity");

            if (options.triggerChange !== false) {
                self.triggerChange();
            }
            
            return mark;
            
        }, // initSetStyle

        
        /**
         * Remove the formatting within a region. You can specify a single class name to remove
         * or remove all the formatting.
         *
         * @param String [styleKey]
         * The format class to remove. Set to empty string to remove all formatting.
         * Also refer to options.includeTrack 
         *
         * @param Object [range=current selection]
         * The range of positions {from,to} 
         *
         * @param Object [options]
         *
         * @param Object [options.deleteText=false]
         * Set to true if you want to also delete the text within each class that is removed.
         *
         * @param String [except]
         * A format class that should not be removed.
         * Use this is you set styleKey to blank (to remove all classes) but you want to
         * keep one specific class. For example, for the "html" class if you want to keep the html class,
         * but remove any other style classes within.
         *
         * @param Boolean [options.includeTrack=false]
         * Set to true if you want to include the "track changes" classes.
         * Otherwise will ignore those classes.
         *
         * @param Boolean [options.triggerChange=true]
         * Set to false if you want to prevent a change event from being triggered.
         */
        inlineRemoveStyle: function(styleKey, range, options) {

            var className, deleteText, editor, lineNumber, self, from, to;

            self = this;

            editor = self.codeMirror;
            
            if (styleKey) {
                className = self.styles[styleKey].className;
            }
            
            options = options || {};
            deleteText = options.deleteText;
            
            range = range || self.getRange();

            from = range.from;
            to = range.to;

            lineNumber = from.line;
            
            // Before beginning, clean up the CodeMirror marks
            // to make sure they do not span across separate lines.
            self.inlineCleanup();

            editor.eachLine(from.line, to.line + 1, function(line) {

                var fromCh, toCh, marks;

                // Get the character ranges to search within this line.
                // If we're not on the first line, start at the beginning of the line.
                // If we're not on the last line, stop at the end of the line.
                fromCh = (lineNumber === from.line) ? from.ch : 0;
                toCh = (lineNumber === to.line) ? to.ch : line.text.length;

                // Loop through all the marks defined on this line
                marks = line.markedSpans || [];
                marks.forEach(function(mark) {

                    var from, markerOpts, markerOptsNotInclusive, matchesClass, outsideOfSelection, selectionStartsBefore, selectionEndsAfter, styleObj, to;
                    
                    // Check if we should remove the class
                    matchesClass = false;
                    if (className) {
                        matchesClass = Boolean(mark.marker.className === className);
                    } else {
                        styleObj = self.classes[mark.marker.className] || {};
                        
                        // Do not remove the track changes classes unless specifically named
                        matchesClass = Boolean(options.includeTrack || styleObj.internal !== true);

                        // Do not remove the "except" class if it was specified
                        if (mark.marker.className === options.except) {
                            matchesClass = false;
                        }
                    }
                    
                    if (!matchesClass) {
                        return;
                    }

                    markerOpts = mark.marker;
                    markerOpts.addToHistory = false;

                    markerOptsNotInclusive = $.extend(true, {}, markerOpts);
                    markerOptsNotInclusive.inclusiveLeft = markerOptsNotInclusive.inclusiveRight = false;
                    
                    if (markerOpts.type === 'bookmark') {
                        return;
                    }

                    // Figure out the range for this mark
                    to = mark.to;
                    from = mark.from;
                    if (mark.to === null) {
                        to = line.text.length;
                    }
                    if (mark.from === null) {
                        from = 0;
                    }

                    // Determine if this mark is outside the selected range
                    outsideOfSelection = fromCh > to || toCh < from;
                    if (outsideOfSelection) {
                        return;
                    }

                    selectionStartsBefore = fromCh <= from;
                    selectionEndsAfter = toCh >= to;

                    if (selectionStartsBefore && selectionEndsAfter) {
                        
                        // The range completely surrounds the mark.

                        // This is some text
                        //      mmmmmmm      <-- mark
                        //    rrrrrrrrrrr    <-- range
                        //                   <-- no new mark
                        //      xxxxxxx      <-- text to delete (if deleteText is true)


                        if (deleteText) {
                            mark.marker.shouldDeleteText = true;
                        }
                        
                        // Clear the mark later

                    } else if (selectionStartsBefore && !selectionEndsAfter) {
                        
                        // The range starts before this mark, but it ends within the mark.
                        // Create a new mark to represent the part of the mark that is not being removed.
                        // The original mark will be deleted later.
                        //
                        // This is some text
                        //      mmmmmmm      <-- mark
                        // rrrrrrrr          <-- range
                        //         nnnn      <-- new mark
                        //      xxx          <-- text to delete (if deleteText is true)
                        
                        // Create a new marker for the text that should remain styled
                        editor.markText(
                            { line: lineNumber, ch: toCh },
                            { line: lineNumber, ch: to },
                            markerOpts
                        );

                        if (deleteText) {
                            // Create a marker for the text that will be deleted
                            // It should be the part of the marked text that is outside the range
                            editor.markText(
                                { line: lineNumber, ch: from },
                                { line: lineNumber, ch: toCh },
                                markerOpts
                            ).shouldDeleteText = true;
                        }
                        
                        // Clear the original mark later
                        
                    } else if (!selectionStartsBefore && selectionEndsAfter) {
                        
                        // The range starts within this mark, but it ends after the mark.
                        // Create a new mark to represent the part of the mark that is not being removed.
                        // The original mark will be deleted later.
                        //
                        // This is some text
                        //      mmmmmmm      <-- marked
                        //        rrrrrrrrrr <-- range
                        //      nn           <-- new mark
                        //        xxxxx      <-- text to delete (if deleteText is true)

                        editor.markText(
                            { line: lineNumber, ch: from },
                            { line: lineNumber, ch: fromCh },
                            markerOptsNotInclusive
                        );

                        if (deleteText) {
                            // Create a marker for the text that will be deleted
                            // It should be the part of the marked text that is outside the range
                            editor.markText(
                                { line: lineNumber, ch: fromCh },
                                { line: lineNumber, ch: to },
                                markerOpts
                            ).shouldDeleteText = true;
                        }

                        // Clear the original mark later
                        
                    } else {

                        // The range is entirely inside the marker.
                        // Create two new marks - one before the range, and one after the range.
                        //
                        // This is some text
                        //      mmmmmmm      <-- marked
                        //        rrr        <-- range
                        //      nn   nn      <-- new marks
                        //        xxx        <-- text to delete (if deleteText is true)
                        
                        editor.markText(
                            { line: lineNumber, ch: toCh },
                            { line: lineNumber, ch: to },
                            markerOpts
                        );

                        editor.markText(
                            { line: lineNumber, ch: from },
                            { line: lineNumber, ch: fromCh },
                            markerOptsNotInclusive
                        );
                        
                        if (deleteText) {
                            // Create a marker for the text that will be deleted
                            // It should be the part of the marked text that is outside the range
                            editor.markText(
                                { line: lineNumber, ch: fromCh },
                                { line: lineNumber, ch: toCh },
                                markerOpts
                            ).shouldDeleteText = true;
                        }

                        // Clear the original mark later
                    }

                    // Set a flag on the marker object so we can find it later for removal
                    mark.marker.shouldRemove = true;
                });

                // Go to the next line
                lineNumber++;
                
            });

            // Loop through all the marks and remove the ones that were marked
            editor.getAllMarks().forEach(function(mark) {

                var position;

                if (deleteText && mark.shouldDeleteText) {
                    position = mark.find();
                    if (position) {
                        editor.replaceRange('', position.from, position.to, '+brightspotFormatRemoveClass');

                        // Trigger a change event for the editor
                        if (options.triggerChange !== false) {
                            self.triggerChange();
                        }
                    }
                }
                if (mark.shouldRemove) {
                    
                    mark.clear();
                    
                    // Trigger a change event for the editor
                    if (options.triggerChange !== false) {
                        self.triggerChange();
                    }
                }
            });

            // Trigger a cursor activity event so the toolbar can update
            CodeMirror.signal(editor, "cursorActivity");

        },


        /**
         * Given a styles and a cursor position, removes the style that surrounds the cursor position.
         *
         * For example, if your cursor "|" is within an italic styled area:
         * this is <i>it|alic<i> text
         *
         * Then this function will remove the italic styling and the text within, leaving you with:
         * this is  text
         */
        inlineRemoveStyledText: function(styleKey, range) {
            
            var mark, pos, self, styles;

            self = this;
            
            mark = self.inlineGetMark(styleKey, range);
            if (mark) {
                
                pos = mark.find();
            
                // Delete the text within the mark
                self.codeMirror.replaceRange('', pos.from, pos.to, 'brightspotRemoveStyledText');

                // Delete the mark
                mark.clear();
                
                self.triggerChange();
            }
        },

        
        /**
         * Determines if ALL characters in the range have a style.
         *
         * @param String className
         * The format class to add.
         *
         * @param Object [range=current selection]
         * The range of positions {from,to} 
         *
         * @returns Boolean
         * True if all charcters in the range are styled with className.
         */
        inlineIsStyle: function(styleKey, range) {
            
            var classes, className, self, styles;

            self = this;

            // Check if className is a key into our styles object
            className = self.styles[styleKey].className;
            
            range = range || self.getRange();

            styles = self.inlineGetStyles(range);
            
            return Boolean(styles[styleKey]);
        },


        /**
         * Get the mark for a particular style within a range.
         *
         * @returns {Object} mark
         * The mark object for the first style found within the range,
         * or undefined if that style is not in the range.
         */
        inlineGetMark: function(styleKey, range) {

            var className, editor, matchingMark, self;

            self = this;

            editor = self.codeMirror;
            
            // Check if className is a key into our styles object
            className = self.styles[styleKey].className;
            
            range = range || self.getRange();

            $.each(editor.findMarks(range.from, range.to), function(i, mark) {
                if (mark.className === className) {
                    matchingMark = mark;
                    return false; // stop the loop
                }
            });

            return matchingMark;
        },

        
        /**
         * Determines if ANY character in the range has the className.
         *
         * @param String className
         * The format class to add.
         *
         * @param Object [range=current selection]
         * The range of positions {from,to} 
         *
         * @returns Boolean
         * True if any charcter in the range is styled with className.
         */
        inlineHasStyle: function(styleKey, range) {
            
            var self, styles, value;

            self = this;

            range = range || self.getRange();

            styles = self.inlineGetStyles(range);
            value = styles[styleKey];
            return Boolean(value === true || value === false);
        },

        
        /**
         * Returns a list of all styles that are set for the characters in a range.
         * If a style is defined for ALL characters in the range, it will receive a value of true.
         * If a style is not defined for ALL characters in the range, it will receive a value of false.
         *
         * @param Object [range=current selection]
         * The range of positions {from,to} 
         *
         * @returns Object
         * An object that contains all the styles that are set for the range.
         * If the style is defined for ALL the characters within the range,
         * then the value will be true. If the style is defined for some characters
         * in the range but not all the characters, then the value will be false.
         * If a style is not defined at all within the range, then it will not be set in the return object (undefined).
         *
         * For example, if the range of text has every character bolded, but only one character italic,
         * the return value would be as follows:
         * {bold:true, italic:false}
         */
        inlineGetStyles: function(range) {
            
            var classes, classMap, isClass, editor, lineNumber, self, styles, lineStarting;

            self = this;
            editor = self.codeMirror;
            range = range || self.getRange();
            lineNumber = range.from.line;

            styles = {};
            classes = {};
            
            isClass = true;

            editor.eachLine(range.from.line, range.to.line + 1, function(line) {

                var charTo, charNumber, charFrom, once, isRange;
                
                charFrom = (lineNumber === range.from.line) ? range.from.ch : 0;
                charTo = (lineNumber === range.to.line) ? range.to.ch : line.text.length;

                isRange = Boolean(charFrom !== charTo);
                
                // Loop through each character in the range
                for (charNumber = charFrom; charNumber <= charTo; charNumber++) {

                    var classesForChar, marks;
                    
                    classesForChar = {};

                    // Get all of the marks for this character and get a list of the class names
                    marks = editor.findMarksAt({ line: lineNumber, ch: charNumber });

                    marks.forEach(function(mark) {
                        
                        var isSingleChar, markPosition;
                        
                        if (mark.className) {

                            markPosition = mark.find();

                            // We need to check a couple special cases.
                            //
                            // If you are not selecting a range of characters but instead are looking at a cursor,
                            // CodeMirror still sends us the marks that are next to the position of the cursor.
                            //
                            // Marks can have an "inclusiveLeft" and "inclusiveRight" property, which means to extend the mark
                            // to the left or the right when text is added on that side.
                            //
                            // If the mark is defined to the right of the cursor, then we only include the classname if inclusiveLeft is set.
                            // If the mark is defined to the left of the cursor, then we only include the classname if inclusiveRight is set.

                            isSingleChar = Boolean(charTo - charFrom < 2);
                            
                            if (isSingleChar && markPosition.from.line === lineNumber && markPosition.from.ch === charNumber && !mark.inclusiveLeft) {

                                // Don't add this to the classes if we are on the left side of the range when inclusiveLeft is not set
                                
                            } else if (isSingleChar && markPosition.to.line === lineNumber && markPosition.to.ch === charNumber && !mark.inclusiveRight) {
                                
                                // Don't add this to the classes if we are on the right side of the range when inclusiveRight is not set

                            } else {
                                
                                // Add this class to the list of classes found on this character position
                                classesForChar[mark.className] = true;

                            }
                        }
                    });

                    // If this is the first character in the range, save the list of classes so we can compare against all the other characters
                    if (lineNumber === range.from.line && charNumber === range.from.ch) {
                        classes = $.extend({}, classesForChar);
                    } else {

                        // Check all the previous classes we found, and if they were not also found on the current character,
                        // then mark the class false (to indicate the class was found but is not on ALL characters in the range)

                        // We need to check for one special case - if user characters to the end of the line:
                        //  xxxx[XXX\n]
                        //
                        // Then technically the CodeMirror selection goes to the next line:
                        // xxxx[XXX
                        // ]
                        //
                        // So in that case we end up looking at the next line, which does not have the className.
                        //
                        // To prevent this from interfering with our selection, don't mark the classname as false if we're
                        // looking at a cursor position rather than a range of charcters.

                        if (isRange) {

                            // Set to false for classes that are not on this character
                            $.each(classes, function(className, value) {
                                if (!classesForChar[className]) {
                                    classes[className] = false;
                                }
                            });

                        }

                        // For any additional classes we found (that were not already in the list)
                        // add them to the list but set value false
                        $.each(classesForChar, function(className) {
                            if (!classes[className]) {
                                classes[className] = false;
                            }
                        });
                    }

                }

                lineNumber++;
            });
            
            // We have a list of class names used within the rich text editor (like 'rte2-style-bold')
            // but we really want the abstracted style names (like 'bold').
            // Convert the class name into the style name.
            $.each(classes, function(className, value) {
                var styleKey, styleObj;
                styleObj = self.classes[className];
                if (styleObj) {
                    styles[styleObj.key] = value;
                }
            });
            
            return styles;
        }, // inlineGetStyles


        /**
         * Find all the inline styles that match className and change them into a "collapsed" region.
         * If user clicks on the region or moves the cursor into the region it will automatically expand again.
         */
        inlineCollapse: function(styleKey, range) {

            var className, editor, marks, marksCollapsed, self;

            self = this;
            editor = self.codeMirror;

            // Check if className is a key into our styles object
            className = self.styles[styleKey].className;
            
            range = range || self.getRange();

            marks = [];
            marksCollapsed = [];
            
            // Find the marks within the range that match the classname
            $.each(editor.findMarks(range.from, range.to), function(i, mark) {

                // Skip this mark if it is not the desired classname
                if (mark.className == className) {
                    
                    // Save this mark so we can check it later
                    marks.push(mark);
                    
                } else if (mark.collapsed) {
                    
                    // Save this collapsed mark so we can see if it matches another mark
                    marksCollapsed.push(mark);
                    
                }
            });

            $.each(marks, function(i, mark) {

                var markCollapsed, markPosition, $widget, widgetOptions;
                
                // Check if this mark was previously collapsed
                // (because we saved the collapse mark as a parameter on the original mark)
                // Calling .find() on a cleared mark should return undefined
                markCollapsed = mark.markCollapsed;
                if (markCollapsed && markCollapsed.find()) {
                    return;
                }

                // Create a codemirror "widget" that will replace the mark
                $widget = $('<span/>', {
                    'class': self.styles.collapsed.className,
                    text: '\u2026' // ellipsis character
                });

                // Replace the mark with the collapse widget
                widgetOptions = {
                    inclusiveRight: false,
                    inclusiveLeft: false,
                    replacedWith: $widget[0],
                    clearOnEnter: true // If the cursor enters the collapsed region then uncollapse it
                };

                // Create the collapsed mark
                markPosition = mark.find();
                markCollapsed = editor.markText(markPosition.from, markPosition.to, widgetOptions);
                markCollapsed.collapsed = mark;
                markCollapsed.styleKey = styleKey;
                
                // If user clicks the widget then uncollapse it
                $widget.on('click', function() {
                    // Use the closure variable "markCollapsed" to clear the mark that we created above
                    markCollapsed.clear();
                    delete mark.markCollapsed;
                    return false;
                });

                // Save markCollapsed onto the original mark object so later we can tell
                // that the mark is already collapsed
                mark.markCollapsed = markCollapsed;
                
            });

        }, // inlineCollapse


        /**
         * 
         */
        inlineUncollapse: function(styleKey, range) {

            var className, editor, self;

            self = this;
            editor = self.codeMirror;

            // Check if className is a key into our styles object
            className = self.styles[styleKey].className;
            
            range = range || self.getRange();

            // Find the marks within the range that match the classname
            $.each(editor.findMarks(range.from, range.to), function(i, mark) {
                if (mark.collapsed && mark.styleKey === styleKey) {
                    mark.clear();
                    delete mark.collapsed.markCollapsed;
                }
            });
        },


        /**
         * 
         */
        inlineToggleCollapse: function(styleKey, range) {

            var className, editor, foundUncollapsed, marks, marksCollapsed, self;

            self = this;
            editor = self.codeMirror;

            // Check if className is a key into our styles object
            className = self.styles[styleKey].className;
            
            range = range || self.getRange();

            marks = [];
            marksCollapsed = [];
            
            // Find the marks within the range that match the classname
            $.each(editor.findMarks(range.from, range.to), function(i, mark) {

                // Skip this mark if it is not the desired classname
                if (mark.className == className) {
                    
                    // Save this mark so we can check it later
                    marks.push(mark);
                    
                } else if (mark.collapsed) {
                    
                    // Save this collapsed mark so we can see if it matches another mark
                    marksCollapsed.push(mark);
                    
                }
            });

            $.each(marks, function(i, mark) {

                var markCollapsed, markPosition, $widget, widgetOptions;
                
                // Check if this mark was previously collapsed
                // (because we saved the collapse mark as a parameter on the original mark)
                // Calling .find() on a cleared mark should return undefined
                markCollapsed = mark.markCollapsed;
                if (markCollapsed && markCollapsed.find()) {
                    return;
                }

                foundUncollapsed = true;
                return false;
            });

            if (marks.length) {

                if (foundUncollapsed) {
                    self.inlineCollapse(styleKey, range);
                } else {
                    self.inlineUncollapse(styleKey, range);
                }
            }
        },

        
        /**
         * CodeMirror makes marks across line boundaries.
         * This function steps through all marks and splits up the styles
         * so they do not cross the end of the line.
         * This allows other functions to operate correctly.
         */
        inlineCleanup: function() {

            var doc, editor, marks, marksByClassName, self;

            self = this;
            editor = self.codeMirror;
            doc = editor.getDoc();

            // Loop through all the marks in the document,
            // find the ones that span across lines and split them
            $.each(editor.getAllMarks(), function(i, mark) {
                self.inlineSplitMarkAcrossLines(mark);
            });

            self.inlineCombineAdjacentMarks();
        },


        /**
         * Inside any "raw" HTML mark, remove all other marks.
         */
        rawCleanup: function() {
            
            var editor, self;

            self = this;
            editor = self.codeMirror;
            
            $.each(editor.getAllMarks(), function(i, mark) {

                var pos, styleObj, from, to, marks;
                
                // Is this a "raw" mark?
                styleObj = self.classes[mark.className] || {};
                if (styleObj.raw) {

                    // Get the start and end positions for this mark
                    pos = mark.find() || {};
                    if (!pos.from) {
                        return;
                    }
                    
                    from = pos.from;
                    to = pos.to;

                    // Determine if there are other marks in this range
                    marks = editor.findMarks(from, to);
                    if (marks.length > 1) {

                        $.each(marks, function(i, markInside) {

                            var posInside;

                            // Skip this mark if it is the raw mark
                            if (markInside.className === mark.className) {
                                return;
                            }

                            posInside = markInside.find() || {};
                            
                            // Make sure the mark is actually inside the raw area
                            if (posInside.from.ch === pos.to.ch || posInside.to.ch === pos.from.ch) {
                                
                                // Don't do anything because the mark is next to the raw mark, not inside it
                                
                            } else {
                                
                                // Clear other styles within the raw mark
                                self.inlineRemoveStyle('', {from:from, to:to}, {includeTrack:true, except:mark.className, triggerChange:false});

                                // Return false to exit the each loop
                                return false;
                            }
                            
                        });

                    }
                }
                
            });
        },
        

        /**
         * CodeMirror makes styles across line boundaries.
         * This function steps through all lines and splits up the styles
         * so they do not cross the end of the line.
         * This allows other functions to operate more efficiently.
         */
        inlineSplitMarkAcrossLines: function(mark) {

            var editor, to, lineNumber, pos, self, from;

            self = this;
            editor = self.codeMirror;

            mark = mark.marker ? mark.marker : mark;
            
            // Get the start and end positions for this mark
            pos = mark.find();
            if (!pos || !pos.from) {
                return;
            }
            
            from = pos.from;
            to = pos.to;

            // Does this mark span multiple lines?
            if (to.line !== from.line) {

                // Loop through the lines that this marker spans and create a marker for each line
                for (lineNumber = from.line; lineNumber <= to.line; lineNumber++) {

                    var fromCh, newMark, toCh;
                    
                    fromCh = (lineNumber === from.line) ? from.ch : 0;
                    toCh = (lineNumber === to.line) ? to.ch : editor.getLine(lineNumber).length;

                    
                    // Create a new mark on this line only
                    newMark = editor.markText(
                        { line: lineNumber, ch: fromCh },
                        { line: lineNumber, ch: toCh },
                        mark
                    );

                    // Copy any additional attributes that were attached to the old mark
                    newMark.attributes = mark.attributes;
                }

                // Remove the old mark that went across multiple lines
                mark.clear();
            }
        },


        /**
         * Combine all marks that are overlapping or adjacent.
         * Note this assumes that the marks do not span across multiple lines.
         */
        inlineCombineAdjacentMarks: function() {

            var editor, marks, self;

            self = this;
            editor = self.codeMirror;
            
            // Combine adjacent marks
            // Note this assumes that marks do not span across lines
            
            // First get a list of the marks
            marks = editor.getAllMarks();

            // Remove any bookmarks (which are used for enhancements and markers)
            marks = $.map(marks, function(mark, i) {
                
                if (mark.type === 'bookmark') {
                    return undefined;
                } else {
                    return mark;
                }
            });
            
            // Sort the marks in order of position
            marks = marks.sort(function(a, b){
                
                var posA, posB;

                posA = a.find();
                posB = b.find();

                if (posA.from.line === posB.from.line) {
                    // If marks are on same line sort by the character number
                    return posA.from.ch - posB.from.ch;
                } else {
                    // If marks are on differnt lines sort by the line number
                    return posA.from.line - posB.from.line;
                }
            });

            // Next group the marks by class name
            // This will give us a list of classnames, and each one will contain a list of marks in order
            marksByClassName = {};
            $.each(marks, function(i, mark) {
                var className;

                className = mark.className;

                // Skip any classname that is not in our styles list
                if (!self.classes[className]) {
                    return;
                }
     
                // Skip any classname that has an onClick since we dont' want to mess with those.
                // For example, links.
                if (self.classes[className].onClick) {
                    return;
                }
                
                if (!marksByClassName[className]) {
                    marksByClassName[className] = [];
                }
                marksByClassName[className].push(mark);
            });

            // Next go through all the classes, and combine the marks
            $.each(marksByClassName, function(className, marks) {

                var i, mark, markNext, markNew, pos, posNext;

                i = 0;
                while (marks[i]) {

                    mark = marks[i];
                    markNext = marks[i + 1];

                    if (!markNext) {
                        break;
                    }

                    pos = mark.find();
                    posNext = markNext.find();

                    if (pos.from.line === posNext.from.line) {

                        if (posNext.from.ch <= pos.to.ch) {

                            // The marks are overlapping or adjacent, so combine them into a new mark
                            markNew = editor.markText(
                                { line: pos.from.line, ch: pos.from.ch },
                                { line: pos.from.line, ch: Math.max(pos.to.ch, posNext.to.ch) },
                                mark
                            );

                            // Clear the original two marks
                            mark.clear();
                            markNext.clear();

                            // Replace markNext with markNew so the next loop will start with the new mark
                            // and we can check to see if the following mark needs to be combined again
                            marks[i + 1] = markNew;
                            
                        }
                    }

                    i++;
                }
            });
        },

        
        //==================================================
        // BlOCK STYLES
        // The following line functions deal with block styles that apply to a single line.
        //==================================================
        
        /**
         * Toggle the line class within a range:
         * If all lines within the range are already set to the className, remove the class.
         * If one or more lines within the range are not set to the className, add the class.
         *
         * @param String styleKey
         * The line style to toggle.
         *
         * @param Object [range]
         */
        blockToggleStyle: function(styleKey, range) {
            
            var mark, self;

            self = this;

            range = range || self.getRange();
            
            if (self.blockIsStyle(styleKey, range)) {
                self.blockRemoveStyle(styleKey, range);
            } else {
                mark = self.blockSetStyle(styleKey, range);
            }
            
            return mark;
        },

        
        /**
         * @param String classname
         *
         * @param {String|Object} style
         * The line style to set.
         *
         * @param Object [range=current selection]
         * The range of positions {from,to}.
         *
         * @param Object [options]
         * Set of key/value pairs to specify options.
         * These options will be passed as mark options when the mark is created.
         *
         * @param Object [options.triggerChange=true]
         * Set this to false if you do not want to trigger the rteChange event after setting the style.
         * For example, if you will be making multiple style changes and you will trigger the rteChange event yourself.
         */
        blockSetStyle: function(style, range, options) {

            var className, editor, lineNumber, self, styleObj;

            self = this;
            editor = self.codeMirror;
            range = range || self.getRange();
            options = options || {};
            
            if (typeof style === 'string') {
                styleObj = self.styles[style];
            } else {
                styleObj = style;
            }
            className = styleObj.className;
            
            for (lineNumber = range.from.line; lineNumber <= range.to.line; lineNumber++) {
                editor.addLineClass(lineNumber, 'text', className);
            }

            // If this is a set of mutually exclusive styles, clear the other styles
            if (styleObj.clear) {
                $.each(styleObj.clear, function(i, styleKey) {
                    self.blockRemoveStyle(styleKey, range);
                });
            }

            // Refresh the editor display since our line classes
            // might have padding that messes with the cursor position
            editor.refresh();

            if (options.triggerChange !== false) {
                self.triggerChange();
            }
        },

        
        /**
         * Remove the line class for a range.
         *
         * @param String [className]
         * The line style to remove. Set to empty string to remove all line styles.
         *
         * @param Object [range=current selection]
         * The range of positions {from,to} 
         */
        blockRemoveStyle: function(styleKey, range) {

            var className, classNames, classes, editor, line, lineNumber, self;

            self = this;
            editor = self.codeMirror;
            range = range || self.getRange();

            if (styleKey) {
                className = self.styles[styleKey].className;
            }

            for (lineNumber = range.from.line; lineNumber <= range.to.line; lineNumber++) {
                
                if (className) {
                    
                    // Remove a single class from the line
                    editor.removeLineClass(lineNumber, 'text', className);
                    
                } else {
                    
                    // Remove all classes from the line
                    line = editor.getLineHandle(lineNumber);
                    $.each((line.textClass || '').split(' '), function(i, className) {
                        editor.removeLineClass(lineNumber, 'text', className);
                    });
                }
            }
            
            // Refresh the editor display since our line classes
            // might have padding that messes with the cursor position
            editor.refresh();
            
            self.triggerChange();
        },
        

        
        /**
         * Determines if all lines in a range have the specified class.
         */
        blockIsStyle: function(styleKey, range) {

            var classes, editor, self, styles;

            self = this;
            editor = self.codeMirror;

            styles = self.blockGetStyles(range);
            return Boolean(styles[styleKey]);
        },


        /**
         * Return a list of all classes that are selected for all lines within a range.
         * If a class is set for one line but not others in the range, it is *not* returned.
         *
         * @param Object [range=current selection]
         */
        blockGetStyles: function(range) {
            
            var classes, editor, self, styles;

            self = this;
            editor = self.codeMirror;
            
            range = range || self.getRange();

            // Loop through all lines in the range
            editor.eachLine(range.from.line, range.to.line + 1, function(line) {

                var classNames, classesLine;

                // There is at least one classname on this line
                // Split the class string into an array of individual class names and store in an object for easy lookup
                classNames = line.textClass || '';
                classesLine = {};
                $.each(classNames.split(' '), function(i, className) {
                    if (className) {
                        classesLine[className] = true;
                    }
                });

                // Check if we are on the first line
                if (!classes) {

                    // We are on the first line so add all classes to the list
                    classes = $.extend({}, classesLine);
                    
                } else {

                    // We are not on the first line, so remove any class from the list
                    // if it is not also on the current line
                    $.each(classes, function(className) {
                        if (!classesLine[className]) {
                            classes[className] = false;
                        }
                    });

                    // For any additional classes we found (that were not already in the list)
                    // add them to the list but set value false
                    $.each(classesLine, function(className) {
                        if (!classes[className]) {
                            classes[className] = false;
                        }
                    });
                }
            });

            // We have a list of class names used within the rich text editor (like 'rte2-ol')
            // but we really want the abstracted style names (like 'ol').
            // Convert the class name into the style name.
            styles = {};
            if (classes) {
                $.each(classes, function(className, value) {
                    var styleKey, styleObj;
                    styleObj = self.classes[className];
                    if (styleObj) {
                        styles[styleObj.key] = value;
                    }
                });
            }

            return styles;
        },

        
        /**
         * Returns the list type for a line.
         *
         * So what is a list? For our purposes, it is an item in the styles defenition object
         * that has an "elementContainer" parameter.
         *
         * @param Number lineNumber
         * The line number to check.
         *
         * @returns String
         * The key from the style definition object.
         * For example:
         * '' = not a list
         * 'ul' = unordered list item
         * 'ol' = ordered list item
         */
        blockGetListType: function(lineNumber) {

            var classNames, editor, line, lineInfo, listType, self;

            self = this;
            editor = self.codeMirror;

            listType = '';
            
            line = editor.getLineHandle(lineNumber);
            lineInfo = editor.lineInfo(line);
            classNames = lineInfo.textClass || "";

            $.each(classNames.split(' '), function(i, className) {

                var styleObj;

                styleObj = self.classes[className];
                if (styleObj && styleObj.elementContainer) {
                    listType = styleObj.key;
                    return false;
                }
            });

            return listType;
        },


        //--------------------------------------------------
        // Enhancements
        // An enhancement is a block of external content that can be added to the editor.
        //--------------------------------------------------

        /**
         * Initialize internal storage for enhancements.
         */
        enhancementInit: function() {
            
            var self = this;
            
            // Unique ID to use for enchancments.
            self.enhancementId = 0;
            
            // Internal storage for enhancements that have been added.
            // CodeMirror doesn't seem to have a way to get a list of enhancements,
            // so we'll have to remember them as we create them.
            self.enhancementCache = {};
        },
        
        
        /**
         * Add an enhancement into the editor.
         * Note if you change the size of the enhancement content then you must call the refresh() method
         * to update the editor display, or the cursor positions will not be accurate.
         *
         * @param Element|jQuery content
         *
         * @param Number [lineNumber=starting line of the current range]
         * The line number to add the enhancement. The enhancement is always placed at the start of the line.
         *
         * @param Object [options]
         * @param Object [options.block=false]
         * @param Function [options.toHTML]
         * Function to return HTML content to be placed at the point of the enhancement.
         * If not provided then the enhancement will not appear in the output.
         *
         * @returns Object
         * The "mark" object that can be used later to move, remove, or update the enhancment content.
         *
         * @example
         * $content = $('<div>My Enhancement Content</div>');
         * rte.enhancementAdd($content);
         */
        enhancementAdd: function(content, lineNumber, options) {

            var editor, mark, range, self, widgetOptions;

            self = this;
            editor = self.codeMirror;

            options = options || {};
            
            // In case someone passes a jQuery object, convert it to a DOM element
            content = $(content)[0];

            if (lineNumber === null || typeof lineNumber === 'undefined') {
                range = self.getRange();
                lineNumber = range.from.line;
            }

            // Replace the mark with the collapse widget
            widgetOptions = {
                widget: content
            };

            if (options.block) {
                
                mark = editor.addLineWidget(lineNumber, content, {above: true});

                mark.deleteLineFunction = function(){

                    var content, $content;

                    content = self.enhancementGetContent(mark);
                    $content = $(content).detach();
                    self.enhancementRemove(mark);
                    
                    setTimeout(function(){
                        self.enhancementAdd($content[0], null, options);
                    }, 100);
                    
                };
                
                // If the line is deleted we don't want to delete the enhancement!
                mark.line.on('delete', mark.deleteLineFunction);

            } else {
                mark = editor.setBookmark({line:lineNumber, ch:0}, widgetOptions);
            }

            // Save the options we used along with the mark so it can be used later to move the mark
            // and to call the toHTML function.
            mark.options = options;

            // Save the mark onto the content element so it can be access later
            // using the enhancementGetMark(el) function.
            // This can be used for example to implement a toolbar within the enhancement
            // since the toolbar might need access to the mark for changing the enhancement settings.
            $(content).data('enhancementMark', mark);
            
            // Save the mark in an internal cache so we can use it later to output content.
            mark.options.id = self.enhancementId++;
            self.enhancementCache[ mark.options.id ] = mark;
            
            // Small delay before refreshing the editor to prevent cursor problems
            setTimeout(function(){
                self.refresh();
                mark.changed();
                self.triggerChange();
            }, 100);
            
            return mark;
        },

        
        /**
         * Move an enhancement block up or down a line.
         *
         * @param Object mark
         * The mark that was returned by the enhancementAdd() function.
         *
         * @param Number lineDelta
         * Direction to move the mark:
         * -1 = move the mark up one line
         * +1 = move the mark down one line
         *
         * @return Object
         * Returns a new mark that contains the enhancement content.
         */
        enhancementMove: function(mark, lineDelta) {

            var content, $content, editor, lineLength, lineNumber, lineMax, position, self;

            self = this;
            editor = self.codeMirror;

            // Get the options we saved previously so we can create a mark with the same options
            options = mark.options;
            
            lineMax = editor.lineCount() - 1;
            lineNumber = self.enhancementGetLineNumber(mark) + lineDelta;

            if (lineNumber < 0) {
                return mark;
            }
            
            if (lineNumber > lineMax) {
                
                // Add another line to the end of the editor
                lineLength = editor.getLine(lineMax).length;
                editor.replaceRange('\n', {line:lineMax, ch:lineLength}, 'brightspotEnhancementMove');
                
            }

            // If the next (or previous) line is blank, then try to move to the line after that (if it is not blank)
            lineDelta = Math.sign(lineDelta) * 1;
            if (self.isLineBlank(lineNumber) && !self.isLineBlank(lineNumber + lineDelta)) {
                lineNumber += lineDelta;
            }

            // Depending on the type of mark that was created, the content is stored differently
            content = self.enhancementGetContent(mark);
            $content = $(content).detach();

            self.enhancementRemove(mark);
            
            mark = self.enhancementAdd($content[0], lineNumber, options);
            
            return mark;
        },

        
        /**
         * Removes an enhancement.
         *
         * @param Object mark
         * The mark that was returned when you called enhancementAdd().
         */
        enhancementRemove: function(mark) {
            var self;
            self = this;
            delete self.enhancementCache[ mark.options.id ];
            if (mark.deleteLineFunction) {
                mark.line.off('delete', mark.deleteLineFunction);
            }
            mark.clear();
            self.codeMirror.removeLineWidget(mark);
            
            self.triggerChange();
        },


        /**
         * Given a mark object created from enhancementAdd() this function
         * returns the DOM element for the content.
         *
         * @param Object mark
         * The mark that was returned when you called enhancementAdd.
         *
         * @returns Element
         * The DOM element for the enhancement content.
         */
        enhancementGetContent: function(mark) {

            // Get the content element for the mark depending on the type of mark
            return mark.node || mark.replacedWith;
        },


        /**
         * @returns Number
         * The line number of the mark, or 0 if the mark is not in the document.
         */
        enhancementGetLineNumber: function(mark) {
            
            var lineNumber, position;

            lineNumber = undefined;
            if (mark.line) {
                lineNumber = mark.line.lineNo();
            } else if (mark.find) {
                position = mark.find();
                if (position) {
                    lineNumber = position.line;
                }
            }
            
            return lineNumber;
        },

        
        /**
         * Turn the enhancement into an inline element that is at the beginning of a line.
         * You must do this if you plan to float the enhancment left or right.
         * 
         * @param Object mark
         * The mark that was returned when you called enhancementAdd().
         */
        enhancementSetInline: function(mark, options) {
            
            var content, $content, lineNumber, self;

            self = this;

            options = options || {};
            
            lineNumber = self.enhancementGetLineNumber(mark);
            
            content = self.enhancementGetContent(mark);
            $content = $(content).detach();

            self.enhancementRemove(mark);
            
            return self.enhancementAdd($content[0], lineNumber, $.extend({}, mark.options || {}, options, {block:false}));
        },

        
        /**
         * Turn the enhancement into a block element that goes between two lines.
         *
         * @param Object mark
         * The mark that was returned when you called enhancementAdd().
         *
         * @returns Object
         * The new mark that was created.
         */
        enhancementSetBlock: function(mark, options) {

            var content, $content, lineNumber, self;

            self = this;

            options = options || {};
            
            lineNumber = self.enhancementGetLineNumber(mark);
            
            content = self.enhancementGetContent(mark);
            $content = $(content).detach();

            self.enhancementRemove(mark);
            
            return self.enhancementAdd($content[0], lineNumber, $.extend({}, mark.options || {}, options, {block:true}));
        },


        /**
         * When an enhancement is imported by the toHTML() function, this function
         * is called. You can override this function to provide additional functionality
         * for your enhancements.
         *
         * If you override this function you are responsible for calling enhancementAdd()
         * to actually create the ehancement in the editor.
         *
         * @param jQuery $content
         * A jQuery object containing the enhancement content from the HTML.
         *
         * @param Number line
         * The line number where the enhancement was found.
         */
        enhancementFromHTML: function($content, line) {
            var self;
            self = this;
            self.enhancementAdd($content, line, {toHTML: function(){
                return $content.html();
            }});
        },


        /**
         * Given the content element within the enhancement, this function returns the
         * mark for the enhancement.
         *
         * @param {Element} el
         * This must be the element that was passed in to the enhancementAdd() function.
         *
         * @return {Object} mark
         * The mark object that can be used to modify the enhancement.
         */
        enhancementGetMark: function(el) {
            return $(el).data('enhancementMark');
        },

        
        //--------------------------------------------------
        // Track Changes
        //--------------------------------------------------
        
        /**
         * Set up event handlers for tracking changes.
         */
        trackInit: function() {
            
            var editor, self;

            self = this;
            
            editor = self.codeMirror;

            // Monitor the "beforeChange" event so we can track changes
            editor.on('beforeChange', function(instance, changeObj) {
                self.trackBeforeChange(changeObj);
            });

            // Update the display to show current state of tracking
            self.trackDisplayUpdate();
        },

        
        /**
         * Turn track changes on or off.
         */
        trackSet: function(on) {
            var self;
            self = this;
            self.trackChanges = Boolean(on);
        },

        
        /**
         * Toggle track changes (on or off)
         */
        trackToggle: function() {
            var self;
            self = this;
            self.trackSet( !self.trackIsOn() );
        },

        
        /**
         * Determine if track changes is currently on.
         *
         * @returns Boolean
         * True if track changes is on.
         */
        trackIsOn: function() {
            var self;
            self = this;
            return Boolean(self.trackChanges);
        },


        /**
         * Event handler for codeMirror to implement track changes.
         * When new text is added mark it as inserted.
         * When text deleted, mark it as deleted instead of actually deleting it.
         * This code handles a lot of special cases such as selecting a region that
         * already has track changes marks, then pasting new content on top, etc.
         *
         * @param Object changeObj
         * The CodeMirror change object returned by the "beforeChange" event.
         */
        trackBeforeChange: function(changeObj) {
            
            var classes, editor, charPosition, cursorPosition, isEmpty, self, textOriginal, textNew;
            
            self = this;
            editor = self.codeMirror;

            // Check if track changes is on.
            // Note - even if track changes is off, there might be tracking marks already on the page,
            // so there is code later (in the else clause) for dealing with that.
            if (self.trackIsOn()) {

                // Get the cursor position because when we delete text 
                cursorPosition = editor.getCursor('anchor');

                switch (changeObj.origin) {

                case '+delete':
                case 'cut':
                case 'brightspotCut':

                    // If we're deleting just a line just let it be deleted
                    // Because we don't have a good way to accept or reject a blank line
                    textOriginal = editor.getRange(changeObj.from, changeObj.to);
                    if (textOriginal === '\n') {
                        return;
                    }

                    // Determine if *every* character in the range is already marked as an insertion.
                    // In this case we can just delete the content and don't need to mark it as deleted.
                    if (self.inlineGetStyles(changeObj).trackInsert === true) {
                        return;
                    }

                    // Do not actually delete the text because we will mark it instead
                    changeObj.cancel();

                    // Move the cursor to where it was going if the text had been deleted
                    if (cursorPosition.line === changeObj.from.line && cursorPosition.ch === changeObj.from.ch) {
                        editor.setCursor(changeObj.to);
                    } else {
                        editor.setCursor(changeObj.from);
                    }

                    self.trackMarkDeleted({from: changeObj.from, to:changeObj.to});
                    
                    break;

                case '+input':
                case 'paste':
                case 'brightspotPaste':

                    // Are we inserting at a cursor, or replacing a range?
                    if (changeObj.from.line === changeObj.to.line && changeObj.from.ch === changeObj.to.ch) {
                        
                        // We are inserting new text at a cursor position,
                        // so we don't have to worry about replacing existing text

                        // If we are inserting just a line let it be inserted with no marking changes
                        // Because we don't have a good way to accept or reject a blank line
                        isEmpty = Boolean(changeObj.text.join('') === '');
                        if (isEmpty) {
                            return;
                        }

                        // Mark the range as inserted (before we let the insertion occur)
                        // Then when text is replaced it will already be in an area marked as new
                        self.inlineSetStyle('trackInsert', {from: changeObj.from, to:changeObj.to});

                        // In case we are inserting inside a deleted block,
                        // make sure the new text we are adding is not also marked as deleted
                        self.inlineRemoveStyle('trackDelete', {from: changeObj.from, to:changeObj.to});

                        // Some text was pasted in and already marked as new,
                        // but we must remove any regions within that were previously marked deleted
                        self.trackAfterPaste(changeObj.from, changeObj.to, changeObj.text);

                    } else {

                        // We are replacing existing text, so we need to handle cases where the text to be replaced
                        // already has things that we are tracking as deleted or inserted.

                        // Do not do the paste or insert
                        changeObj.cancel();
                        
                        // Mark the whole range as "deleted" for track changes
                        // Note there might be some regions inside this that are marked as "inserted" but we'll deal with that below
                        self.trackMarkDeleted({from: changeObj.from, to:changeObj.to});

                        // Delete text within the range if it was previously marked as a new insertion
                        // Note: after doing this, the range might not be valid since we might have removed characters within it
                        self.inlineRemoveStyle('trackInsert', {from:changeObj.to, to:changeObj.to}, {deleteText:true});

                        // Insert the new text...
                        
                        // First remove the "delete" mark at the point where we are insering to make sure the new text is not also marked as deleted
                        self.inlineRemoveStyle('trackDelete', {from: changeObj.from, to:changeObj.from});
                        
                        // Then add a mark so the inserted text will be marked as an insert
                        self.inlineSetStyle('trackInsert', {from: changeObj.from, to:changeObj.from}, {inclusiveLeft:true});

                        // Finally insert the text at the starting point (before the other text in the range that was marked deleted)
                        // Note we add at the front because we're not sure if the end is valid because we might have removed some text
                        if (changeObj.origin === 'brightspotPaste') {
                            
                            editor.replaceRange(changeObj.text, changeObj.from, undefined, '+brightspotTrackInsert');

                            // TODO: what if the copied region has deleted text?
                            // Currently the entire content that is pasted will be marked as inserted text,
                            // but it could have deleted text within it.
                            // We need to remove that deleted text *after* the new content is pasted in.
                        }
                    }
                    
                    break;

                case '+brightspotTrackInsert':

                    // Some text was pasted in and already marked as new,
                    // but we must remove any regions within that were previously marked deleted
                    self.trackAfterPaste(changeObj.from, changeObj.to, changeObj.text);
                    
                    break;

                }

            } else {
                
                // Track change is NOT currently active
                // HOWEVER we must make sure any inserted text does not expand anything currently marked as a change
                // because the changes do not go away when you turn off 

                classes = self.inlineGetStyles({from: changeObj.from, to: changeObj.to});
                if ('trackInsert' in classes || 'trackDelete' in classes) {
                    
                    switch (changeObj.origin) {

                    case '+delete':
                    case 'cut':
                    case '+input':
                    case 'paste':

                        // Check if we are inserting text at a single point (rather than overwriting a range of text)
                        if (changeObj.from.line === changeObj.to.line && changeObj.from.ch === changeObj.to.ch) {
                            
                            // In the case of inserting new content at a single point, if we are inside a tracked change,
                            // we need to ensure the new text is not also marked as an insertion or deletion.
                            // Before inserting the text, we add a single space and modify the change so it is
                            // dealing with a range of characters instead of an insertion point.
                            // This lets us remove the marks around the range.
                            
                            // TODO: this seems to interfere with the undo history
                            
                            editor.replaceRange(' ', changeObj.from, changeObj.to, 'brighspotTrackSpace');
                            changeObj.update(changeObj.from, {line:changeObj.to.line, ch:changeObj.to.ch + 1});
                        }

                        self.inlineRemoveStyle('trackInsert', {from: changeObj.from, to: changeObj.to});
                        self.inlineRemoveStyle('trackDelete', {from: changeObj.from, to: changeObj.to});
                    }
                }
            }
        },


        /**
         * Fix content after it has been pasted. When content is pasted the entire block is marked as a new change;
         * but if the content already contains text marked as deleted, then that deleted text should be removed.
         * Also, the "from" and "to" positions we get from the change object are positions *before* the change has been
         * made, so we must adjust the range based on the text that is added.
         *
         * @param [Object] from
         * @param [Object] to
         * @param [Array] textArray
         */
        trackAfterPaste: function(from, to, textArray) {

            var self, toNew;

            self = this;
            
            // Figure out the new range based on the original range and the replacement text
            toNew = {
                line: from.line + textArray.length - 1,
                ch: textArray[ textArray.length - 1 ].length
            };
            if (toNew.line == from.line) {
                toNew.ch += from.ch;
            }
            
            // Use a timeout so the change can be completed before we attempt to remove the deleted text
            setTimeout(function(){
                self.inlineRemoveStyle('trackDelete', {from:from, to:toNew}, {deleteText:true, triggerChange:false});
            }, 1);
            
        },

        
        /**
         * For a given range, mark everything as deleted.
         * Also remove any previously inserted content within the range.
         */
        trackMarkDeleted: function(range) {
            
            var editor, self;

            self = this;
            editor = self.codeMirror;
            
            // If we're deleting just a line just let it be deleted
            // Because we don't have a good way to accept or reject a blank line
            textOriginal = editor.getRange(range.from, range.to);
            if (textOriginal === '\n') {
                return;
            }

            // Determine if every character in the range is already marked as an insertion.
            // In this case we can just delete the content and don't need to mark it as deleted.
            if (self.inlineGetStyles(range).trackInsert !== true) {
                self.inlineSetStyle('trackDelete', range);
            }

            // Remove any text within the range that is marked as inserted
            self.inlineRemoveStyle('trackInsert', range, {deleteText:true});
        },

        
        /**
         * Accept all the marked changes within a range.
         */ 
        trackAcceptRange: function(range) {
            
            var editor, self;

            self = this;
            editor = self.codeMirror;

            // First combine any of the adjacent track changes
            self.inlineCleanup();
            
            range = range || self.getRange();

            $.each(editor.findMarks(range.from, range.to), function(i, mark) {
                self.trackAcceptMark(mark);
            });
            
        },


        /**
         * Reject all the marked changes within a range.
         */ 
        trackRejectRange: function(range) {
            
            var editor, self;

            self = this;
            editor = self.codeMirror;
            
            // First combine any of the adjacent track changes
            self.inlineCleanup();
            
            range = range || self.getRange();

            $.each(editor.findMarks(range.from, range.to), function(i, mark) {
                self.trackRejectMark(mark);
            });
        },

        
        /**
         * Accept a single marked change.
         */
        trackAcceptMark: function(mark) {

            var editor, position, self;

            self = this;
            editor = self.codeMirror;
            
            position = mark.find();

            if (position && mark.className === self.styles.trackDelete.className) {
                editor.replaceRange('', position.from, position.to, '+brightspotTrackRejectMark');
            }
            
            mark.clear();
            self.triggerChange();
        },


        /**
         * Reject a single marked change.
         */
        trackRejectMark: function(mark) {

            var editor, position, self;

            self = this;
            editor = self.codeMirror;
            
            position = mark.find();

            if (position && mark.className === self.styles.trackInsert.className) {
                editor.replaceRange('', position.from, position.to, '+brightspotTrackRejectMark');
            }
            
            mark.clear();
            self.triggerChange();
        },


        /**
         * Determine what to show in the editor:
         * The original text marked up with changes
         * Or the final text after changes have been applied
         *
         * @param Boolean showFinal
         * Set to true to show the original text with markup
         * Set to false to show the final text without markup.
         */
        trackDisplaySet: function(value) {
            
            var self;

            self = this;

            self.trackDisplay = value;
            
            self.trackDisplayUpdate();
            
        },

        
        /**
         * Toggle the trackDisplay setting (see trackDisplaySet).
         * Determines if we are showing the original text marked up with changes, or the final text after changes are applied.
         */
        trackDisplayToggle: function() {
            
            var self;

            self = this;

            self.trackDisplaySet( !self.trackDisplayGet() );
        },

        
        /*
         * Get the current value of the trackDisplay setting.
         * Determines if we are showing the original text marked up with changes, or the final text after changes are applied.
         */
        trackDisplayGet: function() {
            
            var self;

            self = this;
            
            return self.trackDisplay;
        },

        
        /**
         * Update the display to hide or show the markings based on the current value of trackDisplay.
         * Determines if we are showing the original text marked up with changes, or the final text after changes are applied.
         */
        trackDisplayUpdate: function() {
            
            var editor, pos, self, $wrapper;

            self = this;
            editor = self.codeMirror;

            $wrapper = $(editor.getWrapperElement());

            // Set a class that can be used to style the inserted elements.
            // When this class is active the inserted elements can be style with a background color
            // but when the class is not active the inserted elements should not be styled
            // so they  will appear as in the final result
            $wrapper.toggleClass(self.styles.trackDisplay.className, self.trackDisplay);

            // Find all the marks for deleted elements
            $.each(editor.getAllMarks(), function(i, mark) {

                var styleObj;
                
                styleObj = self.classes[ mark.className ] || {};
                
                // Remove of the trackHideFinal marks that were previously set
                if (mark.className === self.styles.trackHideFinal.className) {
                    mark.clear();
                }

                // Check if this style should be hidden when in "Show Final" mode
                if (styleObj.showFinal === false && !self.trackDisplay) {

                    // Hide the deleted elements by creating a new mark that collapses (hides) the text
                    
                    pos = mark.find();
                    
                    editor.markText(pos.from, pos.to, {
                        className: self.styles.trackHideFinal.className,
                        collapsed: true
                    });
                }

            });
        },

        
        //==================================================
        // Clipboard 
        //==================================================
        
        clipboardInit: function() {
            
            var editor, isFirefox, isWindows, self, $wrapper;
            self = this;

            editor = self.codeMirror;
            $wrapper = $(editor.getWrapperElement());

            // Set up copy event
            $wrapper.on('cut copy', function(e){
                self.clipboardCopy(e.originalEvent);
            });

            // Set up paste event
            // Note if using hte workaround below this will not fire on Ctrl-V paste
            $wrapper.on('paste', function(e){
                self.clipboardPaste(e.originalEvent);
            });

            // Cancel any pastes handled by CodeMirror
            editor.on('beforeChange', function(cm, change) {
                if (change.origin == 'paste') {
                    change.cancel();
                }
            });

            // Workaround for problem in Firefox clipboard not supporting styled content from Microsoft Word
            // Bug is described here: https://bugzilla.mozilla.org/show_bug.cgi?id=586587
            isFirefox = navigator.userAgent.toLowerCase().indexOf('firefox') > -1;
            isWindows = navigator.platform.toUpperCase().indexOf('WIN') > -1;
            if (isFirefox && isWindows) {
                
                self.clipboardUsePasteWorkaround = true;
      
                // Create a contenteditable div to be used for pasting data hack
                self.$clipboardDiv = $('<div/>', {'class':'rte2-clipboard'})
                    .attr('contenteditable', 'true')
                    .appendTo(self.$el)
                    .on('paste', function(e){
                        self.clipboardPaste(e.originalEvent);
                    });

                // If user presses Ctrl-v to paste, change the focus
                // to the contenteditable div we previously created,
                // so the pasted content will go there instead.
                // This is because contenteditable properly handles
                // the content that is pasted in from Microsoft Word
                // while the clipboard API does not have access to the text/html.
                $wrapper.on('keydown', function(e) {

                    var x, y;
                    
                    if ((e.ctrlKey || e.metaKey) && e.keyCode == 86) {

                        // Problem with calling .focus() on an element is it scrolls the page!
                        // Save the scroll positions so we can scroll back to original position
                        self.clipboardX = window.scrollX;
                        self.clipboardY = window.scrollY;

                        self.$clipboardDiv.focus();

                    }
                });
            }
        },

        
        /**
         * Paste the contents of the clipboard into the currently selected region.
         * This can only be performed during a user-generated paste event!
         *
         * @param {Event} e
         * The paste event. This is required because you can only access the clipboardData from one of these events.
         */
        clipboardPaste: function(e) {
            
            var allowRaw, isWorkaround, self, value, valueHTML, valueRTE, valueText;
            self = this;

            // If we are using the workaround:
            // Check to see if the focus has been moved to the hidden contenteditable div
            // Normally this will happen when user types Ctrl-V to paste,
            // but not when user selects Paste from a menu
            isWorkaround = self.$clipboardDiv && self.$clipboardDiv.is(e.target);

            // Check if the browser supports clipboard API
            if (e && e.clipboardData && e.clipboardData.getData) {

                // See what type of data is on the clipboard:
                // data that was copied from the RTE? Or HTML or text data from elsewhere
                valueRTE = e.clipboardData.getData('text/brightspot-rte2');
                valueHTML = e.clipboardData.getData('text/html');
                valueText = e.clipboardData.getData('text/plain');

                if (valueRTE) {

                    // If we copied data from the RTE use is as-is
                    value = valueRTE;
                    
                } else if (valueHTML) {

                    // For HTML copied from outside sources, clean it up first
                    value = self.clipboardSanitize(valueHTML);
                    
                    // If we got data from outside the RTE, then don't allow raw HTML,
                    // instead strip out any HTML elements we don't understand
                    allowRaw = false;

                } else if (valueText && !isWorkaround) {

                    // If the clipboard only contains text, encode any special characters, and add line breaks.
                    // Note because of the hidden div hack, if we get text/plain in the clipboard
                    // we normally won't use it because we have to assume that there was some html that was missed.
                    // So this will only be reached if the user selects Paste from a menu using the mouse
                    // and CodeMirror handles the paste operation.
                    
                    value = self.htmlEncode(valueText).replace(/[\n\r]/g, '<br/>');
                }
            }

            // Check if we were able to get a value from the clipboard API
            if (value) {
                
                self.fromHTML(value, self.getRange(), allowRaw);
                if (isWorkaround) {
                    self.focus();
                }
                e.stopPropagation();
                e.preventDefault();
                
            } else if (isWorkaround) {

                // We didn't find an HTML value from the clipboard.
                // If the user is on Windows and was pasting from Microsoft Word
                // we can try an alternate method of retrieving the HTML.

                // When the user typed Ctrl-V we should have previously intercepted it,
                // so the focus should be on the hidden contenteditable div.
                // However, if the user selected Paste from a menu the focus will not
                // be on the div :-(
                
                // We will let the paste event continue
                // and the content should be pasted into our hidden
                // contenteditable div.

                // Then after a timeout to allow the paste to complete,
                // we will get the HTML content from the contenteditable div
                // and copy it into the editor.
                
                self.$clipboardDiv.empty();

                setTimeout(function(){
                    
                    // Get the content that was pasted into the hidden div
                    value = self.$clipboardDiv.html();
                    self.$clipboardDiv.empty();

                    // Clean up the pasted HTML
                    value = self.clipboardSanitize(value);

                    // Add the cleaned HTML to the editor. Do not allow raw HTML.
                    self.fromHTML(value, self.getRange(), false);

                    // Since we changed focus to the hidden div before the paste operation,
                    // put focus back on the editor
                    self.focus();

                    
                }, 1);
            }

            if (isWorkaround) {
                // Since setting focus() on the hidden div moves the page, scroll page back to original position.
                // We seem to need a long delay for this to work successfully, but hopefully this can be improved.
                setTimeout(function(){
                    window.scrollTo(self.clipboardX, self.clipboardY);
                }, 100);
            }

        },


        /**
         * @returns {DOM}
         * Returns a DOM structure for the new HTML.
         */
        clipboardSanitize: function(html) {
            
            var dom, $el, self;
            
            self = this;
            dom = self.htmlParse(html);
            $el = $(dom);

            // Apply the clipboard sanitize rules (if any)
            if (self.clipboardSanitizeRules) {
                $el.find('p').after('<br/>');
                $.each(self.clipboardSanitizeRules, function(selector, style) {
                    $el.find(selector).wrapInner( $('<span>', {'data-rte2-sanitize': style}) );
                });
            }

            // Run it through the clipboard sanitize function (if it exists)
            if (self.clipboardSanitizeFunction) {
                $el = self.clipboardSanitizeFunction($el);
            }

            return $el[0];
        },

        
        /**
         * @param {Event} e
         * The cut/copy event. This is required because you can only access the clipboardData from one of these events.
         *
         * @param {String} value
         * The HTML text to save in the clipboard.
         */
        clipboardCopy: function(e) {
            
            var editor, html, range, self, text;
            self = this;
            editor = self.codeMirror;
            
            range = self.getRange();
            text = editor.getRange(range.from, range.to);
            html = self.toHTML(range);
            
            if (e && e.clipboardData && e.clipboardData.setData) {
                
                e.clipboardData.setData('text/plain', text);
                e.clipboardData.setData('text/html', html);

                // We set the html using mime type text/brightspot-rte
                // so we can get it back from the clipboard without browser modification
                // (since browser tends to add a <meta> element to text/html)
                e.clipboardData.setData('text/brightspot-rte2', html);

                // Clear the cut area
                if (e.type === 'cut') {
                    editor.replaceRange('', range.from, range.to, 'brightspotCut');
                }

                // Don't let the actual cut/copy event occur
                // (or it will overwrite the clipboard)
                e.preventDefault();
            }
        },

        
        //==================================================
        // Spellcheck
        //==================================================

        spellcheckWordSeparator: '\\s!"#$%&\(\)*+,-./:;<=>?@\\[\\]\\\\^_`{|}~\u21b5',

        // Which chararacters make up a word?
        // This must account for unicode characters to support multiple locales!
        // Taken from here: http://stackoverflow.com/a/22075070/101157
        // U+0027 = apostrophe
        // U+2019 = right single quote
        spellcheckWordCharacters: /[\u0027\u2019\u0041-\u005A\u0061-\u007A\u00AA\u00B5\u00BA\u00C0-\u00D6\u00D8-\u00F6\u00F8-\u02C1\u02C6-\u02D1\u02E0-\u02E4\u02EC\u02EE\u0370-\u0374\u0376\u0377\u037A-\u037D\u0386\u0388-\u038A\u038C\u038E-\u03A1\u03A3-\u03F5\u03F7-\u0481\u048A-\u0527\u0531-\u0556\u0559\u0561-\u0587\u05D0-\u05EA\u05F0-\u05F2\u0620-\u064A\u066E\u066F\u0671-\u06D3\u06D5\u06E5\u06E6\u06EE\u06EF\u06FA-\u06FC\u06FF\u0710\u0712-\u072F\u074D-\u07A5\u07B1\u07CA-\u07EA\u07F4\u07F5\u07FA\u0800-\u0815\u081A\u0824\u0828\u0840-\u0858\u08A0\u08A2-\u08AC\u0904-\u0939\u093D\u0950\u0958-\u0961\u0971-\u0977\u0979-\u097F\u0985-\u098C\u098F\u0990\u0993-\u09A8\u09AA-\u09B0\u09B2\u09B6-\u09B9\u09BD\u09CE\u09DC\u09DD\u09DF-\u09E1\u09F0\u09F1\u0A05-\u0A0A\u0A0F\u0A10\u0A13-\u0A28\u0A2A-\u0A30\u0A32\u0A33\u0A35\u0A36\u0A38\u0A39\u0A59-\u0A5C\u0A5E\u0A72-\u0A74\u0A85-\u0A8D\u0A8F-\u0A91\u0A93-\u0AA8\u0AAA-\u0AB0\u0AB2\u0AB3\u0AB5-\u0AB9\u0ABD\u0AD0\u0AE0\u0AE1\u0B05-\u0B0C\u0B0F\u0B10\u0B13-\u0B28\u0B2A-\u0B30\u0B32\u0B33\u0B35-\u0B39\u0B3D\u0B5C\u0B5D\u0B5F-\u0B61\u0B71\u0B83\u0B85-\u0B8A\u0B8E-\u0B90\u0B92-\u0B95\u0B99\u0B9A\u0B9C\u0B9E\u0B9F\u0BA3\u0BA4\u0BA8-\u0BAA\u0BAE-\u0BB9\u0BD0\u0C05-\u0C0C\u0C0E-\u0C10\u0C12-\u0C28\u0C2A-\u0C33\u0C35-\u0C39\u0C3D\u0C58\u0C59\u0C60\u0C61\u0C85-\u0C8C\u0C8E-\u0C90\u0C92-\u0CA8\u0CAA-\u0CB3\u0CB5-\u0CB9\u0CBD\u0CDE\u0CE0\u0CE1\u0CF1\u0CF2\u0D05-\u0D0C\u0D0E-\u0D10\u0D12-\u0D3A\u0D3D\u0D4E\u0D60\u0D61\u0D7A-\u0D7F\u0D85-\u0D96\u0D9A-\u0DB1\u0DB3-\u0DBB\u0DBD\u0DC0-\u0DC6\u0E01-\u0E30\u0E32\u0E33\u0E40-\u0E46\u0E81\u0E82\u0E84\u0E87\u0E88\u0E8A\u0E8D\u0E94-\u0E97\u0E99-\u0E9F\u0EA1-\u0EA3\u0EA5\u0EA7\u0EAA\u0EAB\u0EAD-\u0EB0\u0EB2\u0EB3\u0EBD\u0EC0-\u0EC4\u0EC6\u0EDC-\u0EDF\u0F00\u0F40-\u0F47\u0F49-\u0F6C\u0F88-\u0F8C\u1000-\u102A\u103F\u1050-\u1055\u105A-\u105D\u1061\u1065\u1066\u106E-\u1070\u1075-\u1081\u108E\u10A0-\u10C5\u10C7\u10CD\u10D0-\u10FA\u10FC-\u1248\u124A-\u124D\u1250-\u1256\u1258\u125A-\u125D\u1260-\u1288\u128A-\u128D\u1290-\u12B0\u12B2-\u12B5\u12B8-\u12BE\u12C0\u12C2-\u12C5\u12C8-\u12D6\u12D8-\u1310\u1312-\u1315\u1318-\u135A\u1380-\u138F\u13A0-\u13F4\u1401-\u166C\u166F-\u167F\u1681-\u169A\u16A0-\u16EA\u1700-\u170C\u170E-\u1711\u1720-\u1731\u1740-\u1751\u1760-\u176C\u176E-\u1770\u1780-\u17B3\u17D7\u17DC\u1820-\u1877\u1880-\u18A8\u18AA\u18B0-\u18F5\u1900-\u191C\u1950-\u196D\u1970-\u1974\u1980-\u19AB\u19C1-\u19C7\u1A00-\u1A16\u1A20-\u1A54\u1AA7\u1B05-\u1B33\u1B45-\u1B4B\u1B83-\u1BA0\u1BAE\u1BAF\u1BBA-\u1BE5\u1C00-\u1C23\u1C4D-\u1C4F\u1C5A-\u1C7D\u1CE9-\u1CEC\u1CEE-\u1CF1\u1CF5\u1CF6\u1D00-\u1DBF\u1E00-\u1F15\u1F18-\u1F1D\u1F20-\u1F45\u1F48-\u1F4D\u1F50-\u1F57\u1F59\u1F5B\u1F5D\u1F5F-\u1F7D\u1F80-\u1FB4\u1FB6-\u1FBC\u1FBE\u1FC2-\u1FC4\u1FC6-\u1FCC\u1FD0-\u1FD3\u1FD6-\u1FDB\u1FE0-\u1FEC\u1FF2-\u1FF4\u1FF6-\u1FFC\u2071\u207F\u2090-\u209C\u2102\u2107\u210A-\u2113\u2115\u2119-\u211D\u2124\u2126\u2128\u212A-\u212D\u212F-\u2139\u213C-\u213F\u2145-\u2149\u214E\u2183\u2184\u2C00-\u2C2E\u2C30-\u2C5E\u2C60-\u2CE4\u2CEB-\u2CEE\u2CF2\u2CF3\u2D00-\u2D25\u2D27\u2D2D\u2D30-\u2D67\u2D6F\u2D80-\u2D96\u2DA0-\u2DA6\u2DA8-\u2DAE\u2DB0-\u2DB6\u2DB8-\u2DBE\u2DC0-\u2DC6\u2DC8-\u2DCE\u2DD0-\u2DD6\u2DD8-\u2DDE\u2E2F\u3005\u3006\u3031-\u3035\u303B\u303C\u3041-\u3096\u309D-\u309F\u30A1-\u30FA\u30FC-\u30FF\u3105-\u312D\u3131-\u318E\u31A0-\u31BA\u31F0-\u31FF\u3400-\u4DB5\u4E00-\u9FCC\uA000-\uA48C\uA4D0-\uA4FD\uA500-\uA60C\uA610-\uA61F\uA62A\uA62B\uA640-\uA66E\uA67F-\uA697\uA6A0-\uA6E5\uA717-\uA71F\uA722-\uA788\uA78B-\uA78E\uA790-\uA793\uA7A0-\uA7AA\uA7F8-\uA801\uA803-\uA805\uA807-\uA80A\uA80C-\uA822\uA840-\uA873\uA882-\uA8B3\uA8F2-\uA8F7\uA8FB\uA90A-\uA925\uA930-\uA946\uA960-\uA97C\uA984-\uA9B2\uA9CF\uAA00-\uAA28\uAA40-\uAA42\uAA44-\uAA4B\uAA60-\uAA76\uAA7A\uAA80-\uAAAF\uAAB1\uAAB5\uAAB6\uAAB9-\uAABD\uAAC0\uAAC2\uAADB-\uAADD\uAAE0-\uAAEA\uAAF2-\uAAF4\uAB01-\uAB06\uAB09-\uAB0E\uAB11-\uAB16\uAB20-\uAB26\uAB28-\uAB2E\uABC0-\uABE2\uAC00-\uD7A3\uD7B0-\uD7C6\uD7CB-\uD7FB\uF900-\uFA6D\uFA70-\uFAD9\uFB00-\uFB06\uFB13-\uFB17\uFB1D\uFB1F-\uFB28\uFB2A-\uFB36\uFB38-\uFB3C\uFB3E\uFB40\uFB41\uFB43\uFB44\uFB46-\uFBB1\uFBD3-\uFD3D\uFD50-\uFD8F\uFD92-\uFDC7\uFDF0-\uFDFB\uFE70-\uFE74\uFE76-\uFEFC\uFF21-\uFF3A\uFF41-\uFF5A\uFF66-\uFFBE\uFFC2-\uFFC7\uFFCA-\uFFCF\uFFD2-\uFFD7\uFFDA-\uFFDC]+/g,
        
        /**
         * Set up the spellchecker and run the first spellcheck.
         */
        spellcheckInit: function() {

            var self;

            self = this;

            // Run the first spellcheck
            self.spellcheckUpdate();

            // Update the spellcheck whenever a change is made (but not too often)
            self.$el.on('rteChange', $.debounce(1000, function(){
                self.spellcheckUpdate();
            }));

            // Catch right click events to show spelling suggestions
            $(self.codeMirror.getWrapperElement()).on('contextmenu', function(event) {
                if (self.spellcheckShow()) {
                    event.preventDefault();
                }
            });
        },
        

        /**
         * Check the text for spelling errors and mark them.
         *
         * @returns {Promise}
         * Returns a promise that can be used to check when the spellcheck has completed.
         */
        spellcheckUpdate: function() {

            var self, text, wordsArray, wordsArrayUnique, wordsRegexp, wordsUnique;

            self = this;
            
            // Get the text for the document
            text = self.toText() || '';

            // Split into words
            wordsRegexp = self.spellcheckWordCharacters; // new RegExp('[' + self.spellcheckWordCharacters + ']+', 'g');
            wordsArray = text.match( wordsRegexp );
        
            if (!wordsArray) {
                self.spellcheckClear();
                return;
            }

            // Eliminate duplicate words (but keep mixed case so we can later find and replace the words)
            wordsUnique = {};
            wordsArrayUnique = [];
            $.each(wordsArray, function(i, word){
                if (!wordsUnique[word]) {
                    wordsArrayUnique.push(word);
                    wordsUnique[word] = true;
                }
            });

            // Get spell checker results
            return spellcheckAPI.lookup(wordsArrayUnique).done(function(results) {

                self.spellcheckClear();

                $.each(wordsArrayUnique, function(i,word) {
                    
                    var adjacent, range, result, index, indexStart, indexWord, range, split, wordLength;

                    wordLength = word.length;
                    
                    // Check if we have replacements for this word
                    result = results[word];
                    if ($.isArray(result)) {
                        
                        // Find the location of all occurances
                        indexStart = 0;
                        while ((index = text.indexOf(word, indexStart)) > -1) {

                            // Move the starting point so we can find another occurrance of this word
                            indexStart = index + wordLength;
                            
                            // Make sure we're at a word boundary on both sides of the word
                            // so we don't mark a string in the middle of another word
                            
                            if (index > 0) {
                                adjacent = text.substr(index - 1, 1);
                                if (adjacent.match(wordsRegexp)) {
                                    continue;
                                }
                            }

                            if (index + wordLength < text.length) {
                                adjacent = text.substr(index + wordLength, 1);
                                if (adjacent.match(wordsRegexp)) {
                                    continue;
                                }
                            }
                            
                            // Figure out the line and character for this word
                            split = text.substring(0, index).split("\n");
                            line = split.length - 1;
                            ch = split[line].length;

                            range = {
                                from: {line:line, ch:ch},
                                to:{line:line, ch:ch + wordLength}
                            };
                            
                            // Add a mark to indicate this is a misspelling
                            self.spellcheckMarkText(range, result);

                        }
                    }
                    
                });
                
            }).fail(function(status){
                
                // A problem occurred getting the spell check results
                self.spellcheckClear();
                
            });
        },

        
        /**
         * Create a CodeMirror mark for a misspelled word.
         * Also saves the spelling suggestions on the mark so they can be displayed to the user.
         *
         * @param {Object} range
         * A range object to specify the mis-spelled word. {from:{line:#, ch:#}, to:{line:#, ch:#}}
         *
         * @param {Array} result
         * Array of spelling suggestions for the mis-spelled word.
         */
        spellcheckMarkText: function(range, result) {

            var editor, markOptions, self;

            self = this;
            
            editor = self.codeMirror;

            markOptions = {
                className: 'rte2-style-spelling',
                inclusiveRight: false,
                inclusiveLeft: false,
                addToHistory: false,
                clearWhenEmpty: true
            };

            mark = editor.markText(range.from, range.to, markOptions);

            // Save the spelling suggestions on the mark so we can use later (?)
            mark.spelling = result;
        },


        /**
         * Remove all the spellcheck marks.
         */
        spellcheckClear: function() {

            var editor, self;

            self = this;

            editor = self.codeMirror;
            
            // Loop through all the marks and remove the ones that were marked
            editor.getAllMarks().forEach(function(mark) {
                if (mark.className === 'rte2-style-spelling') {
                    mark.clear();
                }
            });
        },


        /**
         * Show spelling suggestions.
         *
         * @param {Object} [range=current selection]
         * The range that is selected. If not provided uses the current selection.
         *
         * @returns {Boolean}
         * Returns true if a misspelling was found.
         * Returns false if no misspelling was found.
         * This can be used for example with the right click event, so you can cancel
         * the event if a misspelling is shown (to prevent the normal browser context menu from appearing)
         */
        spellcheckShow: function(range) {

            var editor, marks, pos, range, self, suggestions;

            self = this;

            editor = self.codeMirror;

            range = range || self.getRange();

            // Is there a spelling error at the current cursor position?
            marks = editor.findMarksAt(range.from);
            $.each(marks, function(i,mark) {
                if (mark.className === 'rte2-style-spelling') {
                    pos = mark.find();

                    // Get the spelling suggestions, which we previosly 
                    suggestions = mark.spelling;
                    return false;
                }
            });

            if (!pos || !suggestions || !suggestions.length) {
                return false;
            }

            // If a range is selected (rather than a single cursor position),
            // it must exactly match the range of the mark or we won't show the popup
            if (range.from.line !== range.to.line || range.from.ch !== range.to.ch) {

                if (pos.from.line === range.from.line &&
                    pos.from.ch === range.from.ch &&
                    pos.to.line === range.to.line &&
                    pos.to.ch === range.to.ch) {

                    // The showHint() function does not work if there is a selection,
                    // so change the selection to a single cursor position at the beginning
                    // of the word.
                    editor.setCursor(pos.from);
                    
                } else {
                    
                    // The selection is beyond the misspelling, so don't show a hint
                    return false;
                }
            }

            editor.showHint({
                completeSingle: false, // don't automatically correct if there is only one suggestion
                completeOnSingleClick: true,
                hint: function(editor, options) {
                    return {
                        list: suggestions,
                        from: pos.from,
                        to: pos.to
                    };
                }
            });

            // Return true so we can cancel the context menu that normally
            // appears for the right mouse click
            return true;

        },

        //==================================================
        // Mode Functions
        // Switch between plain text and rich text modes
        //==================================================
        
        modeInit: function() {
            var self = this;
            self.mode = 'rich';
        },


        /**
         * Returns the current mode.
         * @returns {String} 'plain' or 'rich'
         */
        modeGet: function() {
            var self = this;
            return self.mode === 'plain' ? 'plain' : 'rich';
        },

        
        modeToggle: function() {
            
            var self = this;
            var mode;

            mode = self.modeGet();
<<<<<<< HEAD

            if (mode === 'rich') {
                self.modeSetPlain();
            } else {
                self.modeSetRich();
            }
        },

        
        modeSetPlain: function() {
            var self = this;
            var editor = self.codeMirror;
            var $wrapper = $(editor.getWrapperElement());

            self.mode = 'plain';
            
            $wrapper.hide();

            if (self.$el.is('textarea')) {
                self.$el.show();
            }
            
            // Trigger an event on the textarea to notify other code that the mode has been changed
            self.modeTriggerEvent();
        },

        
        modeSetRich: function() {
            var self = this;
            var editor = self.codeMirror;
            var $wrapper = $(editor.getWrapperElement());
            
            self.mode = 'rich';
            
            if (self.$el.is('textarea')) {
                self.$el.hide();
            }
            $wrapper.show();
            
            // Trigger an event on the textarea to notify other code that the mode has been changed
            self.modeTriggerEvent();
        },

=======

            if (mode === 'rich') {
                self.modeSetPlain();
            } else {
                self.modeSetRich();
            }
        },

        
        modeSetPlain: function() {
            var self = this;
            var editor = self.codeMirror;
            var $wrapper = $(editor.getWrapperElement());

            self.mode = 'plain';
            
            $wrapper.hide();

            if (self.$el.is('textarea')) {
                self.$el.show();
            }
            
            // Trigger an event on the textarea to notify other code that the mode has been changed
            self.modeTriggerEvent();
        },

        
        modeSetRich: function() {
            var self = this;
            var editor = self.codeMirror;
            var $wrapper = $(editor.getWrapperElement());
            
            self.mode = 'rich';
            
            if (self.$el.is('textarea')) {
                self.$el.hide();
            }
            $wrapper.show();
            
            // Trigger an event on the textarea to notify other code that the mode has been changed
            self.modeTriggerEvent();
        },

>>>>>>> 36196b9a
        
        /**
         * Trigger an event on the textarea to notify other code that the mode has been changed.
         */
        modeTriggerEvent: function() {
            var self = this;
            self.$el.trigger('rteModeChange', [self.modeGet()]);
        },
        
<<<<<<< HEAD
        //==================================================
        // Case Functions (lower case and uppper case)
        //
        // Note we can't just change the text directly in CodeMirror,
        // because that would obliterate the markers we use for styling.
        // So instead we copy the range as HTML, change the case of
        // the text nodes in the HTML, then paste the HTML back into
        // the same range.
        //==================================================

        /**
         * Toggle the case "smartly".
         * If the text is all uppercase, change to all lower case.
         * If the text is all lowercase, or a mix, then change to all uppercase.
         * @param {Object} [range=current range]
         */
        caseToggleSmart: function(range) {
            
            var editor, self, text, textUpper;

            self = this;
            
            range = range || self.getRange();

            editor = self.codeMirror;

            // Get the text for the range
            text = editor.getRange(range.from, range.to) || '';
            textUpper = text.toUpperCase();

            if (text === textUpper) {
                return self.caseToLower(range);
            } else {
                return self.caseToUpper(range);
            }
        },

        
        /**
         * Change to lower case.
         * @param {Object} [range=current range]
         */
        caseToLower: function(range) {
            
            var html, node, self;

            self = this;

            range = range || self.getRange();

            // Get the HTML for the range
            html = self.toHTML(range);

            // Convert the text nodes to lower case
            node = self.htmlToLowerCase(html);
            
            // Save it back to the range as lower case text
            self.fromHTML(node, range, true);

            // Reset the selection range since it will be wiped out
            self.setSelection(range);
        },

        
        /**
         * Change to upper case.
         * @param {Object} [range=current range]
         */
        caseToUpper: function(range) {
            
            var html, node, self;

            self = this;

            range = range || self.getRange();

            // Get the HTML for the range
            html = self.toHTML(range);

            // Convert the text nodes to upper case
            node = self.htmlToUpperCase(html);
            
            // Save it back to the range as lower case text
            self.fromHTML(node, range, true);
            
            // Reset the selection range since it will be wiped out
            self.setSelection(range);
        },

        
        /**
         * Change the text nodes to lower case within some HTML.
         * @param {String|DOM} html
         */
        htmlToLowerCase: function(html) {
            var self;
            self = this;
            return self.htmlChangeCase(html, false);
        },

        
        /**
         * Change the text nodes to lower case within some HTML.
         * @param {String|DOM} html
         */
        htmlToUpperCase: function(html) {
            var self;
            self = this;
            return self.htmlChangeCase(html, true);
        },

        
        /**
         * Change the text nodes to lower or upper case within some HTML.
         * @param {String|DOM} html
         */
        htmlChangeCase: function(html, upper) {
            var node, self;
            
            self = this;
            
            // Call recursive function to change all the text nodes
            node = self.htmlParse(html);
            if (node) {
                self.htmlChangeCaseProcessNode(node, upper);
            }
            return node;
        },

        /**
         * Recursive function to change case of text nodes.
         * @param {DOM} node
         * @param {Boolean} upper
         * Set to true for upper case, or false for lower case.
         */
        htmlChangeCaseProcessNode: function(node, upper) {
            var childNodes, i, length, self;
            self = this;
            
            if (node.nodeType === 3) {
                if (node.nodeValue) {
                    node.nodeValue = upper ? node.nodeValue.toUpperCase() : node.nodeValue.toLowerCase();
                }
            } else {
                childNodes = node.childNodes;
                length = childNodes.length;
                for (i = 0; i < length; ++ i) {
                    self.htmlChangeCaseProcessNode(childNodes[i], upper);
                }
            }
        },
        
        // Other possibilities for the future?
        // caseToggle (toggle case of each character)
        // caseSentence (first word cap, others lower)
        // caseTitle (first letter of each word)
        
=======
>>>>>>> 36196b9a
        //==================================================
        // Miscelaneous Functions
        //==================================================


        /**
         * Give focus to the editor
         */
        focus: function() {
            var self;
            self = this;
            self.codeMirror.focus();
        },


        isLineBlank: function(lineNumber) {
            var editor, self, text;
            self = this;
            editor = self.codeMirror;

            text = editor.getLine(lineNumber) || '';

            return /^\s*$/.test(text);
        },


        /**
         * If the current line is blank, move to the next non-blank line.
         * This is used to ensure new enhancements are added to the start of a paragraph.
         */
        moveToNonBlank: function() {
            
            var editor, line, max, self;

            self = this;
            editor = self.codeMirror;

            line = editor.getCursor().line;
            max = editor.lineCount();

            while (line < max && self.isLineBlank(line)) {
                line++;
            }

            editor.setCursor(line, 0);
            
            return line;
        },

        
        /**
         * Returns the character count of the editor.
         * Note this counts only the plain text, not including the HTML elements that will be in the final result.
         * @returns Number
         */
        getCount: function() {
            var count, self;
            self = this;
            return self.toText().length;
        },

        
        /**
         * Gets the currently selected range.
         *
         * @returns Object
         * An object with {from,to} values for the currently selected range.
         * If a range is not selected, returns {from:0,to:0}
         */
        getRange: function(){

            var self;

            self = this;

            return {
                from: self.codeMirror.getCursor('from'),
                to: self.codeMirror.getCursor('to')
            };
        },
        
        /**
         * Sets the selection to a range.
         */
        setSelection: function(range){

            var editor, self;

            self = this;

            editor = self.codeMirror;

            editor.setSelection(range.from, range.to);
        },


        /**
         * Returns a range that represents the entire document.
         *
         * @returns Object
         * An object with {from,to} values for the entire docuemnt.
         */
        getRangeAll: function(){

            var self, totalLines;

            self = this;

            totalLines = self.codeMirror.lineCount();

            return {
                from: {line: 0, ch: 0},
                to: {line: totalLines - 1, ch: self.codeMirror.getLine(totalLines - 1).length}
            };
        },

        
        /**
         * Rework the styles object so it is indexed by the className,
         * to make looking up class names easier.
         *
         * @returns Object
         * The styles object, but rearranged so it is indexed by the classname.
         * For each parameter in the object, a "key" parameter is added so you can
         * still determine the original key into the styles object.
         *
         * For example, if the styles object originally contains the following:
         * { 'bold': { className: 'rte2-style-bold' } }
         *
         * Then this function returns the following:
         * { 'rte2-style-bold': { key: 'bold', className: 'rte2-style-bold' } }
         */
        getClassNameMap: function() {
            
            var self, map;

            self = this;

            map = {};

            $.each(self.styles, function(key, styleObj) {
                var className;
                className = styleObj.className;
                styleObj.key = key;
                map[ className ] = styleObj;
            });

            return map;
        },
        

        /**
         * Rework the styles object so it is indexed by the element,
         * to make importing elements easier.
         *
         * @returns Object
         * The styles object, but rearranged so it is indexed by the element name.
         * For each parameter in the object, a "key" parameter is added so you can
         * still determine the original key into the styles object.
         *
         * Since a single element might map to more than one style depending on the
         * attributes of the element, we use an array to hold the styles that might
         * map to that element.
         *
         * For example, if the styles object originally contains the following:
         * { 'bold': { className: 'rte2-style-bold', element:'b' } }
         *
         * Then this function returns the following:
         * { 'b': [{ key: 'bold', className: 'rte2-style-bold', element:'b'}] }
         */
        getElementMap: function() {
            
            var self, map;

            self = this;

            map = {};

            $.each(self.styles, function(key, styleObj) {
                var element;
                element = styleObj.element;
                styleObj.key = key;

                // Create array of styles to which this element might map
                map[element] = map[element] || [];
                map[element].push(styleObj);
            });

            return map;
        },
        

        /**
         * Tell the editor to update the display.
         * You should call this if you modify the size of any enhancement content
         * that is in the editor.
         */
        refresh: function(mark) {
            var self;
            self = this;
            self.codeMirror.refresh();
        },


        /**
         * Empty the editor and clear all marks and enhancements.
         */
        empty: function() {
            var editor, self;
            self = this;
            
            // Destroy all enhancements
            $.each(self.enhancementCache, function(i, mark) {
                self.enhancementRemove(mark);
            });
            
            self.codeMirror.setValue('');
        },


        setCursor: function(line, ch) {
            var self;
            self = this;
            self.codeMirror.setCursor(line, ch);
        },


        /**
         * Returns the range for a mark.
         * @returns {Object}
         * The range of the mark (with from and to parameters)
         * or an empty object if the mark has been cleared.
         */
        markGetRange: function(mark) {
            var pos, self;
            self = this;
            pos = {};
            if (mark.find) {
                pos = mark.find() || {};
            }
            return pos;
        },

        
        /**
         * Given a CodeMirror mark, replace the text within it
         * without destroying the mark.
         * Normally if you were to use the CodeMirror functions to replace a range,
         * the mark would be destroyed.
         */
        replaceMarkText: function(mark, text) {
            var pos, self;

            self = this;

            pos = self.markGetRange(mark);
            if (!pos.from) {
                return;
            }

            // Replacing the entire mark range will remove the mark so we need
            // to add text at the end of the mark, then remove the original text
            self.codeMirror.replaceRange(text, pos.to, pos.to);
            if (!(pos.from.line === pos.to.line && pos.from.ch === pos.to.ch)) {
                self.codeMirror.replaceRange('', pos.from, pos.to);
            }
        },
        
        /**
         * Determine if an element is a "container" for another element.
         * For example, element "li" is contained within a "ul" or "ol" element.
         *
         * @param {String} elementName
         * The name of an element such as "ul"
         *
         * @return {Boolean}
         */
        elementIsContainer: function(elementName) {
            var isContainer, self;
            self = this;
            isContainer = false;
            $.each(self.styles, function(styleKey, styleObj){
                if (elementName === styleObj.elementContainer) {
                    isContainer = true;
                    return false; // Stop looping because we found one
                }
            });
            return isContainer;
        },


        /**
         * Returns a keymap based on the styles definition.
         *
         * @return {Object}
         * Keymap for CodeMirror.
         */
        getKeys: function() {
            
            var keymap, self;

            self = this;

            keymap = {};

            keymap['Shift-Enter'] = function (cm) {
                // Add a carriage-return symbol and style it as 'newline'
                // so it won't be confused with any user-inserted carriage return symbols
                self.insert('\u21b5', 'newline');
            };

            keymap['Ctrl-Space'] = function (cm) {
                self.spellcheckShow();
            };
            
            $.each(self.styles, function(styleKey, styleObj) {

                var keys;

                keys = styleObj.keymap;
                
                if (keys) {
                    
                    if (!$.isArray(styleObj.keymap)) {
                        keys = [keys];
                    }
                    
                    $.each(keys, function(i, keyName) {
                        keymap[keyName] = function (cm) {
                            return self.toggleStyle(styleKey);
                        };
                    });
                }
            });

            return keymap;
        },


        /**
         * Get plain text from codemirror.
         * @returns String
         */
        toText: function() {
            var count, self;
            self = this;
            return self.codeMirror.getValue();
        },

        
        /**
         * Get content from codemirror, analyze the marked up regions,
         * and convert to HTML.
         *
         * @param {Object} [range=entire document]
         * If this parameter is provided, it is a selection range within the documents.
         * Only the selected characters will be converted to HTML.
         */
        toHTML: function(range) {

            /**
             * Create the opening HTML element for a given style object.
             *
             * @param {Object|Function} styleObj
             * A style object as defined in this.styles, or a function that will return the opening HTML element.
             * @param {String} styleObj.element
             * The element to create. For example: "EM"
             * @param {Object} [styleObj.elementAttr]
             * An object containing additional attributes to add to the element.
             * For example: {'style': 'font-weight:bold'}
             */
            function openElement(styleObj) {
                
                var html = '';

                if (styleObj.markToHTML) {
                    html = styleObj.markToHTML();
                } else if (styleObj.element) {
                    html = '<' + styleObj.element;

                    if (styleObj.elementAttr) {
                        $.each(styleObj.elementAttr, function(attr, value) {
                            html += ' ' + attr + '="' + value + '"';
                        });
                    }

                    // For void elements add a closing slash when closing, like <br/>
                    if (self.voidElements[ styleObj.element ]) {
                        html += '/';
                    }
                    
                    html += '>';
                }
                
                return html;
            }

            var blockElementsToClose, blockActive, doc, enhancementsByLine, html, self;

            self = this;

            range = range || self.getRangeAll();
            
            // Before beginning make sure all the marks are cleaned up and simplified.
            // This will ensure that none of the marks span across lines.
            self.inlineCleanup();

            // Clean up any "raw html" areas so they do not allow styles inside
            self.rawCleanup();
            
            doc = self.codeMirror.getDoc();

            // List of block styles that are currently open.
            // We need this so we can continue a list on the next line.
            blockActive = {};
            
            // List of block elements that are currently open
            // We need this so we can close them all at the end of the line.
            blockElementsToClose = [];

            // Go through all enhancements and figure out which line number they are on
            enhancementsByLine = {};
            $.each(self.enhancementCache, function(i, mark) {

                var lineNo;

                lineNo = self.enhancementGetLineNumber(mark);
                
                if (lineNo !== undefined) {
                    
                    // Create an array to hold the enhancements for this line, then add the current enhancement
                    enhancementsByLine[lineNo] = enhancementsByLine[lineNo] || [];
                
                    enhancementsByLine[lineNo].push(mark);
                }
            });

            // Start the HTML!
            html = '';
            
            // Loop through the content one line at a time
            doc.eachLine(function(line) {

                var annotationStart, annotationEnd, blockOnThisLine, charNum, charInRange, htmlStartOfLine, htmlEndOfLine, inlineActive, inlineActiveIndex, inlineActiveIndexLast, inlineElementsToClose, lineNo, lineInRange, outputChar, raw, rawLastChar;

                lineNo = line.lineNo();
                
                htmlStartOfLine = '';
                htmlEndOfLine = '';
                
                // List of inline styles that are currently open.
                // We need this because if we close one element we will need to re-open all the elements.
                inlineActive = [];

                // List of inline elements that are currently open
                // (in the order they were opened so they can be closed in reverse order)
                inlineElementsToClose = [];

                // Keep track of the block styles we find only on this line,
                // so we know when to end a list.
                // For example, if the previous line was in a list,
                // and the current line contains a list item, then we keep the list open.
                // But if the current line does not contain a list item then we close the list.
                blockOnThisLine = {};

                // If lineNo is in range
                if (range.from.line <= lineNo && range.to.line >= lineNo) {

                    // Get any line classes and determine which kind of line we are on (bullet, etc)
                    // Note this does not support nesting line elements (like a list within a list)
                    // From CodeMirror, the textClass property will contain multiple line styles separated by space
                    // like 'rte2-style-ol rte2-style-align-left'
                    if (line.textClass) {
                        
                        $.each(line.textClass.split(' '), function() {
                            
                            var container, styleObj;

                            // From a line style (like "rte2-style-ul"), determine the style name it maps to (like "ul")
                            styleObj = self.classes[this];
                            if (!styleObj) {
                                return;
                            }

                            // Get the "container" element for this style (for example: ul or ol)
                            container = styleObj.elementContainer;
                            if (container) {

                                // Mark that we found this container, so later we can close off any containers that are not active any more.
                                // For example this will set blockOnThisLine.ul to true.
                                blockOnThisLine[container] = true;
                                
                                // Check to see if we are already inside this container element
                                if (blockActive[container]) {

                                    // We are currently inside this style so we don't need to open the container element
                                    
                                } else {

                                    // We are not already inside this style, so create the container element
                                    // and remember that we created it
                                    blockActive[container] = true;
                                    htmlStartOfLine += '<' + container + '>';
                                }
                            }

                            
                            // Now determine which element to create for the line.
                            // For example, if it is a list then we would create an 'LI' element.
                            htmlStartOfLine += openElement(styleObj);

                            // Also push this style onto a stack so when we reach the end of the line we can close the element
                            blockElementsToClose.push(styleObj);
                            
                        }); // .each
                    }// if line.textClass
                    
                } // if lineNo is in range
                
                // Now that we know which line styles are on this line, we can tell if we need to continue a list
                // from a previous line, or actually close the list.
                // Loop through all the blocks that are currently active (from this line and previous lines)
                // and find the ones that are not active on this line.
                $.each(blockActive, function(container) {

                    if (!blockOnThisLine[container]) {
                        delete blockActive[container];
                        if (container) {
                            html += '</' + container + '>';
                        }
                    }
                });

                // Determine if there are any enhancements on this line
                if (enhancementsByLine[lineNo]) {
                    
                    $.each(enhancementsByLine[lineNo], function(i,mark) {

                        var enhancmentHTML;

                        // Only include the enhancement if the first character of this line is within the selected range
                        charInRange = (lineNo >= range.from.line) && (lineNo <= range.to.line);
                        if (lineNo === range.from.line && range.from.ch > 0) {
                            charInRange = false;
                        }
                        if (!charInRange) {
                            return;
                        }

                        enhancementHTML = '';
                        if (mark.options.toHTML) {
                            enhancementHTML = mark.options.toHTML();
                        }

                        if (enhancementHTML) {
                            html += enhancementHTML;
                        }
                    });
                }

                // Now add the html for the beginning of the line.
                html += htmlStartOfLine;
                
                // Get the start/end points of all the marks on this line
                // For these objects the key is the character number,
                // and the value is an array of class names. For example:
                // {'5': 'rte2-style-subscript'}
                
                annotationStart = {};
                annotationEnd = {};
                
                if (line.markedSpans) {
                    
                    $.each(line.markedSpans, function(key, markedSpan) {
                        
                        var className, endArray, endCh, mark, startArray, startCh, styleObj;

                        startCh = markedSpan.from;
                        endCh = markedSpan.to;
                        className = markedSpan.marker.className;

                        // Skip markers that do not have a className.
                        // For example an inline enhancement might cause this.
                        if (!className) {
                            return;
                        }
                        
                        // Skip markers that do not cover any characters
                        // For example if you go to the start of a line and click Bold,
                        // then do not enter test.
                        if (startCh === endCh) {
                            return;
                        }

                        styleObj = self.classes[className] || {};

                        // Skip any marker where we don't have an element mapping
                        if (!(styleObj.element || styleObj.raw)) {
                            return;
                        }

                        // Get the mark object because it might contain additional data we need.
                        // We will pass the mark to the 'toHTML" function for the style if that exists
                        mark = markedSpan.marker || {};
                        
                        // Create an array of styles that start on this character
                        if (!annotationStart[startCh]) {
                            annotationStart[startCh] = [];
                        }

                        // Create an array of styles that end on this character
                        if (!annotationEnd[endCh]) {
                            annotationEnd[endCh] = [];
                        }

                        // If the style has a toHTML filter function, we must call it
                        if (styleObj.toHTML) {

                            // Create a new function that converts this style to HTML
                            // based on the additional content stored with the mark.
                            annotationStart[startCh].push( $.extend(
                                true, {}, styleObj, {
                                    markToHTML: function() {
                                        return styleObj.toHTML(mark);
                                    }
                                }
                            ));
                            
                        } else {

                            // There is no custom toHTML function for this
                            // style, so we'll just use the style object
                            annotationStart[startCh].push(styleObj);
                        }
                        
                        // Add the element to the start and end annotations for this character
                        annotationEnd[endCh].push(styleObj);
                        
                    }); // each markedSpan
                    
                } // if markedSpans

                // Loop through each character in the line string.
                for (charNum = 0; charNum <= line.text.length; charNum++) {

                    charInRange = true;
                    if (lineNo === range.from.line && charNum < range.from.ch) {
                        charInRange = false;
                    }
                    if (lineNo === range.to.line && charNum > (range.to.ch - 1)) {
                        charInRange = false;
                    }
                    charInRange = charInRange && (lineNo >= range.from.line) && (lineNo <= range.to.line);

                    // Special case - first element in the range.
                    // If previous characters from before the range opened any elements, include them now.
                    // For example, if there is a set of italic characters and the range begins in the middle
                    // of italicized text, then we must start by displaying <I> element.
                    if (lineNo === range.from.line && charNum === range.from.ch) {

                            $.each(inlineActive, function(i, styleObj) {
                                var element;
                                if (!self.voidElements[ styleObj.element ]) {
                                    inlineElementsToClose.push(styleObj);
                                    html += openElement(styleObj);
                                }
                            });
                    }
                    
                    // Do we need to end elements at this character?
                    // Check if there is an annotation ending on this character,
                    // or if we are at the end of our range we need to check all the remaining characters on the line.
                    if (annotationEnd[charNum] || 
                        ((lineNo === range.to.line) && (range.to.ch <= charNum))) {

                        // Find out which elements are no longer active
                        $.each(annotationEnd[charNum] || [], function(i, styleObj) {

                            var element, styleToClose;
                            
                            // If any of the styles is "raw" mode, clear the raw flag
                            if (styleObj.raw) {
                                raw = false;
                            }

                            // Find and delete the last occurrance in inlineActive
                            inlineActiveIndex = -1;
                            for (i = 0; i < inlineActive.length; i++) {
                                if (inlineActive[i].key === styleObj.key) {
                                    inlineActiveIndex = i;
                                }
                            }
                            if (inlineActiveIndex > -1) {

                                // Remove the element from the array of active elements
                                inlineActive.splice(inlineActiveIndex, 1);
                                
                                // Save this index so we can reopen any overlapping styles
                                // For example if the overlapping marks look like this:
                                // 1<b>23<i>45</b>67</i>890
                                // Then when we reach char 6, we need to close the <i> and <b>,
                                // but then we must reopen the <i>. So our final result will be:
                                // 1<b>23<i>45</i></b><i>67</i>890
                                inlineActiveIndexLast = inlineActiveIndex - 1;
                                
                                // Close all the active elements in the reverse order they were created
                                // Only close the style that needs to be closed plus anything after it in the active list
                                while (styleToClose = inlineElementsToClose.pop()) {
                                    
                                    element = styleToClose.element;
                                    if (element && !self.voidElements[element]) {
                                        html += '</' + element + '>';
                                    }
                                    
                                    // Stop when we get to the style we're looking for
                                    if (styleToClose.key === styleObj.key) {
                                        break;
                                    }
                                }
                            }
                        });

                        // Re-open elements that are still active if we are still in the range.
                        if (charInRange) {

                            $.each(inlineActive, function(i, styleObj) {
                                
                                var element;

                                // Only re-open elements after the last element closed
                                if (i <= inlineActiveIndexLast) {
                                    return;
                                }

                                // If it's a void element (that doesn't require a closing element)
                                // there is no need to reopen it
                                if (!self.voidElements[ styleObj.element ]) {

                                    // Add the element to the list of elements that need to be closed later
                                    inlineElementsToClose.push(styleObj);

                                    // Re-open the element
                                    html += openElement(styleObj);
                                }
                            });
                        }
                        
                    } // if annotationEnd

                    // Check if there are any elements that start on this character
                    // Note even if this character is not in our range, we still need
                    // to remember which elements have opened, in case our range has characters
                    // in the middle of an opened element.
                    if (annotationStart[charNum]) {
                        
                        $.each(annotationStart[charNum], function(i, styleObj) {

                            // If any of the styles is "raw" mode, set a raw flag for later
                            if (styleObj.raw) {
                                raw = true;
                            }

                            // Save this element on the list of active elements
                            inlineActive.push(styleObj);

                            // Open the new element
                            if (charInRange) {

                                // Also push it on a stack so we can close elements in reverse order.
                                if (!self.voidElements[ styleObj.element ]) {
                                    inlineElementsToClose.push(styleObj);
                                }

                                html += openElement(styleObj);
                            }
                        });
                    } // if annotationStart

                    outputChar = line.text.charAt(charNum);

                    // In some cases (at end of line) output char might be empty
                    if (outputChar) {

                        // Carriage return character within raw region should be converted to an actual newline
                        if (outputChar === '\u21b5') {
                            outputChar = '\n';
                        }
                        
                        if (raw) {


                            // Less-than character within raw region temporily changed to a fake entity,
                            // so we can find it and do other stuff later
                            if (self.rawAddDataAttribute && outputChar === '<') {
                                outputChar = '&raw_lt;';
                            }

                            // We need to remember if the last character is raw html because
                            // if it is we will not insert a <br> element at the end of the line
                            rawLastChar = true;
                        
                        } else {
                        
                            outputChar = self.htmlEncode(outputChar);

                            rawLastChar = false;
                        }
                        
                        if (charInRange) {
                            html += outputChar;
                        }
                    } // if outputchar
                    
                } // for char

                
                if (range.from.line <= lineNo && range.to.line >= lineNo) {
                    
                    // If we reached end of line, close all the open block elements
                    if (blockElementsToClose.length) {
                    
                        $.each(blockElementsToClose.reverse(), function() {
                            var element;
                            element = this.element;
                            if (element) {
                                html += '</' + element + '>';
                            }
                        });
                        blockElementsToClose = [];

                    } else if (charInRange && rawLastChar && !self.rawBr) {
                        html += '\n';
                    } else if (charInRange) {
                        // No block elements so add a line break
                        html += '<br/>';
                    }

                    // Add any content that needs to go after the line
                    // for example, enhancements that are positioned below the line.
                    if (htmlEndOfLine) {
                        html += htmlEndOfLine;
                    }
                }
                
            });

            // When we finish with the final line close any block elements that are still open
            $.each(blockActive, function(container) {
                delete blockActive[container];
                if (container) {
                    html += '</' + container + '>';
                }
            });

            // Find the raw "<" characters (which we previosly replaced with &raw_lt;)
            // and add a data-rte2-raw attribute to each HTML element.
            // This will ensure that when we re-import the HTML into the editor,
            // we will know which elements were marked as raw HTML.
            if (self.rawAddDataAttribute) {
                html = html.replace(/&raw_lt;(\w+)/g, '<$1 data-rte2-raw').replace(/&raw_lt;/g, '<');
            }

            return html;
            
        }, // toHTML

        
        /**
         * Import HTML content into the editor.
         *
         * @param {String|jQuery} html
         * An html string or a jquery object that contains the HTML content.
         *
         * @param {Object} [range=complete document]
         * A selected range where the HTML should be inserted.
         *
         * @param {Boolean} [allowRaw=true]
         * If this is set explicitly to false, then any elements
         * that are not recognized will be ommited.
         * By default (or if this is set to true), elements that
         * are not recognized are output and marked as raw HTML.
         */
        fromHTML: function(html, range, allowRaw) {

            var annotations, editor, enhancements, el, history, map, self, val;

            self = this;
            
            editor = self.codeMirror;

            allowRaw = (allowRaw === false ? false : true);
            
            // Convert the styles object to an object that is indexed by element,
            // so we can quickly map an element to a style.
            // Note there might be more than one style for an element, in which
            // case we will use attributes to determine if we have a match.
            map = self.getElementMap();

            // Convert HTML into a DOM element so we can parse it using the browser node functions
            el = self.htmlParse(html);

            // Text for the editor
            val = '';

            // Inline and block markers
            annotations = [];
            enhancements = [];
            
            function processNode(n, rawParent) {
                
                var elementAttributes, elementName, elementClose, from, isContainer, matchStyleObj, next, raw, rawChildren, split, to, text;

                next = n.childNodes[0];

                while (next) {

                    // Check if we got a text node or an element
                    if (next.nodeType === 3) {

                        // We got a text node, just add it to the value
                        text = next.textContent;
                        
                        // Remove "zero width space" character that the previous editor sometimes used
                        text = text.replace(/\u200b|\u8203/g, '');

                        if (allowRaw) {
                            
                            // Convert newlines to a carriage return character and annotate it
                            text = text.replace(/[\n\r]/g, function(match, offset, string){

                                var from, split, to;
                                
                                // Create an annotation to mark the newline so we can distinguish it
                                // from any other user of the carriage return character
                                
                                split = val.split("\n");
                                from =  {
                                    line: split.length - 1,
                                    ch: split[split.length - 1].length + offset
                                };
                                to = {
                                    line: from.line,
                                    ch: from.ch + 1
                                };
                                annotations.push({
                                    styleObj: self.styles.newline,
                                    from:from,
                                    to:to
                                });
                                
                                return '\u21b5';
                            });
                            
                        } else {

                            // Convert multiple white space to single space
                            text = text.replace(/[\n\r]/g, ' ').replace(/\s+/g, ' ');
                            
                            // If text node is not within an element remove leading and trailing spaces.
                            // For example, pasting content from Word has text nodes with whitespace
                            // between elements.
                            if ($(next.parentElement).is('body')) {
                                text = text.replace(/^\s*|\s*$/g, '');
                            }
                        }
                        
                        val += text;

                    } else if (next.nodeType === 1) {

                        // We got an element
                        elementName = next.tagName.toLowerCase();
                        elementAttributes = self.getAttributes(next);
                        
                        // Determine if we need to treat this element as raw based on previous elements
                        raw = false;

                        // Check if the parent element had something unusual where
                        // all the children should also be considered raw HTML.
                        // This is used for nested lists since we can't support that in the editor.
                        if (rawParent) {
                            
                            raw = true;
                            
                            // Make sure any other children elements are also treated as raw elements.
                            rawChildren = true;
                            
                        } else {
                            
                            // When the editor writes HTML, it might place a data-rte2-raw attribute onto
                            // each element that was marked as raw HTML.
                            // If we see this attribute on importing HTML, we will again treat it as raw HTML.
                            raw = $(next).is('[data-rte2-raw]');
                        }

                        if (!raw) {

                            // Determine if the element maps to one of our defined styles
                            matchStyleObj = false;

                            // If a data-rte2-sanitize attribute is found on the element, then we are getting this
                            // html as pasted data from another source. Our sanitzie rules have marked this element
                            // as being a particular style, so we should force that style to be used.
                            matchStyleObj = self.styles[ $(next).attr('data-rte2-sanitize') ];
                            
                            // Multiple styles might map to a particular element name (like <b> vs <b class=foo>)
                            // so first we get a list of styles that map just to this element name
                            matchArray = map[elementName];
                            if (matchArray && !matchStyleObj) {

                                $.each(matchArray, function(i, styleObj) {

                                    var attributesFound;

                                    // Detect blocks that have containers (like "li" must be contained by "ul")
                                    if (styleObj.elementContainer && styleObj.elementContainer.toLowerCase() !== next.parentElement.tagName.toLowerCase()) {
                                        return;
                                    }

                                    attributesFound = {};

                                    // If the style has attributes listed we must check to see if they match this element
                                    if (styleObj.elementAttr) {

                                        // Loop through all the attributes in the style definition,
                                        // and see if we get a match
                                        $.each(styleObj.elementAttr, function(attr, expectedValue) {

                                            var attributeValue;

                                            attributeValue = $(next).attr(attr);

                                            // Check if the element's attribute value matches what we are looking for,
                                            // or if we're just expecting the attribute to exist (no matter the value)
                                            if ((attributeValue === expectedValue) ||
                                                (expectedValue === true && attributeValue !== undefined)) {
                                                
                                                // We got a match!
                                                // But if there is more than one attribute listed,
                                                // we keep looping and all of them must match!
                                                attributesFound[attr] = true;
                                                matchStyleObj = styleObj;
                                                
                                            } else {
                                                
                                                // The attribute did not match so we do not have a match.
                                                matchStyleObj = false;
                                                
                                                // Stop looping through the rest of the attributes.
                                                return false;
                                            }
                                        });


                                    } else {
                                        
                                        // There were no attributes specified for this style so we might have a match just on the element
                                        matchStyleObj = styleObj;
                                    }

                                    // Check if the element has other attributes that are unexpected
                                    if (matchStyleObj && !styleObj.elementAttrAny) {
                                        $.each(elementAttributes, function(attr, value) {
                                            if (!attributesFound[attr]) {
                                                // Oops, this element has an extra attribute that is not in our style object,
                                                // so it should not be considered a match
                                                matchStyleObj = false;
                                                return false;
                                            }
                                        });
                                    }


                                    // Stop after the first style that matches
                                    if (matchStyleObj) {
                                        return false;
                                    }
                                });
                            }

                        }

                        // Figure out which line and character for the start of our element
                        split = val.split("\n");
                        from =  {
                            line: split.length - 1,
                            ch: split[split.length - 1].length
                        };

                        // Special case - is this an enhancement?
                        if ((elementName === 'span' || elementName === 'button') && $(next).hasClass('enhancement')) {

                            enhancements.push({
                                line: from.line,
                                $content: $(next)
                            });

                            // Skip past the enhancement
                            next = next.nextSibling;
                            continue;
                        }

                        // For container elements such as "ul" or "ol", do not allow nested lists within.
                        // If we find a nested list treat the whole thing as raw html
                        isContainer = self.elementIsContainer(elementName);
                        if (isContainer) {
                            
                            // If there are any nested list items, then we treat this element as raw html
                            if ($(next).find('li li').length) {
                                raw = true;
                                rawChildren = true;
                            }
                            
                        }
                        
                        // Do we need to keep this element as raw HTML?
                        // Check if we have not yet matched this element
                        // Check if this is not a BR element.
                        // Check if this element is a "container" element such as a "ul" that contains an "li" element.
                        if (!matchStyleObj && !isContainer && elementName !== 'br') {
                            raw = true;
                        }

                        if (elementName === 'br') {
                            raw = false;
                        }
                        
                        if (raw && allowRaw) {
                            
                            matchStyleObj = self.styles.html;
                            
                            val += '<' + elementName;

                            $.each(next.attributes, function(i, attrib){
                                
                                var attributeName = attrib.name;
                                var attributeValue = attrib.value;

                                // Skip the data-rte2-raw attribute since that is used only to
                                // indicate which elements were previously marked as raw html
                                if (attributeName === 'data-rte2-raw') {
                                    return;
                                }
                                
                                val += ' ' + attributeName + '="' + self.htmlEncode(attributeValue) + '"';
                            });

                            // Close void elements like <input/>
                            if (self.voidElements[ elementName ]) {
                                val += '/';
                            }
                            
                            val += '>';

                            // End the mark for raw HTML
                            split = val.split("\n");
                            to =  {
                                line: split.length - 1,
                                ch: split[split.length - 1].length
                            };
                            annotations.push({
                                styleObj:matchStyleObj,
                                from:from,
                                to:to
                            });
                            
                            // Remember we need to close the element later
                            if (!self.voidElements[ elementName ]) {
                                elementClose = '</' + elementName + '>';
                            }
                        }

                        // Recursively go into our element and add more text to the value
                        processNode(next, rawChildren);

                        if (elementClose) {

                            // Create a new starting point for raw html annotation
                            split = val.split("\n");
                            from =  {
                                line: split.length - 1,
                                ch: split[split.length - 1].length
                            };

                            // Add the closing element
                            val += elementClose;
                            elementClose = '';
                        }
                        
                        // Now figure out the line and character for the end of our element
                        split = val.split("\n");
                        to =  {
                            line: split.length - 1,
                            ch: split[split.length - 1].length
                        };

                        if (matchStyleObj) {

                            // Check to see if there is a fromHTML function for this style
                            if (matchStyleObj.fromHTML) {

                                // Yes, there is a fromHTML function, so as part of this annotation we will create
                                // a function that reads information from the element and saves it on the mark.

                                // Since we're in a loop we can't rely on closure variables to maintain the
                                // current values, so we're using a special javascript trick to get around that.
                                // The with statement will create a new closure for each loop.
                                with ({matchStyleObj:matchStyleObj, next:next, from:from, to:to}) {
                                    
                                    annotations.push({
                                        styleObj: $.extend({}, matchStyleObj, {
                                            filterFromHTML: function(mark){
                                                matchStyleObj.fromHTML( $(next), mark );
                                            }
                                        }),
                                        from:from,
                                        to:to
                                    });
                                }
                                
                            } else {
                                annotations.push({
                                    styleObj:matchStyleObj,
                                    from:from,
                                    to:to
                                });
                            }
                        }

                        // Add a new line for certain elements
                        // Add a new line for custom elements
                        if (self.newLineRegExp.test(elementName) || (matchStyleObj && matchStyleObj.line)) {
                            val += '\n';
                        }

                    } // else if this is an element...
                    
                    next = next.nextSibling;
                    
                } // while there is a next sibling...
                
            } // function processNode

            processNode(el);

            // Replace multiple newlines at the end with single newline
            val = val.replace(/[\n\r]+$/, '\n');

            if (range) {

                // Remove the styles from the range so for example we don't paste content
                // into a bold region and make all the pasted content bold.
                
                // There seems to be a problem if the range is a single cursor position
                // and we can't remove the styles for that.
                // So instead we'll insert a space, then remove the styles from that space character,
                // then call an undo() to remove the space from the document (and the undo history).

                if (range.from.line === range.to.line && range.from.ch === range.to.ch) {

                    editor.replaceRange(' ', range.from, range.to, 'brightspotRemoveStyles');
                
                    // Remove styles from the single character
                    self.removeStyles({
                        from: { line:range.from.line, ch:range.from.ch },
                        to: { line:range.from.line, ch:range.from.ch + 1}
                    });

                    // Undo the insertion of the single character so it doesn't appear in the undo history
                    editor.undo();

                } else {

                    // Remove styles from the range
                    self.removeStyles(range);

                }
                
            } else {
                
                // Replace the entire document
                self.empty();

                // Set the range at the beginning of the document
                range = {
                    from: { line:0, ch:0 },
                    to:{ line:0, ch:0 }
                };
            }

            // Add the plain text into the selected range
            editor.replaceRange(val, range.from, range.to, 'brightspotPaste');

            // Before we start adding styles, save the current history.
            // After we add the styles we will restore the history.
            // This will prevent lots of undo history being added,
            // so user can undo this new content all in one shot.
            history = editor.getHistory();
            
            // Set up all the annotations
            $.each(annotations, function(i, annotation) {

                var styleObj;

                styleObj = annotation.styleObj;

                // Adjust the position of the annotation based on the range where we're inserting the text
                if (range.from.line !== 0 || range.from.ch !== 0) {

                    // Only if the annotation is on the first line of new content,
                    // we should adjust the starting character in case the selected range
                    // does not start at character zero.
                    // For annotations on subsequent lines we don't need to adjust the starting character.
                    if (annotation.from.line === 0) {
                        
                        annotation.from.ch += range.from.ch;

                        // If the annotation also ends on this line, adjust the ending character.
                        // For annotations on subsequent lines we don't need to adjust the ending character
                        // because a new line will have been created.
                        
                        if (annotation.to.line === 0) {
                            annotation.to.ch += range.from.ch;
                        }
                    }

                    // Since we are replacing a range that is not at the start
                    // of the document, the lines for all annotations should be adjusted
                    annotation.from.line += range.from.line;
                    annotation.to.line += range.from.line;

                }
                
                if (styleObj.line) {
                    self.blockSetStyle(styleObj, annotation, {triggerChange:false});
                } else {
                    self.inlineSetStyle(styleObj, annotation, {addToHistory:false, triggerChange:false});
                }
            });

            $.each(enhancements, function(i, enhancementObj) {
                
                // Pass off control to a user-defined function for adding enhancements
                self.enhancementFromHTML(enhancementObj.$content, enhancementObj.line);
                
            });

            editor.setHistory(history);
            self.triggerChange();
            
        }, // fromHTML()


        /**
         * Add text to the editor at the current selection or cursor position.
         */
        insert: function(value, styleKey) {
            
            var range, self;

            self = this;

            // Insert text and change range to be around the new text so we can add a style
            self.codeMirror.replaceSelection(value, 'around');
            
            range = self.getRange();
            if (styleKey) {
                self.setStyle(styleKey, range);
            }

            // Now set cursor after the inserted text
            self.codeMirror.setCursor( range.to );
        },

        
        /**
         * Encode text so it is HTML safe.
         * @param {String} s
         * @return {String}
         */
        htmlEncode: function(s) {
            return String(s)
                .replace(/&/g, '&amp;')
                .replace(/"/g, '&quot;')
                .replace(/'/g, '&#39;')
                .replace(/</g, '&lt;')
                .replace(/>/g, '&gt;');
        },

        
        /**
         * Parse an HTML string and return a DOM structure.
         *
         * @param {String|DOM} html
         * An HTML string or a DOM structure.
         *
         * @returns {DOM}
         */
        htmlParse: function(html) {
            var dom, self;
            self = this;

            if ($.type(html) === 'string') {
                dom = new DOMParser().parseFromString(html, "text/html").body;     
            } else {
                dom = html;
            }
            return dom;
        },


        /**
         * Clear the undo history for the editor.
         * For example, you can call this after setting the initial content in the editor.
         */
        historyClear: function(){
            var self;
            self = this;
            self.codeMirror.clearHistory();
        },


        find: function(){
            var self;
            self = this;
            self.codeMirror.execCommand('find');
        },

        
        replace: function(){
            var self;
            self = this;
            self.codeMirror.execCommand('replace');
        },

        
        /**
         * Get all the attributes for an element.
         *
         * @param {Element|jQuery} el
         * A DOM element, jQuery object, or a jQuery selector string.
         *
         * @returns {Object}
         * A
         */
        getAttributes: function(el) {
            
            var attr, $el, self;
            
            self = this;

            attr = {};

            $el = $(el);
            
            if($el.length) {

                // Loop through all the attributes
                // Note in some browsers (old IE) this will return all possible attributes
                // even if the attribute is not set, so we check the values too.
                $.each($el.get(0).attributes, function(value,node) {
                    var name;
                    name = node.nodeName || node.name;
                    value = $el.attr(name);
                    if (value !== undefined && value !== false) {
                        attr[name] = value;
                    }
                });
            }

            return attr;
        }
        
    };

    return CodeMirrorRte;

}); // define

// Set filename for debugging tools to allow breakpoints even when using a cachebuster
//# sourceURL=richtextCodeMirror.js<|MERGE_RESOLUTION|>--- conflicted
+++ resolved
@@ -3285,7 +3285,6 @@
             var mode;
 
             mode = self.modeGet();
-<<<<<<< HEAD
 
             if (mode === 'rich') {
                 self.modeSetPlain();
@@ -3329,51 +3328,6 @@
             self.modeTriggerEvent();
         },
 
-=======
-
-            if (mode === 'rich') {
-                self.modeSetPlain();
-            } else {
-                self.modeSetRich();
-            }
-        },
-
-        
-        modeSetPlain: function() {
-            var self = this;
-            var editor = self.codeMirror;
-            var $wrapper = $(editor.getWrapperElement());
-
-            self.mode = 'plain';
-            
-            $wrapper.hide();
-
-            if (self.$el.is('textarea')) {
-                self.$el.show();
-            }
-            
-            // Trigger an event on the textarea to notify other code that the mode has been changed
-            self.modeTriggerEvent();
-        },
-
-        
-        modeSetRich: function() {
-            var self = this;
-            var editor = self.codeMirror;
-            var $wrapper = $(editor.getWrapperElement());
-            
-            self.mode = 'rich';
-            
-            if (self.$el.is('textarea')) {
-                self.$el.hide();
-            }
-            $wrapper.show();
-            
-            // Trigger an event on the textarea to notify other code that the mode has been changed
-            self.modeTriggerEvent();
-        },
-
->>>>>>> 36196b9a
         
         /**
          * Trigger an event on the textarea to notify other code that the mode has been changed.
@@ -3383,7 +3337,6 @@
             self.$el.trigger('rteModeChange', [self.modeGet()]);
         },
         
-<<<<<<< HEAD
         //==================================================
         // Case Functions (lower case and uppper case)
         //
@@ -3541,8 +3494,6 @@
         // caseSentence (first word cap, others lower)
         // caseTitle (first letter of each word)
         
-=======
->>>>>>> 36196b9a
         //==================================================
         // Miscelaneous Functions
         //==================================================
