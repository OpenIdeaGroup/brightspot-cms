/* jshint undef: true, unused: true, browser: true, jquery: true, devel: true */
/* global define */

define(['jquery', 'v3/input/richtextCodeMirror', 'v3/plugin/popup', 'jquery.extra'], function($, CodeMirrorRte) {

    var CONTEXT_PATH, Rte;

    // Global variable set by the CMS, typically "/cms/"
    CONTEXT_PATH = window.CONTEXT_PATH || '';

    // Global variable set by the CMS containing custom toolbar styles
    // For example:
    // var CSS_CLASS_GROUPS = [
    //   {"internalName":"PatStylesInternal","dropDown":true,"displayName":"PatStyles","cssClasses":[
    //     {"internalName":"PatStyle1Internal","displayName":"PatStyle1","tag":"EM"},
    //     {"internalName":"PatStyle2Internal","displayName":"PatStyle2","tag":"STRONG"}
    //   ]}];


    // Global variable set by the CMS containing image sizes to be used for enhancements
    // For example:
    // var STANDARD_IMAGE_SIZES = [
    //   {"internalName":"500x500 Square","displayName":"500x500 Square"},
    //   {"internalName":"640x400","displayName":"640x400"}
    // ];


    // Private variable used to tell if the custom CMS styles have been loaded.
    // We only need to load them once.
    var customStylesLoaded = false;


    /**
     * @class
     * Rich text editor.
     * Uses the CodeMirrorRte to provide editing interface, but
     * this object provides the following functionality:
     *  - defines which styles are supported
     *  - provides a toolbar
     *  - sets up keyboard shortcuts
     *  - provides an interface for enhancements
     *  - provides an interface for links
     *
     * @example
     * rte = Object.create(Rte);
     * rte.init('#mytextarea');
     */
    Rte = {

        /**
         * Style definitions to pass to the CodeMirrorRte.
         */
        styles: {

            bold: {
                className: 'rte2-style-bold',
                element: 'b',
                keymap: ['Ctrl-B', 'Cmd-B']
            },
            italic: {
                className: 'rte2-style-italic',
                element: 'i',
                keymap: ['Ctrl-I', 'Cmd-I']
            },
            underline: {
                className: 'rte2-style-underline',
                element: 'u',
                keymap: ['Ctrl-U', 'Cmd-U']
            },
            strikethrough: {
                className: 'rte2-style-strikethrough',
                element: 'strike'
            },
            superscript: {
                className: 'rte2-style-superscript',
                element: 'sup',
                clear: ['subscript']
            },
            subscript: {
                className: 'rte2-style-subscript',
                element: 'sub',
                clear: ['superscript']
            },
            comment: {
                className: 'rte2-style-comment',
                element: 'span',
                elementAttr: {
                    'class': 'rte rte-comment'
                },
                
                // Hide this style when viewing in "show final" mode
                showFinal:false,
                
                // Don't let this style be removed by the "Clear" toolbar button
                internal: true
            },
            link: {
                className: 'rte2-style-link',
                element: 'a',
                elementAttrAny: true, // Allow any attributes for this element
                
                // Do not allow links to span multiple lines
                singleLine: true,

                // Function to read attributes from a link and save them on the mark
                fromHTML: function($el, mark) {

                    mark.attributes = {
                        href: $el.attr('href'),
                        target: $el.attr('target'),
                        rel: $el.attr('rel'),
                        title: $el.attr('title'),
                        cmsId: $el.attr('data-cms-id'),
                        cmsHref: $el.attr('data-cms-href')
                    };
                },

                // Function to return the opening HTML element for a link
                toHTML: function(mark) {

                    var href, html, rel, target, title, cmsId;

                    // For a link set the attributes on the element that were set on the mark
                    html = '<a';

                    if (mark.attributes) {
                        href = mark.attributes.href || '';
                        title = mark.attributes.title || '';
                        target = mark.attributes.target || '';
                        rel = mark.attributes.rel || '';
                        cmsId = mark.attributes.cmsId || '';
                    }

                    if (href) { html += ' href="' + href + '"'; }
                    if (title) { html += ' title="' + title + '"'; }
                    if (target) { html += ' target="' + target + '"'; }
                    if (rel) { html += ' rel="' + rel + '"'; }
                    if (cmsId) {
                        html += ' data-cms-id="' + cmsId + '"';
                        html += ' data-cms-href="' + href + '"';
                    }

                    html += '>';

                    return html;
                },

                onClick: function(event, mark) {

                    var self;

                    // Note this onClick function is called in such a way that "this"
                    // refers to the Rte object, so we can access other functions in the object.
                    self = this;

                    // Stop the click from propagating up to the window
                    // because if it did, it would close the popup we will be opening.
                    if (event) {
                        event.preventDefault();
                        event.stopPropagation();
                    }

                    // Let the user edit the link, and when that is done update the mark.
                    // Using a timeout here because we need to let the click event complete,
                    // otherwise the click outside the popup will close the popup!
                    setTimeout(function() {
                        
                        self.linkEdit(mark.attributes).done(function(attributes){

                            if (attributes.remove || attributes.href === '' || attributes.href === 'http://') {
                                // Remove the link
                                mark.clear();
                            } else {
                                // Update the link attributes
                                mark.attributes = mark.attributes || {};
                                $.extend(mark.attributes, attributes);
                            }
                        }).fail(function(){

                            // If the popup was closed without saving and there is no href already the link,
                            // then remove the link.
                            if (!mark.attributes) {
                                mark.clear();
                            }
                        });
                        
                    }, 100);

                }
            },
            ol : {
                className: 'rte2-style-ol',
                line: true,
                element: 'li',
                elementContainer: 'ol',
                clear: ['ul', 'alignLeft', 'alignCenter', 'alignRight']
            },
            ul: {
                className: 'rte2-style-ul',
                line: true,
                element: 'li',
                elementContainer: 'ul',
                clear: ['ol', 'alignLeft', 'alignCenter', 'alignRight']
            },
            alignLeft: {
                className: 'rte2-style-align-left',
                line: true,
                element: 'div',
                elementAttr: {
                    'class': 'cms-textAlign-left'
                },
                clear: ['alignCenter', 'alignRight', 'ol', 'ul']
            },
            alignCenter: {
                className: 'rte2-style-align-center',
                line: true,
                element: 'div',
                elementAttr: {
                    'class': 'cms-textAlign-center'
                },
                clear: ['alignLeft', 'alignRight', 'ol', 'ul']
            },
            alignRight: {
                className: 'rte2-style-align-right',
                line: true,
                element: 'div',
                elementAttr: {
                    'class': 'cms-textAlign-right'
                },
                clear: ['alignLeft', 'alignCenter', 'ol', 'ul']
            }

        },

        
        /**
         * Rules for cleaning up the clipboard data when content is pasted
         * from outside the RTE.
         *
         * This is an object of key/value pairs, where the key is a jQuery selector,
         * and value is one of the following:
         * {String} a style name that defines how element should be styled (refer to the "styles" parameter)
         */
        clipboardSanitizeRules: {

            // Any <b> or '<strong>' element should be treated as bold even if it has extra attributes
            // Example MSWord:  <b style="mso-bidi-font-weight:normal">
            // Note: Google docs encloses the entire document in a 'b' element so we must exclude that one
            'b:not([id^=docs-internal-guid])': 'bold',
            'strong': 'bold',

            // Any '<i>' or '<em>' element should be treated as italic even if it has extra attributes
            // Example: <i style="mso-bidi-font-style:normal">
            'i': 'italic',
            'em': 'italic',

            // Google docs styles
            'span[style*="font-style:italic"]': 'italic',
            'span[style*="font-weight:700"]': 'bold',
            'span[style*="font-weight:bold"]': 'bold',
            'span[style*="font-weight: bold"]': 'bold',
            'span[style*="text-decoration:underline"]': 'underline',
            'span[style*="vertical-align:super"]': 'superscript',
            'span[style*="vertical-align:sub"]': 'subscript',
            'li[style*="list-style-type:disc"] > p': 'ul',
            'li[style*="list-style-type:decimal"] > p': 'ol',

            'p[style*="text-align: right"]': 'alignRight',
            'p[style*="text-align: center"]': 'alignCenter',
            
            'p[style*="text-align:right"]': 'alignRight',
            'p[style*="text-align:center"]': 'alignCenter',
            
            // Any 'p' element should be treated as a new line
            // Note: we also add an extra <br> element after the <p> elements.
            'p': 'linebreak'
            
        },


        /**
         * Which buttons are in the toolbar?
         * This is an array of toolbar config objects with the following properties:
         *
         * @property {String} style
         * The style that should be set when the toolbar link is clicked.
         * This must be a style key from the styles object.
         *
         * @property {String} text
         * The text that is displayed in the toolbar link.
         * Note the text might be hidden / replaced by an image using CSS.
         *
         * @property {String} className
         * A class to place on the toolbar link so it can be styled.
         *
         * @property {Boolean} [separator]
         * Set this and no other properties to add a separator between groups of toolbar icons.
         *
         * @property {Boolean} [inline=true]
         * Set this explicitely to false to hide a button when in "inline" mode.
         * If unset or set to true, the button will appear even in inline mode.
         *
         * @property {Boolean} [custom=false]
         * Placeholder where you want any custom CMS styles to appear in the toolbar.
         * Set this to true.
         *
         * @property {Boolean} [submenu]
         * Array of submenu items.
         *
         * @property {String} [value]
         * When using action="insert" use the "value" attribute to specify text to be inserted.
         *
         * @property {String} action
         * The name of a supported toolbar action. The following are supported:
         *
         * @property {String} action='collapse'
         * the toolbar icon will collapse a style if the cursor is within that style.
         * This can be used to collapse quotes. You must also specify the collapseStyle property.
         *
         * @property {String} action='clear'
         * Clear all styles within the range.
         *
         * @property {String} action='insert'
         * Insert text at the current selection or cursor position.
         * Specify the text using the "value" attribute.
         *
         * @property {String} action='trackChangesToggle'
         * Toggle the track changes function.
         *
         * @property {String} action='trackChangesAccept'
         * Accept any changes within the range.
         *
         * @property {String} action='trackChangesReject'
         * Accept any changes within the range.
         *
         * @property {String} action='trackChangesShowFinalToggle'
         * Toggle the track changes "show final" function.
         *
         * @example:
         * For a single icon provide the following information:
         * { style: 'bold', text: 'B', className: 'rte2-toolbar-bold' },
         *
         * @example
         *
         * To add more buttons to the toolbar for an individual target, you can add to the Rte.toolbarConfig array.
         * For example, to add some buttons for inserting special characters, run the following code before
         * the rich text editor has been created on the page:
         *
         * require(['jquery', 'v3/input/richtext2'], function($, Rte) {
         *     // Add buttons to the new rich text editor
         *     $.merge(rte2.toolbarConfig, [
         *         { separator:true },
         *         { action: 'insert', text:'em-', className: 'rte2-toolbar-insert', tooltip:'Em-dash', value:'—'},
         *         { action: 'insert', text:'…', className: 'rte2-toolbar-insert', tooltip:'Ellipsis', value:'…'}
         *     ]);
         * });
         *
         */
        toolbarConfig: [

            { style: 'bold', text: 'B', className: 'rte2-toolbar-bold', tooltip: 'Bold' },
            { style: 'italic', text: 'I', className: 'rte2-toolbar-italic', tooltip: 'Italic' },
            { style: 'underline', text: 'U', className: 'rte2-toolbar-underline', tooltip: 'Underline' },
            { style: 'strikethrough', text: 'S', className: 'rte2-toolbar-strikethrough', tooltip: 'Strikethrough' },
            { style: 'superscript', text: 'Super', className: 'rte2-toolbar-superscript', tooltip: 'Superscript' },
            { style: 'subscript', text: 'Sub', className: 'rte2-toolbar-subscript', tooltip: 'Subscript' },
            { style: 'link', text: 'Link', className: 'rte2-toolbar-link', tooltip: 'Link' },
            { style: 'html', text: 'HTML', className: 'rte2-toolbar-html', tooltip: 'Raw HTML' },
            // { action: 'caseToggleSmart', text: 'Case', className: 'rte2-toolbar-noicon', tooltip: 'Toggle upper/lowercase' },
            { action: 'clear', text: 'Clear', className: 'rte2-toolbar-clear', tooltip: 'Clear Formatting' },

            { separator:true, inline:false },
            { style: 'ul', text: '&bull;', className: 'rte2-toolbar-ul', tooltip: 'Bulleted List', inline:false },
            { style: 'ol', text: '1.', className: 'rte2-toolbar-ol', tooltip: 'Numbered List', inline:false },

            { separator:true, inline:false },
            { style: 'alignLeft', text: 'Left', className: 'rte2-toolbar-align-left', activeIfUnset:['alignCenter', 'alignRight', 'ol', 'ul'], tooltip: 'Left Align Text', inline:false },
            { style: 'alignCenter', text: 'Center', className: 'rte2-toolbar-align-center', tooltip: 'Center Align Text', inline:false },
            { style: 'alignRight', text: 'Right', className: 'rte2-toolbar-align-right', tooltip: 'Right Align Text', inline:false },

            { custom:true }, // If custom styles exist, insert a separator and custom styles here

            { separator:true, inline:false },
            { action:'enhancement', text: 'Enhancement', className: 'rte2-toolbar-enhancement', tooltip: 'Add Enhancement', inline:false },
            { action:'marker', text: 'Marker', className: 'rte2-toolbar-marker', tooltip: 'Add Marker', inline:false },

            { separator:true },
            { action:'trackChangesToggle', text: 'Track Changes', className: 'rte2-toolbar-track-changes', tooltip: 'Toggle Track Changes' },
            { action:'trackChangesAccept', text: 'Accept', className: 'rte2-toolbar-track-changes-accept', tooltip: 'Accept Change' },
            { action:'trackChangesReject', text: 'Reject', className: 'rte2-toolbar-track-changes-reject', tooltip: 'Reject Change' },
            { action:'trackChangesShowFinalToggle', text: 'Show Final', className: 'rte2-toolbar-track-changes-show-final', tooltip: 'Toggle Preview' },

            { separator:true },
            { style: 'comment', text: 'Add Comment', className: 'rte2-toolbar-comment', tooltip: 'Add Comment' },
            { action: 'cleartext', text: 'Remove Comment', className: 'rte2-toolbar-comment-remove', tooltip: 'Remove Comment', cleartextStyle: 'comment' },
            { action: 'collapse', text: 'Collapse All Comments', className: 'rte2-toolbar-comment-collapse', collapseStyle: 'comment', tooltip: 'Collapse All Comments' },

            { separator:true },

            { action:'fullscreen', text: 'Fullscreen', className: 'rte2-toolbar-fullscreen', tooltip: 'Toggle Fullscreen Editing' },
            { action:'modeToggle', text: 'HTML', className: 'rte2-toolbar-noicon', tooltip: 'Toggle HTML Mode' },

            // Example adding buttons to insert special characters or other text:
            // { text: 'Special Characters', submenu: [
            //   { action: 'insert', text:'em-', className: 'rte2-toolbar-insert', tooltip:'Em-dash', value:'—'},
            //   { action: 'insert', text:'…', className: 'rte2-toolbar-insert', tooltip:'Ellipsis', value:'…'}
            // ]}
        ],


        /**
         * Location for the toolbar to be added.
         * If this is undefined then the toolbar will be created above the editor.
         * If you provide this then the content of that element will be replaced with the toolbar.
         *
         * @type {element|selector|jQuery object}
         *
         * @example
         * <div id="mytoolbar"></div>
         *
         * rte.toolbarLocation = '#mytoolbar';
         */
        toolbarLocation: undefined,


        /**
         * If the element is a textarea of an input, should the rte add an onsubmit
         * handler to the parent form, so the element will be updated will be updated
         * before the form is submitted?
         *
         */
        doOnSubmit: true,


        /**
         * @param {Boolean} inline
         * Operate in "inline" mode?
         * This will hide certain toolbar icons such as enhancements.
         */
        inline: false,


        /**
         * Initialize the rich text editor.
         *
         * @param {element|selector|jQuery object} element
         * The element for the rich text editor. This can be a textarea or input element, or a div.
         *
         * @param {Object} [options]
         * Optional options to set on the object. For example, to override the toolbarLocation parameter,
         * pass it in as an option: {toolbarLocation: mydiv}
         *
         * @example
         * rte.init('#mytextarea');
         *
         * @example
         * rte.init('#mytextarea', {toolbarLocation: '#mytoolbar'});
         */
        init: function(element, options) {

            var self;

            self = this;

            if (options) {
                $.extend(true, self, options);
            }

            self.$el = $(element);

            // Save this object on the element so it can be accessed externally
            self.$el.data('rte2', self);

            self.initStyles();
            self.initRte();
            self.toolbarInit();
            self.linkInit();
            self.enhancementInit();
            self.trackChangesInit();
            self.placeholderInit();
            self.modeInit();
            
            // Refresh the editor after all the initialization is done.
            // We put it in a timeout to ensure the editor has displayed before doing the refresh.
            setTimeout(function(){
                self.rte.refresh();
            }, 1);
        },


        /**
         * Determine which styles to support.
         * Modify certain callback functions so the Rte object will be available via the "this" keyword.
         */
        initStyles: function() {

            var self;

            self = this;

            // Add any custom styles from teh global CSS_CLASS_GROUPS variable
            self.initStylesCustom();

            $.each(self.styles, function(i,styleObj) {

                // Modify the onClick function so it is called in the context of our object,
                // to allow the onclick function access to other RTE functions
                if (styleObj.onClick) {
                    styleObj.onClick = $.proxy(styleObj.onClick, self);
                }
            });
        },


        /**
         * Add CMS-defined styles to the rich text editor.
         * These styles come from a global variable set by the CMS.
         * These styles always apply to the entire line.
         * For example:
         *
         * var CSS_CLASS_GROUPS = [
         *   {"internalName":"MyStyles","dropDown":true,"displayName":"My Styles","cssClasses":[
         *     {"internalName":"MyStyle1","displayName":"My Style 1","tag":"H1"},
         *     {"internalName":"MyStyle2","displayName":"My Style 2","tag":"H2"}
         *   ]},
         *   {"internalName":"OtherStyles","dropDown":false,"displayName":"Other","cssClasses":[
         *     {"internalName":"Other1","displayName":"Other 1","tag":"B"},
         *     {"internalName":"Other2","displayName":"Other 2","tag":"EM"}
         *   ]}
         * ];
         */
        initStylesCustom: function() {

            var stylesCustom, self;

            self = this;

            // Add customized styles from the CMS
            if (window.CSS_CLASS_GROUPS) {

                // Load the custom CMS styles onto the page (if not already loaded)
                self.loadCMSStyles();

                // List of new style definitions
                stylesCustom = {};

                $.each(window.CSS_CLASS_GROUPS, function() {

                    var group, groupName;

                    group = this;
                    groupName = 'cms-' + group.internalName;

                    // Loop through all the styles in this group
                    $.each(group.cssClasses, function() {

                        var classConfig, cmsClassName, styleDef;

                        classConfig = this;

                        // Which class name should be used for this style?
                        // This is used to export and import the HTML
                        // For example:
                        // cms-groupInternalName-classInternalName
                        cmsClassName = groupName + '-' + classConfig.internalName;

                        // Define the custom style that will be used to export/import HTML
                        styleDef = {

                            // All custom styles will be inline (not block)
                            line:false,

                            // Classname to use for this style only within the rich text editor
                            className: cmsClassName,

                            // The HTML element and class name to output for this style
                            element: (classConfig.tag || 'span').toLowerCase(),
                            elementAttr: {
                                'class': cmsClassName
                            }
                        };

                        // Add the style definition to our master list of styles
                        // For example, at the end of this you might have something like the following:
                        //
                        // self.styles['rte2-style-cms-MyStyles-MyStyle1'] = {
                        //   line:true,
                        //   className: 'rte2-style-cms-MyStyles-MyStyle1',
                        //   element: 'h1',
                        //   class: 'cms-MyStyles-MyStyle1'
                        // }
                        //
                        // And that should output HTML like the following:
                        // <h1 class="cms-MyStyles-MyStyle1">text here</h1>

                        stylesCustom[ cmsClassName ] = styleDef;

                    }); // each group.cssClasses
                }); // each window.CSS_CLASS_GROUPS

                // Create a new styles definition, with custom styles listed first
                self.styles = $.extend(true, {}, stylesCustom, self.styles);

            } // if window.CSS_CLASS_GROUPS
        },


        /**
         * Initialize the rich text editor.
         */
        initRte: function() {

            var content, self;

            self = this;

            // Get the value from the textarea
            content = self.$el.val() || '';

            // Create the codemirror rich text editor object
            self.rte = Object.create(CodeMirrorRte);

            // Add our styles to the styles that are already built into the rich text editor
            self.rte.styles = $.extend(true, {}, self.rte.styles, self.styles);

            // Add our clipboard sanitize rules
            self.rte.clipboardSanitizeRules = $.extend(true, {}, self.rte.clipboardSanitizeRules, self.clipboardSanitizeRules);

            // Create a div under the text area to display the toolbar and the editor
            self.$container = $('<div/>', {
                'class': 'rte2-wrapper'
            }).insertAfter(self.$el);

            // Also save this object on the wrapper so it can be accessed externally
            // This is useful for when the external code doesn't know the self.$el (textarea)
            self.$container.data('rte2', self);

            self.$editor = $('<div/>', {'class':'rte2-codemirror'}).appendTo(self.$container);

            // Move textarea after the editor
            self.$el.appendTo(self.$container);
            
            // Since the rte will trigger special events on the container,
            // we should catch them and pass them to the textarea
            self.$editor.on('rteFocus', function(){
                self.$el.trigger('rteFocus', [self]);
                return false;
            });
            self.$editor.on('rteBlur', function(){
                self.$el.trigger('rteBlur', [self]);
                return false;
            });
            self.$editor.on('rteChange', function(){
                self.$el.trigger('rteChange', [self]);
                return false;
            });
            
            // Hide the textarea
            self.$el.hide();

            // Set up a submit event on the form to copy the value back into the textarea
            if (self.doOnSubmit) {

                self.$el.closest('form').on('submit', function(){
                    if (self.rte.modeGet() === 'rich') {
                        self.trackChangesSave();
                        self.$el.val(self.toHTML());
                    }
                });
            }

            // Initialize the editor
            self.rte.init(self.$editor);

            // Override the rich text editor to tell it how enhancements should be imported from HTML
            self.rte.enhancementFromHTML = function($content, line) {

                self.enhancementFromHTML($content, line);
            };

            // Set the content into the editor
            self.rte.fromHTML(content);

            // Adding HTML to the editor tends to create multiple undo history events,
            // so clear the history to start.
            self.rte.historyClear();
            
            // Set up periodic update of the textarea
            self.previewInit();
        },


        /**
         * Load the custom CMS styles onto the page if they are not already present.
         */
        loadCMSStyles: function() {
            var self;
            self = this;

            // Check the private variable customStylesLoaded to determine if the styles have already been loaded
            // If there are multiple rich text editors on the page we only want to load the styles once
            if (window.CSS_CLASS_GROUPS && !customStylesLoaded) {

                customStylesLoaded = true;

                // Loading the style rules via ajax to ensure it is not cached
                // so we have the latest styles as set in the CMS settings
                $.ajax({
                    'url': CONTEXT_PATH + '/style/v3/rte2-cms-styles.jsp',
                    'cache': false,
                    'async': false,
                    'success': function(rules) {
                        $('<style>' + rules + '</style>').appendTo('head');
                    }
                });
            }
        },

        /*==================================================
         * Full Screen Mode
         *==================================================*/

        /**
         * Toggle fullscreen mode.
         */
        fullscreenToggle: function() {

            var self;

            self = this;

            // Hide or show some parts of the page
            $('.toolBroadcast').toggle();
            $('.toolHeader').toggle();

            // Add classname to change display
            $('body').toggleClass('rte-fullscreen');
            self.$container.toggleClass('rte-fullscreen');
            
            // After changing fullscreen status, kick the toolbar in case it was moved due to scrolling
            self.toolbarHoist();

            // Also kick the editor
            self.rte.refresh();
        },

        
        /**
         * @returns {Boolean}
         */
        fullscreenIsActive: function() {
            return $('body').hasClass('rte-fullscreen');
        },

        
        /*==================================================
         * Mode plain or rich
         *==================================================*/
        
        modeInit: function() {
            var self = this;
            
            self.$container.on('rteModeChange', function(event, mode) {
                if (mode === 'plain') {
                    self.modeSetPlain();
                } else {
                    self.modeSetRich();
                }
            });
        },

        
        modeSetPlain: function() {
            var self = this;
            
            self.$el.val(self.rte.toHTML());
            
            self.$el.show();
            
            // Trigger a resize event on the window so the textarea will get resized
            $(window).resize();
        },

        
        modeSetRich: function() {
            var self = this;
            self.$el.hide();
            self.rte.fromHTML(self.$el.val());
        },

        
        /*==================================================
         * Track Changes
         * Code to save and restor the state of "track changes" for an individual rich text editor.
         * Creates values in sessionStorage like the following:
         * {"bsp.rte.changesTracking.0000014c-7163-dcad-a14c-f1e7df5b0000/body": "1"}
         *==================================================*/

        /**
         * On starting the rich text editor, restore previous "track changes" setting.
         */
        trackChangesInit: function() {
            var self;
            self = this;
            self.trackChangesRestore();
        },

        
        /**
         * Save the current track changes status.
         * This will normally be saved only when the user submits the form.
         */
        trackChangesSave: function() {
            
            var name, self, state;

            self = this;

            name = self.trackChangesGetName();
            if (name) {

                // Delete any existing setting in session storage
                window.sessionStorage.removeItem(name);

                state = self.rte.trackIsOn();
                if (state) {
                    // Track changes is on so save
                    window.sessionStorage.setItem(name, '1');
                }
            }
        },

        
        /**
         *  Restore the track changes status.
         */
        trackChangesRestore: function() {
            
            var name, self;

            self = this;

            name = self.trackChangesGetName();
            if (name && window.sessionStorage.getItem(name)) {
                // Turn on track changes
                self.rte.trackSet(true);
                self.toolbarUpdate();
            }
        },

        
        /**
         * Return the sessions storage name that can be used
         * to save the state for this particular input.
         */
        trackChangesGetName: function() {
            
            var name, self;
            
            self = this;
            
            name = self.$el.closest('.inputContainer').attr('data-name') || '';
            
            if (name) {
                name = 'bsp.rte.changesTracking.' + name;
            }
            
            return name;
        },

        
        /*==================================================
         * TOOLBAR
         *==================================================*/

        toolbarInit: function() {

            var self, $toolbar;

            self = this;

            // Set up the toolbar container
            $toolbar = $('<ul/>', {'class': 'rte2-toolbar'});
            if (self.toolbarLocation) {
                $toolbar.appendTo(self.toolbarLocation);
            } else {
                $toolbar.insertBefore(self.$editor);
            }
            self.$toolbar = $toolbar;

            // Recursive function for setting up toolbar menu and submenus
            function toolbarProcess(config, $toolbar) {
                
                var $submenu;

                // Loop through the toolbar config to set up buttons
                $.each(config, function(i, item) {

                    // Skip inline toolbar items if this is an inline editor
                    if (self.inline && item.inline === false) {
                        return;
                    }

                    if (item.separator) {

                        // Add a separator between items
                        self.toolbarAddSeparator($toolbar);

                    } else if (item.submenu) {

                        // This is a submenu
                        // {submenu:true, text:'', style:'', className:'', submenuItems:[]}
                        $submenu = self.toolbarAddSubmenu(item, $toolbar);
                        
                        toolbarProcess(item.submenu, $submenu);

                    } else if (item.custom) {

                        self.toolbarInitCustom($toolbar);

                    } else {

                        self.toolbarAddButton(item, $toolbar);

                    }
                });
            }

            // Process all the toolbar entries
            toolbarProcess(self.toolbarConfig, $toolbar);

            // Whenever the cursor moves, update the toolbar to show which styles are selected
            self.$container.on("rteCursorActivity", function() {
                self.toolbarUpdate();
            });

            self.toolbarUpdate();

            // Keep the toolbar visible if the window scrolls or resizes
            $(window).bind('rteHoistToolbar', function() {
                self.toolbarHoist();
            });
        },


        /**
         * Set up custom styles that were specified in the CMS.
         * These styles come from a global variable set by the CMS.
         * For example:
         *
         * var CSS_CLASS_GROUPS = [
         *   {"internalName":"PatStylesInternal","dropDown":true,"displayName":"PatStyles","cssClasses":[
         *     {"internalName":"PatStyle1Internal","displayName":"PatStyle1","tag":"EM"},
         *     {"internalName":"PatStyle2Internal","displayName":"PatStyle2","tag":"STRONG"}
         *   ]},
         *   {"internalName":"PatStyles2Internal","dropDown":false,"displayName":"PatStyles2","cssClasses":[
         *     {"internalName":"PatStyle2-1Internal","displayName":"PatStyle2-1","tag":"B"},
         *     {"internalName":"PatStyle2-2Internal","displayName":"PatStyle2-2","tag":"EM"}
         *   ]}
         * ];
         */
        toolbarInitCustom: function($toolbar) {

            var self = this;

            if (!window.CSS_CLASS_GROUPS || window.CSS_CLASS_GROUPS.length === 0) {
                return;
            }

            self.toolbarAddSeparator($toolbar);

            $.each(window.CSS_CLASS_GROUPS, function() {

                var group, groupName, $submenu;

                group = this;
                groupName = 'cms-' + group.internalName;

                // Should the buttons be placed directly in the toolbar are in a drop-down menu?
                $submenu = $toolbar;
                if (group.dropDown) {
                    $submenu = self.toolbarAddSubmenu({text:group.displayName}, $toolbar);
                }

                // Loop through all the styles in this group
                $.each(group.cssClasses, function() {

                    var classConfig, cmsClassName, toolbarItem;

                    classConfig = this;

                    // Which class name should be used for this style?
                    // This is used to export and import the HTML
                    // For example:
                    // cms-groupInternalName-classInternalName
                    cmsClassName = groupName + '-' + classConfig.internalName;

                    // Configure the toolbar button
                    toolbarItem = {
                        style: cmsClassName, // The style definition that will be applied
                        text: classConfig.displayName, // Text for the toolbar button
                        className: 'rte2-toolbar-custom' // Class used to style the toolbar button
                    };

                    // Create a toolbar button to apply the style
                    self.toolbarAddButton(toolbarItem, $submenu);
                });
            });
        },


        /**
         * Add a submenu to the toolbar.
         *
         * @param {Object} item
         * The toolbar item to add.
         * @param {Object} item.className
         * @param {Object} item.text
         *
         * @param {Object} [$addToSubmenu]
         * Optional submenu where the submenu should be added.
         * If omitted, the submenu is added to the top level of the toolbar.
         *
         * @returns {jQuery}
         * The submenu element where additional buttons can be added.
         */
        toolbarAddSubmenu: function(item, $addToSubmenu) {

            var self = this;
            var $toolbar = $addToSubmenu || self.$toolbar;
            var $submenu;

            $submenu = $('<li class="rte2-toolbar-submenu ' + (item.className || '') + '"><span></span><ul></ul></li>');
            $submenu.find('span').html(item.text);
            $submenu.appendTo($toolbar);

            return $submenu.find('ul');
        },


        /**
         * Add a button to the toolbar (or to a submenu in the toolbar).
         *
         * @param {Object} item
         * The toolbar item to add.
         * @param {Object} item.className
         * @param {Object} item.text
         * @param {Object} item.tooltip
         *
         * @param {Object} [$submenu]
         * Optional submenu where the button should be added.
         * If omitted, the button is added to the top level of the toolbar.
         * If provided this should be the value that was returned by toolbarAddSubmenu()
         */
        toolbarAddButton: function(item, $submenu) {

            var self = this;
            var $toolbar = $submenu || self.$toolbar;
            var $button;

            // This is a toolbar button
            $button = $('<a/>', {
                href: '#',
                'class': item.className || '',
                html: item.text || '',
                title: item.tooltip || '',
                data: {
                    toolbarConfig:item
                }
            });

            $button.on('click', function(event) {
                event.preventDefault();
                self.toolbarHandleClick(item, event);
            });

            $('<li/>').append($button).appendTo($toolbar);
        },



        /**
         * Add a button to the toolbar (or to a submenu in the toolbar).
         *
         * @param {Object} [$submenu]
         * Optional submenu where the button should be added.
         * If omitted, the button is added to the top level of the toolbar.
         * If provided this should be the value that was returned by toolbarAddSubmenu()
         */
        toolbarAddSeparator: function($submenu) {

            var self = this;
            var $toolbar = $submenu || self.$toolbar;

            $('<li/>', {
                'class': 'rte2-toolbar-separator'
            }).appendTo($toolbar);
        },


        /**
         * When user clicks a toolbar item, do somehting.
         * In general this toggles the style associated with the item,
         * but it can also do more based on the "action" parameter
         * in the toolbar config.
         *
         * @param {Object} item
         * An entry from the toolbarConfig object.
         *
         * @param {Object} [event]
         * The click event that from the toolbar button.
         * In case you need to stop the click from propagating.
         */
        toolbarHandleClick: function(item, event) {

            var mark, rte, self, styleObj, value;

            self = this;

            rte = self.rte;

            styleObj = self.rte.styles[item.style] || {};

            if (item.action) {

                switch (item.action) {

                case 'caseToggleSmart':
                    rte.caseToggleSmart();
                    break;
                    
                case 'caseToLower':
                    rte.caseToLower();
                    break;

                case 'caseToUpper':
                    rte.caseToUpper();
                    break;

                case 'clear':
                    rte.removeStyles();
                    break;

                case 'cleartext':
                    if (item.cleartextStyle) {
                        rte.inlineRemoveStyledText(item.cleartextStyle);
                    }
                    break;

                case 'collapse':
                    if (item.collapseStyle) {
                        rte.inlineToggleCollapse(item.collapseStyle, rte.getRangeAll());
                    }
                    break;

                case 'enhancement':

                    // Stop the event from propagating, otherwise it will close the enhancement popup
                    event.stopPropagation();
                    event.preventDefault();

                    // Before creating a new enhancement via the toolbar, move the cursor to the start of a non-blank line
                    rte.moveToNonBlank();
                    
                    self.enhancementCreate();
                    break;

                case 'fullscreen':
                    self.fullscreenToggle();
                    break;
                    
                case 'insert':
                    if (item.value) {
                        // Write value to the DOM and read it back again,
                        // to convert any entities to a character code
                        value = $('<div>').html(item.value).text();
                        rte.insert(value);
                    }
                    break;
                    
                case 'marker':

                    // Stop the event from propagating, otherwise it will close the enhancement popup
                    event.stopPropagation();
                    event.preventDefault();

                    self.enhancementCreate({marker:true});
                    break;

                case 'trackChangesToggle':
                    rte.trackToggle();
                    break;

                case 'trackChangesAccept':
                    rte.trackAcceptRange();
                    break;

                case 'trackChangesReject':
                    rte.trackRejectRange();
                    break;

                case 'trackChangesShowFinalToggle':
                    rte.trackDisplayToggle();
                    break;
<<<<<<< HEAD

                case 'find':
                    rte.focus();
                    rte.find();
                    return; // return so we don't run rte.focus() again
                    break;

                case 'replace':
                    rte.focus();
                    rte.replace();
                    return; // return so we don't run rte.focus() again

=======
                    
>>>>>>> 36196b9a
                case 'modeToggle':
                    rte.modeToggle();
                    break;
                }


            } else if (item.style) {

                if (styleObj.onClick) {

                    // Create a new mark then call the onclick function on it
                    mark = rte.setStyle(item.style);
                    if (mark) {
                        styleObj.onClick(event, mark);
                    }

                } else {
                    mark = rte.toggleStyle(item.style);
                }
            }

            // Certain styles like comments look strange when there are two
            // adjacent marks, so combine adjacent marks if possible.
            rte.inlineCombineAdjacentMarks();
            
            // Update the toolbar so it makes the buttons active or inactive
            // based on the cursor position or selection
            self.toolbarUpdate();

            // Focus back on the editor
            self.focus();
        },


        /**
         * Update the active status of the toolbar icons based on the current editor position.
         */
        toolbarUpdate: function() {

            var $links, mode, rte, self, styles;

            self = this;
            rte = self.rte;

            // Get the mode of the editor ('plain' or 'rich')
            mode = rte.modeGet();

            // Show or hide toolbar buttons based on the mode
            // Show them all if 'rich' mode, otherwise hide them.
            // Later we will show certain actions for 'plain' mode.
            self.$toolbar.children('li').toggle(mode === 'rich');
            
            // First make all the buttons inactive,
            // Then we'll decide which need to be active
            $links = self.$toolbar.find('a');
            $links.removeClass('active');
            self.$toolbar.find('.rte2-toolbar-submenu').removeClass('active');

            // Get all the styles defined on the current range
            // Note ALL characters in the range must have the style or it won't be returned
            styles = $.extend({}, rte.inlineGetStyles(), rte.blockGetStyles());

            // Go through each link in the toolbar and see if the style is defined
            $links.each(function(){

                var config, $link, makeActive;

                $link = $(this);

                // Get the toolbar config object (added to the link when the link was created in toolbarInit()
                config = $link.data('toolbarConfig');

                if (config.action) {

                    switch (config.action) {

                    case 'trackChangesToggle':
                        $link.toggleClass('active', rte.trackIsOn());
                        break;

                    case 'trackChangesAccept':
                    case 'trackChangesReject':
                        if (styles.hasOwnProperty('trackInsert') || styles.hasOwnProperty('trackDelete')) {
                            $link.addClass('active');
                        }
                        break;

                    case 'trackChangesShowFinalToggle':
                        $link.toggleClass('active', !rte.trackDisplayGet());
                        break;

                    case 'fullscreen':
                        
                        // Make the button active if in fullscreen  mode
                        $link.toggleClass('active', self.fullscreenIsActive());
                        
                        // Always show this button when in rich or plain mode
                        $link.parent().show();
                        break;
                        
                    case 'modeToggle':
                        // Make the button active if in 'plain' mode
                        // And always show the button
                        $link.toggleClass('active', mode === 'plain');
                        $link.parent().show();
                        break;
                    }

                } else {

                    // Check if the style for this toolbar item is defined for ALL characters in the range
                    if (config.style && styles[config.style] === true) {

                        $link.addClass('active');

                        // If the link is inside a submenu, mark the submenu as active also
                        $link.closest('.rte2-toolbar-submenu').addClass('active');

                    }

                    // Special case if we have a toolbar icon that should be active when another set of
                    // styles are unset, then check for that here.
                    // For example, this can be used to make "Align Left" appear active unless some other styles
                    // such as "Align Center" or "Align Right" are set.
                    if (config.activeIfUnset) {
                        makeActive = true;
                        $.each(config.activeIfUnset, function(i, style) {
                            if (styles.hasOwnProperty(style)) {
                                makeActive = false;
                            }
                        });
                        if (makeActive) {
                            $link.addClass('active');
                        }

                    }
                }
            });

            return;
        },


        toolbarToggle: function() {
            var self;
            self = this;
            self.$toolbar.toggle();
        },


        toolbarShow: function() {
            var self;
            self = this;
            self.$toolbar.show();
        },


        toolbarHide: function() {
            var self;
            self = this;
            self.$toolbar.hide();
        },

        /**
         * Keep the toolbar in view when the page scrolls or the window is resized.
         */
        toolbarHoist: function() {

            var self = this;
            var $win = $(window);
            var $header = $('.toolHeader');
            var headerBottom = 0;
            var windowTop = $win.scrollTop() + headerBottom;
            var raf = window.requestAnimationFrame;
            var $container = self.$container;
            var $toolbar = self.$toolbar;
            var containerTop, toolbarHeight, toolbarLeft, toolbarWidth;

            // Do nothing if the editor is not visible
            if (!$container.is(':visible')) {
                return;
            }

            // Determine if we need to adjust below the toolHeader
            if ($header.is(':visible')) {
                headerBottom = $header.offset().top + $header.outerHeight() - ($header.css('position') === 'fixed' ? $win.scrollTop() : 0);
            }
            
            $toolbar = self.$toolbar;
            containerTop = $container.offset().top;
            toolbarHeight = $toolbar.outerHeight();
<<<<<<< HEAD

=======
            containerTop -= toolbarHeight;
>>>>>>> 36196b9a

            // Is the rich text editor completely in view?
            // Or is the editor so small that moving the toolbar wouldn't be wise?
            if (($container.outerHeight() < 3 * toolbarHeight) || windowTop < containerTop) {

                if ($toolbar.hasClass('rte2-toolbar-fixed')) {
                    
                    // Yes, completely in view. So remove positioning from the toolbar
                    raf(function() {

                        // Remove extra padding  above the editor because the toolbar will no longer be fixed position
                        $container.css('padding-top', 0);

                        // Restore toolbar to original styles
                        $toolbar.removeClass('rte2-toolbar-fixed');
                        $toolbar.attr('style', self._toolbarOldStyle);
                        self._toolbarOldStyle = null;
                    });
                }

            } else {

                // No the editor is not completely in view.

                // Save the original toolbar style so it can be reapplied later
                self._toolbarOldStyle = self._toolbarOldStyle || $toolbar.attr('style') || ' ';

                // Add padding to the top of the editor to leave room for the toolbar to be positioned on top
                raf(function() {
                    $container.css('padding-top', toolbarHeight);
                });

                // Is the rich text editor at least partially in view?
                if (windowTop < containerTop + $container.height()) {

                    // Yes, it is partially in view.
                    // Set the toolbar position to "fixed" so it stays at the top.

                    toolbarLeft = $toolbar.offset().left;
                    toolbarWidth = $toolbar.width();

                    raf(function() {
                        $toolbar.addClass('rte2-toolbar-fixed');
                        $toolbar.css({
                            'left': toolbarLeft,
                            'position': 'fixed',
                            'top': headerBottom,
                            'width': toolbarWidth
                        });
                    });


                } else {

                    // No, the rich text editor is completely out of view
                    // Move the toolbar out of view.
                    raf(function() {
                        $toolbar.css({
                            'top': -10000,
                            'position': 'fixed'
                        });
                    });
                }
            }
        },


        /*==================================================
         * LINKS
         *==================================================*/

        /**
         * Sets up the pop-up form that will be used to edit links.
         * This is called only once when the editor is initialized.
         */
        linkInit: function() {

            var self;

            self = this;

            // The pop-up dialog used to prompt for links
            self.$linkDialog = $(
                '<div>' +
                    '<h2>Link</h2>' +
                    '<div class="rte2-dialogLine">' +
                        '<input type="text" class="rte2-dialogLinkHref">' +
                        '<input type="hidden" class="rte2-dialogLinkId">' +
                        '<a class="rte2-dialogLinkContent" target="linkById" href="' + CONTEXT_PATH + '/content/linkById.jsp?p=true">Content</a>' +
                    '</div>' +
                    '<div class="rte2-dialogLine">' +
                        '<select class="rte2-dialogLinkTarget">' +
                            '<option value="">Same Window</option>' +
                            '<option value="_blank">New Window</option>' +
                        '</select>' +
                        '<select class="rte2-dialogLinkRel">' +
                            '<option value="">Relation</option>' +
                            '<option value="nofollow">nofollow</option>' +
                        '</select>' +
                    '</div>' +
                    '<a class="rte2-dialogLinkSave">Save</a>' +
                    '<a class="rte2-dialogLinkOpen" target="_blank">Open</a>' +
                    '<a class="rte2-dialogLinkUnlink">Unlink</a>' +
                '</div>'
            ).on('click', '.rte2-dialogLinkSave', function() {
                // User clicked "Save" button to save the link
                self.linkSave();
                self.$linkDialog.popup('close');
                return false;
            }).on('click', '.rte2-dialogLinkUnlink', function() {
                // User clicked "Unlink" button to remove the link
                self.linkUnlink();
                self.$linkDialog.popup('close');
                return false;
            }).on('input', '.rte2-dialogLinkHref', function(event) {
                // User changed the link href, so update the href in the "Open" link
                self.$linkDialog.find('.rte2-dialogLinkOpen').attr('href', $(event.target).val() );
            }).on('keydown', '.rte2-dialogLinkHref', function(event) {
                // If user presses enter key save the dialog
                if (event.which === 13) {
                    self.linkSave();
                    self.$linkDialog.popup('close');
                    return false;
                }
            }).appendTo(document.body)
                .popup() // turn it into a popup
                .popup('close') // but initially close the popup
                .popup('container').on('close', function() {
                    // If the popup is canceled with Esc or otherwise,
                    // do some cleanup such as removing the link if no link was
                    // previously selected
                    self.linkClose();
                });

        },


        /**
         * Displays a pop-up form to let users choose or edit a link.
         *
         * @param {Object} [attributes]
         * An object with key/value pairs for the link data.
         * @param {String} [attributes.href]
         * @param {String} [attributes.target]
         * @param {String} [attributes.rel]
         * @param {String} [attributes.title]
         * @param {String} [attributes.cmsId]
         * @param {String} [attributes.cmsHref]
         *
         * @returns {Promise}
         * Returns a promise that will be resolved with the link data
         * {Object} promise(attributes)
         * @param {String} [attributes.href]
         * @param {String} [attributes.target]
         * @param {String} [attributes.rel]
         * @param {String} [attributes.title]
         * @param {String} [attributes.cmsId]
         * @param {String} [attributes.cmsHref]
         * @param {Boolean} [attributes.remove]
         * If this is true, then remove the link.
         */
        linkEdit: function(attributes) {

            var deferred, $linkDialog, $href, self;

            self = this;

            attributes = attributes || {};

            $linkDialog = self.$linkDialog;

            deferred = $.Deferred();

            // Open the popup
            $linkDialog.popup('open');

            // Add existing attributes to the popup form
            $href = $linkDialog.find('.rte2-dialogLinkHref');
            $href.val(attributes.href || 'http://');
            $linkDialog.find('.rte2-dialogLinkId').val(attributes.cmsId || '');
            $linkDialog.find('.rte2-dialogLinkTarget').val(attributes.target || '');
            $linkDialog.find('.rte2-dialogLinkRel').val(attributes.rel || '');
            $linkDialog.find('.rte2-dialogLinkOpen').attr('href', $href.val());
            $href.focus();

            // Save the deferred object so we can resolve it later
            self.linkDeferred = deferred;

            return deferred.promise();
        },


        /**
         * Used by the link dialog, this function gets the values from the dialog
         * then resolves the deferred object so we can complete editing the link.
         */
        linkSave: function() {

            var attributes, $linkDialog, self;

            self = this;

            $linkDialog = self.$linkDialog;

            attributes = {
                href: $linkDialog.find('.rte2-dialogLinkHref').val() || '',
                target: $linkDialog.find('.rte2-dialogLinkTarget').val() || '',
                rel: $linkDialog.find('.rte2-dialogLinkRel').val() || '',
                cmsId: $linkDialog.find('.rte2-dialogLinkId').val() || ''
            };

            // Resolve the deferred object with the new attributes,
            // so whoever called linkEdit will be notified with the final results.
            self.linkDeferred.resolve(attributes);
        },


        /**
         * Used by the link dialog, this function resolves the deferred object
         * so we can complete editing the link (and remove the link).
         */
        linkUnlink: function() {
            var self;
            self = this;
            self.linkDeferred.resolve({remove:true});
        },


        /**
         * This function is called when the edit popup closes
         * whether from user input clicking outside the popup.
         */
        linkClose: function() {

            var self;

            self = this;

            // Reject the deferred object (if it hasn't already been resolved)
            if (self.linkDeferred) {
                self.linkDeferred.reject();
            }
        },


        /*==================================================
         * Enhancements and Markers
         *
         * Enhancements are bits of external content that sit within the editor content.
         * Users can do the following to the enhancement:
         * Create (and select an enhancement object in a popup)
         * Remove (mark for removal)
         * Remove completely (if already marked for removal)
         * Change (select the enhancement object)
         * Edit (modify the enhancement object in a popup)
         * Move up / down
         * Float left / right / full line
         * Set image size
         *
         * Markers are similar to enhancements, but they do not have external content,
         * they just represent things like page breaks, etc.
         *
         * Enhancements and markers are output in the HTML as a BUTTON element:
         * <button class="enhancement"/>
         * <button class="enhancement marker"/>
         *
         * However, in the the HTML that the rich text editor receives, instead
         * of a BUTTON element we receive a SPAN element.
         *
         * The element has several data elements:
         *
         * data-reference
         * A JSON string that contains information about the enhancement or marker.
         *
         * data-alignment
         * If this exists, "left" will float the enhancement left, "right" will float right.
         *
         * data-preview
         * If this exists, it contains a thumbnail URL for a preview image.
         *==================================================*/

        /**
         */
        enhancementInit: function() {

            var self;

            self = this;

            // Counter to generate unique link targets for enhancement toolbar links
            self.enhancementGetTargetCounter = 0;

            // Okay, this is a hack so prepare yourself.
            // Set up a global click event to detect when user clicks on an enhancement in the popup.
            // However, since there can be multiple enhancements in the editor,
            // (and multiple rich text editors on the page) we must determine where the popup originated.
            // If the popup did not originate in our rich text editor, we will ignore the event and let
            // somebody else deal with it.
            $(document.body).on('click', '[data-enhancement]', function(event) {

                var data, $enhancement, $popupTrigger, $target;

                // The enhancement link that the user clicked
                $target = $(this);

                // Get the link that triggered the popup to appear.
                // This link will be inside the enhancement that is being changed.
                $popupTrigger = $target.popup('source');

                // Determine if that link is inside our rich text editor
                if (!self.$container.find($popupTrigger).length) {
                    // Not in our editor - must be from some other editor so we will ignore
                    return;
                }

                // Get the enhancement that is being changed.
                $enhancement = self.enhancementGetWrapper($popupTrigger);

                // Get the data for the selected enhancement
                // Note the .data() function will automatically convert from JSON string to a javacript object.
                // For example, the link might look like this:
                // <a data-enhancement='{"label":"Test Raw HTML","record":{"_ref":"0000014d-018f-da9a-a5cf-4fef59b30000",
                // "_type":"0000014b-75ea-d559-a95f-fdffd32f005f"},"_id":"0000014d-590f-d32d-abed-fdef3ad50001",
                // "_type":"0000014b-75ea-d559-a95f-fdffd3300055"}' href="#">Test Raw HTML</a>
                data = $target.data('enhancement');

                // Save the data on the enhancement so it can be used later
                self.enhancementSetReference($enhancement, data);

                // Close the popup - this will also trigger the enhancement display to be updated (see 'close' event below)
                $target.popup('close');
                
                // Put focus back on the editor
                self.focus();

                event.preventDefault();
                event.stopImmediatePropagation();
                return false;
            });


            // Set up a global close event to determine when the enhancement popup is closed
            // so we can update the enhancement display (or remove the enhancement)
            $(document.body).on('close', '.popup[name^="contentEnhancement-"]', function() {

                var $enhancement, $popupTrigger, $popup;

                // The popup that was closed
                $popup = $(this);

                // Get the link that triggered the popup to appear.
                // This link will be inside the enhancement that is being changed.
                $popupTrigger = $popup.popup('source');

                // Determine if that link is inside our rich text editor
                if (!self.$container.find($popupTrigger).length) {
                    // Not in our editor - must be from some other editor so we will ignore
                    return;
                }

                // Get the enhancement that is being changed.
                $enhancement = self.enhancementGetWrapper($popupTrigger);

                // Update the enhancement to show a preview of the content.
                // This will also remove the enhancement if it is empty.
                self.enhancementUpdate($enhancement);
                
            });
        },


        /**
         * Create a new enhancement or marker.
         *
         * @param {Object} [config]
         * Optional data for the enhancement.
         *
         * @param {Object} [config.reference]
         *
         * @param {String} [config.alignment]
         * The alignment for the enhancement: blank, "left", or "right"
         *
         * @param {Boolean} [config.marker]
         * Set to true if this is a marker, or omit if this is an enhancement.
         *
         * @param {Number} [line=current line]
         * Optional line number to insert the enhancement.
         * Omit to insert the enhancement at the current cursor position.
         */
        enhancementCreate: function(config, line) {

            var $enhancement, mark, self;

            self = this;

            config = config || {};

            // Create wrapper element for the enhancement and add the toolbar
            $enhancement = $('<div/>', {
                'class': 'rte2-enhancement'
            }).append( self.enhancementToolbarCreate(config) );

            if (config.marker) {
                $enhancement.addClass('rte2-marker');
            }

            // Clicking on the enhancement should focus back on the editor
            // and place the cursor at the start of the line that contains the enhancement
            $enhancement.on('click', function(){
                self.enhancementSetCursor(this);
                self.focus();
            });
            
            // Add the label (preview image and label text)
            $('<div/>', {'class': 'rte2-enhancement-label' }).appendTo($enhancement);

            // Add the enhancement to the editor
            mark = self.rte.enhancementAdd($enhancement[0], line, {
                block:true,
                // Set up a custom "toHTML" function so the editor can output the enhancement
                toHTML:function(){
                    return self.enhancementToHTML($enhancement);
                }
            });

            // If the data for this enhancement was provided, save it as part of the enhancement
            if (config.reference) {

                self.enhancementSetReference($enhancement, config.reference);

                if (config.alignment) {
                    self.enhancementSetPosition($enhancement, config.alignment);
                }

                self.enhancementUpdate($enhancement);

            } else {

                // No data was provided so this is a new enhancement.
                // Pop up the selection form.
                self.enhancementChange($enhancement);

            }
        },


        /**
         * Update the enhancement display, based on the enhancement data.
         * If the enhancement does not have data then remove it.
         */
        enhancementUpdate: function(el) {

            var $content, $edit, editUrl, $enhancement, emptyText, reference, $select, self;

            self = this;
            $enhancement = self.enhancementGetWrapper(el);
            $content = $enhancement.find('.rte2-enhancement-label');
            reference = self.enhancementGetReference($enhancement);
            emptyText = self.enhancementIsMarker($enhancement) ? 'Empty Marker' : 'Empty Enhancement';

            if (!reference.record) {
                self.enhancementRemoveCompletely($enhancement);
                return;
            }
            
            $content.empty();
            
            if (reference.preview) {

                $('<figure/>', {
                    html: [
                        $('<img/>', {
                            src: reference.preview,
                            title: reference.label || ''
                        }),
                        $('<figcaption/>', {
                            text: reference.label || ''
                        })
                    ]
                }).appendTo($content);

            } else {

                $content.text(reference.label || emptyText);

            }

            self.enhancementDisplaySize(el);

            // Modify the Select and Edit buttons in the toolbar
            if (reference.record && reference.record._ref) {
                
                $select = $enhancement.find('.rte2-enhancement-toolbar-change');
                $select.text('Change');

                // Modify the "Edit" button in the toolbar so it will pop up the edit dialog for the enhancement
                $edit = $enhancement.find('.rte2-enhancement-toolbar-edit');
                editUrl = $edit.attr('href') || '';
                editUrl = $.addQueryParameters(editUrl,
                                               'id', reference.record._ref,
                                               'reference', JSON.stringify(reference));
                $edit.attr('href', editUrl);
            }
        },


        /**
         * @returns jQuery
         * Returns a jQuery object containing the toolbar.
         *
         * @param {Object} [config]
         * Set of key:value pairs.
         *
         * @param {Boolean} [config.marker]
         * Set to true if this is a marker, or omit if it is an enhancement.
         */
        enhancementToolbarCreate: function(config) {

            var formAction, formId, formTypeId, self, sizes, $sizesSubmenu, $toolbar;

            self = this;

            config = config || {};

            $toolbar = $('<ul/>', {
                'class': 'rte2-enhancement-toolbar'
            });

            self.enhancementToolbarAddButton({
                text: 'Up',
                tooltip: 'Move Up',
                className: 'rte2-enhancement-toolbar-up',
                onClick: function() {
                    self.enhancementMove($toolbar, -1);
                }
            }, $toolbar);

            self.enhancementToolbarAddButton({
                text: 'Down',
                tooltip: 'Move Down',
                className: 'rte2-enhancement-toolbar-down',
                onClick: function() {
                    self.enhancementMove($toolbar, +1);
                }
            }, $toolbar);

            self.enhancementToolbarAddSeparator($toolbar);

            self.enhancementToolbarAddButton({
                text: 'Left',
                tooltip: 'Position Left',
                className: 'rte2-enhancement-toolbar-left',
                onClick: function() {
                    self.enhancementSetPosition($toolbar, 'left');
                }
            }, $toolbar);

            self.enhancementToolbarAddButton({
                text: 'Full',
                tooltip: 'Position Full Line',
                className: 'rte2-enhancement-toolbar-full',
                onClick: function() {
                    self.enhancementSetPosition($toolbar, 'full');
                }
            }, $toolbar);

            self.enhancementToolbarAddButton({
                text: 'Right',
                tooltip: 'Position Right',
                className: 'rte2-enhancement-toolbar-right',
                onClick: function() {
                    self.enhancementSetPosition($toolbar, 'right');
                }
            }, $toolbar);

            //*** Image Sizes ***

            sizes = self.enhancementGetSizes();
            if (sizes) {

                self.enhancementToolbarAddSeparator($toolbar);

                $sizesSubmenu = self.enhancementToolbarAddSubmenu({
                    text: 'Image Size',
                    className: 'rte2-enhancement-toolbar-sizes'
                }, $toolbar);

                self.enhancementToolbarAddButton({
                    text: 'None',
                    className: 'rte2-enhancement-toolbar-size',
                    onClick: function() {
                        self.enhancementSetSize($toolbar, '');
                    }
                }, $sizesSubmenu);

                $.each(sizes, function(internalName, displayName) {

                    self.enhancementToolbarAddButton({
                        text: displayName,
                        className: 'rte2-enhancement-toolbar-size',
                        onClick: function() {
                            self.enhancementSetSize($toolbar, internalName);
                        }
                    }, $sizesSubmenu);

                });
            }

            self.enhancementToolbarAddSeparator($toolbar);

            // For the select enhancement / marker popup, include parameters for the form id and typeId
            formAction = self.$el.closest('form').attr('action') || '';
            formId = (/id=([^&]+)/.exec(formAction) || [ ])[1] || '';
            formTypeId = (/typeId=([^&]+)/.exec(formAction) || [ ])[1] || '';
            
            self.enhancementToolbarAddButton({
                text: 'Select',
                tooltip: '',
                className: 'rte2-enhancement-toolbar-change',
                href: CONTEXT_PATH + (config.marker ? '/content/marker.jsp' : '/enhancementSelect') +
                    '?pt=' + encodeURIComponent(formId) + '&py=' + encodeURIComponent(formTypeId),
                target: self.enhancementGetTarget(),
            }, $toolbar);

            // Add the "Edit" button for an enhancement but not for a marker
            if (!config.marker) {

                self.enhancementToolbarAddButton({
                    href: CONTEXT_PATH + '/content/enhancement.jsp', // Note this url will be modified to add the enhancement id
                    target: self.enhancementGetTarget(),
                    text: 'Edit',
                    className: 'rte2-enhancement-toolbar-edit'
                }, $toolbar);

            }

            // CSS is used to hide this when the toBeRemoved class is set on the enhancement
            self.enhancementToolbarAddButton({
                text: 'Remove',
                className: 'rte2-enhancement-toolbar-remove',
                onClick: function() {
                    self.enhancementRemove($toolbar); // Mark to be removed
                }
            }, $toolbar);


            // CSS is used to hide this unless the toBeRemoved class is set on the enhancement
            self.enhancementToolbarAddButton({
                text: 'Restore',
                className: 'rte2-enhancement-toolbar-restore',
                onClick: function() {
                    self.enhancementRestore($toolbar, false);  // Erase the to be removed mark
                }
            }, $toolbar);

            // CSS is used to hide this unless the toBeRemoved class is set on the enhancement
            self.enhancementToolbarAddButton({
                text: 'Remove Completely',
                className: 'rte2-enhancement-toolbar-remove-completely',
                onClick: function() {
                    self.enhancementRemoveCompletely($toolbar);
                }
            }, $toolbar);

            return $toolbar;
        },


        /**
         * Add a submenu to the toolbar.
         *
         * @param {Object} item
         * The toolbar item to add.
         * @param {Object} item.className
         * @param {Object} item.text
         * @param {Object} item.tooltip
         *
         * @param {Object} [$addToSubmenu]
         * Where the submenu should be added.
         *
         * @returns {jQuery}
         * The submenu element where additional buttons can be added.
         */
        enhancementToolbarAddSubmenu: function(item, $addToSubmenu) {

            var self = this;
            var $submenu;

            $submenu = $('<li class="rte2-toolbar-submenu"><span></span><ul></ul></li>');
            $submenu.find('span').html(item.text);
            $submenu.appendTo($addToSubmenu);

            return $submenu.find('ul');
        },


        /**
         * Add a button to the toolbar (or to a submenu in the toolbar).
         *
         * @param {Object} item
         * The toolbar item to add.
         * @param {Object} item.className
         * @param {Object} item.text
         * @param {Object} item.tooltip
         * @param {Object} item.onClick
         *
         * @param {Object} [$submenu]
         * Toolbar or submenu where the button should be added.
         */
        enhancementToolbarAddButton: function(item, $submenu) {

            var self = this;
            var $button;

            // This is a toolbar button
            $button = $('<a/>', {
                href: item.href || '#',
                target: item.target || '',
                'class': item.className || '',
                html: item.text || '',
                title: item.tooltip || ''
            });

            if (item['data-enhancement-size'] !== undefined) {
                $button.attr('data-enhancement-size', item['data-enhancement-size']);
            }

            if (item.onClick) {
                $button.on('click', function(event) {
                    event.preventDefault();
                    // Call the onclick function, setting "this" to the clicked element
                    item.onClick.call(this, event);
                    return false;
                });
            }

            $('<li/>').append($button).appendTo($submenu);
        },


        /**
         * Add a button to the toolbar (or to a submenu in the toolbar).
         *
         * @param {Object} [$submenu]
         * Optional submenu where the button should be added.
         * If omitted, the button is added to the top level of the toolbar.
         * If provided this should be the value that was returned by toolbarAddSubmenu()
         */
        enhancementToolbarAddSeparator: function($submenu) {

            var self = this;

            $('<li/>', {
                'class': 'rte2-toolbar-separator',
                html: '&nbsp;'
            }).appendTo($submenu);
        },


        /**
         * Pop up the enhancement selector form.
         */
        enhancementChange: function(el) {

            var $enhancement;
            var self = this;

            $enhancement = self.enhancementGetWrapper(el);

            // Okay this is a bit of a hack.
            // We will simulate a click on the "Select Enhancement" toolbar button,
            // because there is another click event on the page that will handle that
            // and pop up the appropriate form to select the enhancement.

            $enhancement.find('.rte2-enhancement-toolbar-change').trigger('click');
        },


        enhancementRemove: function (el) {
            var $el, self;
            self = this;
            $el = self.enhancementGetWrapper(el);
            $el.addClass('toBeRemoved');
        },


        enhancementRemoveCompletely: function (el) {
            var mark, self;
            self = this;
            mark = self.enhancementGetMark(el);
            if (mark) {
                self.rte.enhancementRemove(mark);
            }
        },


        enhancementRestore: function (el) {
            var $el, self;
            self = this;
            $el = self.enhancementGetWrapper(el);
            $el.removeClass('toBeRemoved');
        },


        enhancementIsToBeRemoved: function(el) {
            var $el, self;
            self = this;
            $el = self.enhancementGetWrapper(el);
            return $el.hasClass('toBeRemoved');
        },


        enhancementMove: function(el, direction) {

            var $el, mark, self, topNew, topOriginal, topWindow;

            self = this;

            mark = self.enhancementGetMark(el);
            if (!mark) {
                return;
            }

            if (direction === 1 || direction === -1) {

                $el = self.enhancementGetWrapper(el);
                
                topOriginal = $el.offset().top;
                    
                mark = self.rte.enhancementMove(mark, direction);

                topNew = $el.offset().top;

                // Adjust the scroll position of the window so the enhancement stays in the same position relative to the mouse.
                // This is to let the user repeatedly click the Up/Down button to move the enhancement multiple lines.
                topWindow = $(window).scrollTop();
                $(window).scrollTop(topWindow + topNew - topOriginal);

            }
        },

        
        /**
         * Set the editor cursor to the same line that contains the enhancement.
         */
        enhancementSetCursor: function(el) {
            var line, mark, self;

            self = this;
            
            mark = self.enhancementGetMark(el);
            if (!mark) {
                return;
            }

            line = self.rte.enhancementGetLineNumber(mark);
            
            self.rte.setCursor(line, 0);
        },

        
        /**
         * Sets the position for an enhancement.
         *
         * @param Element el
         * The enhancement element, or an element within the enhancement.
         *
         * @param String [type=full]
         * The positioning type: 'left', 'right'. If not specified defaults
         * to full positioning.
         */
        enhancementSetPosition: function(el, type) {

            var $el, mark, rte, self;

            self = this;
            rte = self.rte;
            $el = self.enhancementGetWrapper(el);
            mark = self.enhancementGetMark($el);

            $el.removeClass('rte2-style-enhancement-right rte2-style-enhancement-left rte2-style-enhancement-full');

            switch (type) {

            case 'left':
                mark = rte.enhancementSetInline(mark);
                $el.addClass('rte2-style-enhancement-left');
                break;

            case 'right':
                mark = rte.enhancementSetInline(mark);
                $el.addClass('rte2-style-enhancement-right');
                break;

            default:
                mark = rte.enhancementSetBlock(mark);
                $el.addClass('rte2-style-enhancement-full');
                break;
            }

            rte.refresh();
        },


        /**
         * Returns the position for an enhancement.
         *
         * @param Element el
         * The enhancement element, or an element within the enhancement.
         *
         * @returns String
         * Returns 'left' for float left, 'right' for float right, or empty string for full positioning.
         */
        enhancementGetPosition: function(el) {

            var $el, pos, self;

            self = this;
            $el = self.enhancementGetWrapper(el);

            if ($el.hasClass('rte2-style-enhancement-left')) {
                pos = 'left';
            } else if ($el.hasClass('rte2-style-enhancement-right')) {
                pos = 'right';
            }

            return pos || '';
        },


        /**
         * Given the element for the enhancement (or an element within that)
         * returns the wrapper element for the enhancement.
         *
         * @param Element el
         * The enhancement element, or an element within the enhancement.
         */
        enhancementGetWrapper: function(el) {
            var self;
            self = this;
            return $(el).closest('.rte2-enhancement');
        },


        /**
         * Given the element for the enhancement (or an element within that)
         * returns the mark for that enhancement.
         *
         * @param Element el
         * The enhancement element, or an element within the enhancement.
         */
        enhancementGetMark: function(el) {
            var self;
            self = this;
            el = self.enhancementGetWrapper(el);
            return self.rte.enhancementGetMark(el);
        },


        /**
         * Given the element for the enhancement (or an element within that)
         * sets the mark for that enhancement.
         *
         * @param Element el
         * The enhancement element, or an element within the enhancement.
         *
         * @paream Object mark
         * The mark object that was returned by the rte.enhancementCreate() function.
         */
        enhancementSetMark: function(el, mark) {
            var self;
            self = this;
            self.enhancementGetWrapper(el).data('mark', mark);
        },


        /**
         * Generate a unique link target for enhancement toolbar links.
         */
        enhancementGetTarget: function() {
            var self;
            self = this;
            return 'contentEnhancement-' + self.enhancementGetTargetCounter++;
        },


        /**
         * Returns true if the enhancement is a marker.
         *
         * @param {Element} el
         * The enhancement element, or an element within the enhancement.
         *
         * @returns {Boolean}
         */
        enhancementIsMarker: function(el) {

            var self = this;
            var $enhancement = self.enhancementGetWrapper(el);
            return $enhancement.hasClass('rte2-marker');
        },


        /**
         * Get a list of image sizes that are supported for the enhancement.
         *
         * The enclosing inputContainer must contain an attribute data-standard-image-sizes.
         * For example:
         * data-standard-image-sizes="500x500 640x400"
         *
         * This is compared against the global variable window.STANDARD_IMAGE_SIZES to get
         * a list of supported sizes.
         * For example:
         * var STANDARD_IMAGE_SIZES = [
         *   {"internalName":"500x500 Square","displayName":"500x500 Square"},
         *   {"internalName":"640x400","displayName":"640x400"}
         * ];
         *
         * @returns {Object|undefined}
         * Returns undefined if no sizes are defined.
         * An object of the available sizes, where the key is the image size internal name,
         * and the value is the display name.
         * For example:
         * { "500x500": "500x500 Square" }
         */
        enhancementGetSizes: function() {

            var gotSize, self, sizes, sizesInputContainer, sizesGlobal;

            self = this;

            sizes = {};

            sizesGlobal = window.STANDARD_IMAGE_SIZES || [];

            // Get the sizes from the enclosing inputContainer
            sizesInputContainer = self.$el.closest('.inputContainer').attr('data-standard-image-sizes') || '';

            // The data attribute uses a space-separated list of size names.
            // To make matching easier we'll add space character before and after the string.
            sizesInputContainer = ' ' + sizesInputContainer + ' ';

            // Loop through all available sizes
            $.each(sizesGlobal, function(){

                var size = this;

                if (sizesInputContainer.indexOf(' ' + size.internalName + ' ') > -1) {
                    gotSize = true;
                    sizes[size.internalName] = size.displayName;
                }
            });

            return gotSize ? sizes : undefined;
        },


        /**
         * @param {Element} el
         * The enhancement element, or an element within the enhancement.
         *
         * @param {String} size
         * The internal name of the size.
         */
        enhancementSetSize: function(el, size) {

            var $enhancement, reference, self, sizes;

            self = this;

            $enhancement = self.enhancementGetWrapper(el);

            reference = self.enhancementGetReference(el);

            sizes = self.enhancementGetSizes() || {};

            // Check if the size that was selected is a valid size for this enhancement
            if (sizes[size]) {
                // Set the size
                reference.imageSize = size;
            } else {
                // Remove the size
                delete reference.imageSize;
            }

            self.enhancementSetReference(el, reference);
            self.enhancementDisplaySize(el);
        },


        /**
         * Add an attribute to the enhancement that can be used to display the image size (via CSS).
         */
        enhancementDisplaySize: function(el) {

            var $enhancement, $label, reference, self, sizes, sizeDisplayName, $sizeLabel;

            self = this;
            $enhancement = self.enhancementGetWrapper(el);
            $label = $enhancement.find('.rte2-enhancement-label');
            reference = self.enhancementGetReference(el);
            sizes = self.enhancementGetSizes(el) || {};
            sizeDisplayName = sizes[ reference.imageSize ];

            // Find size label if it already exists
            $sizeLabel = $label.find('.rte2-enhancement-size');

            // Only display  the label if a size has been selected for this image,
            // and that size is one of the available sizes
            if (reference.imageSize && sizeDisplayName) {

                // Create size label if it does not already exist
                if (!$sizeLabel.length) {
                    $sizeLabel = $('<div/>', { 'class': 'rte2-enhancement-size' }).appendTo($label);
                }

                $sizeLabel.text(sizeDisplayName);
                
            } else {

                // No size is selected so remove label if it exists
                $sizeLabel.remove();
            }
        },


        /**
         * Get the reference object for the enhancement.
         * @returns {Object}
         */
        enhancementGetReference: function(el) {

            var $enhancement, reference, self;

            self = this;

            $enhancement = self.enhancementGetWrapper(el);

            reference = $enhancement.data('reference') || {};

            return reference;
        },


        /**
         * Set the reference object for the enhancement.
         */
        enhancementSetReference: function(el, reference) {

            var $enhancement, self;

            self = this;

            $enhancement = self.enhancementGetWrapper(el);

            $enhancement.data('reference', reference);
        },


        /**
         * Convert an enhancement into HTML for output.
         *
         * @param {Element} el
         * The enhancement element, or an element within the enhancement.
         *
         * @returns {String}
         * The HTMl for the enhancement.
         */
        enhancementToHTML: function(el) {

            var alignment, reference, $enhancement, html, $html, id, isMarker, self;

            self = this;

            $enhancement = self.enhancementGetWrapper(el);

            isMarker = self.enhancementIsMarker($enhancement);

            // If the enhancement is marked to be removed?
            if (self.enhancementIsToBeRemoved($enhancement)) {
                return '';
            }

            // Get the enhancement reference that was stored previously in a data attribute
            reference = self.enhancementGetReference($enhancement);
            if (reference.record) {
                id = reference.record._ref;
            }

            delete reference.alignment;
            alignment = self.enhancementGetPosition(el);
            if (alignment) {
                reference.alignment = alignment;
            }

            if (id) {

                $html = $('<button/>', {
                    'class': 'enhancement',
                    'data-id': id,
                    'data-reference': JSON.stringify(reference),
                    text: reference.label || ''
                });

                if (isMarker) {
                    $html.addClass('marker');
                }

                if (reference.preview) {
                    $html.attr('data-preview', reference.preview);
                }

                if (alignment) {
                    $html.attr('data-alignment', alignment);
                }

                html = $html[0].outerHTML;
            }

            return html || '';
        },

        /**
         * When importing from HTML, this function converts the enhancement HTML to an enhancement in the editor.
         *
         *
         * @param {jQuery} $content
         * The HTML for the enhancement, something like this:
         * <span class="enhancement" data-id="[id]" data-reference="[JSON]" data-alignment="[alignment]" data-preview="[preview]">Text</span>
         * Note that we output the enhancement as a button element, but in the textarea fields we received it as a span element.
         *
         * @param {Number} line
         * The line number for the enhancement.
         */
        enhancementFromHTML: function($content, line) {

            var self = this;
            var config = {};

            // Get enhancement options from the HTML, which looks like
            // <span data-id data-reference data-preview data-alignment/>

            try {
                config.reference = JSON.parse($content.attr('data-reference') || '') || {};
            } catch(e) {
                config.reference = {};
            }

            config.marker = $content.hasClass('marker');

            config.id = $content.attr('data-id');
            config.alignment = $content.attr('data-alignment');
            config.preview = $content.attr('data-preview');
            config.text = $content.text();

            self.enhancementCreate(config, line);
        },


        /*==================================================
         * Placeholder
         *==================================================*/

        /**
         * Set the placeholder text for when the editor is empty,
         * and periodically check to see if the placeholder text
         * has changed.
         */
        placeholderInit: function() {
            
            var interval, self;

            self = this;

            // Set the placeholder
            self.placeholderRefresh();

            // Repeat checking the placeholder because it might change due to other plugins
            // running on the page even after the page has completed loading
            interval = setInterval(function(){

                // Check if the editor is still on the page
                if ($.contains(document, self.$el[0])) {
                    self.placeholderRefresh();
                } else {
                    // If the editor has been removed from the DOM, stop running this!
                    clearInterval(interval);
                }
                
            }, 200);
        },


        /**
         * Check to see if the textarea has a placeholder attribute, and
         * if so display it over the rich text editor when the editor is empty.
         */
        placeholderRefresh: function() {

            var attrName, count, placeholder, self;
            self = this;

            // Get the placeholder attribute from the textarea element
            placeholder = self.$el.attr('placeholder') || '';

            attrName = 'rte2-placeholder';
            
            // Is the editor empty?
            count = self.rte.getCount();

            if (count === 0 && placeholder) {

                // Add a placeholder attribute to the container.
                // CSS rules will overlay the text on top of the editor.
                self.$editor.attr(attrName, placeholder);
                
            } else {

                // Remove the attribute so the text will not be overlayed
                self.$editor.removeAttr(attrName);
            }
        },

        
        /*==================================================
         * Preview
         * To support brightspot cms preview functionality,
         * we must keep the textarea updated with the most recent data.
         * Triggering an "input" event will update the preview.
         *==================================================*/

        
        /**
         * Initialize an event listener so whenever the rich text editor changes,
         * we update the textarea with the latest content, and trigger an
         * event to update the preview.
         *
         * This is throttled agressively to prevent performance problems.
         */
        previewInit: function() {
            
            var self;
            self = this;

            self.$container.on('rteChange', $.debounce(2000, function(){
                self.previewUpdate();
            }));
        },

        
        /**
         * Update the textarea with the latest content from the rich text editor,
         * plus trigger an "input" event so the preview will be updated.
         */
        previewUpdate: function() {
            
            var html, self;
            
            self = this;

            html = self.toHTML();
            
            if (html !== self.previewUpdateSaved) {
                self.previewUpdateSaved = html;
                self.$el.val(html).trigger('input');
            }
        },

        
        /*==================================================
         * Misc
         *==================================================*/

        fromHTML: function(html) {
            var self;
            self = this;
            return self.rte.fromHTML(html);
        },


        toHTML: function() {
            var html, self;
            self = this;
            if (self.rte.modeGet() === 'rich') {
                html = self.rte.toHTML();
            } else {
                html = self.$el.val();
            }
            return html;
        },

        toText: function() {
            var self, text;
            self = this;
            text = self.rte.toText();
            return text;
        },

        focus: function() {
            var self;
            self = this;
            if (self.rte.modeGet() === 'rich') {
                self.rte.focus();
                self.toolbarUpdate();
                self.rte.refresh();
            } else {
                self.$el.focus();
            }
        },

        refresh: function() {
            var self;
            self = this;
            self.rte.refresh();
        },
        
        setCursor: function(line, ch) {
            var self;
            self.rte.setCursor(line, ch);
        }

    };


    // Expose as a jQuery plugin.
    $.plugin2('rte2', {

        _defaultOptions: {
            inline:false
        },

        _create: function(input) {

            var inline, $input, options, rte;

            $input = $(input);

            // ??? Not really sure how plugin2 works, just copying existing code

            // Get the options from the element
            // Make a copy of the object with extend so we don't
            // accidentally change any global default options
            options = $.extend(true, {}, this.option());

            inline = $input.data('inline');
            if (inline !== undefined) {
                options.inline = inline;
            }

            // ???
            $input.data('rte2-options', options);


            rte = Object.create(Rte);
            rte.init(input, options);

            return;
        },

        enable: function() {
            return this;
        }

    });


    // Whenever a resize or scroll event occurs, trigger an event to tell all rich text editors to hoist their toolbars.
    // For better performance throttle the function so it doesn't run too frequently.
    // We do this *once* for the page because we don't want each individual rich text editor listening to the
    // scroll and resize events constantly, instead they can each listen for the throttled rteHoist event.
    $(window).bind('resize.rte scroll.rte', $.throttle(150, function() {
        $(window).trigger('rteHoistToolbar');
    }));


    return Rte;

});


/*** TODO

// In the old RTE there was some kind of "import" capability.
// This has not yet been added into this new RTE.

        if (win.cmsRteImportOptions && win.cmsRteImportOptions.length > 0) {
            var $importGroup = $createToolbarGroup('Import');

            $importGroup.addClass('rte2-group-dropDown');
            $toolbar.append($importGroup);

            $importGroup = $importGroup.find('.rte2-group-buttons');

            $.each(win.cmsRteImportOptions, function(i, importOptions) {
                $importGroup.append($('<span/>', {
                    'class': 'rte2-button rte2-button-import',
                    'text': importOptions.name,
                    'click': function() {
                        var $button = $(this);

                        google.load('picker', '1', {
                            'callback': function() {
                                new google.picker.PickerBuilder().
                                        enableFeature(google.picker.Feature.NAV_HIDDEN).
                                        setAppId(importOptions.clientId).
                                        setOAuthToken(importOptions.accessToken).
                                        addView(google.picker.ViewId.DOCUMENTS).
                                        setCallback(function(data) {
                                            if (data[google.picker.Response.ACTION] === google.picker.Action.PICKED) {
                                                $.ajax({
                                                    'method': 'get',
                                                    'url': '/social/googleDriveFile',
                                                    'data': { 'id': data[google.picker.Response.DOCUMENTS][0][google.picker.Document.ID] },
                                                    'cache': false,
                                                    'success': function(data) {
                                                        rte.composer.setValue(data, true);
                                                        rte.composer.parent.updateOverlay();
                                                    }
                                                });
                                            }
                                        }).
                                        build().
                                        setVisible(true);
                            }
                        });
                    }
                }));
            });
        }

***/

// Set filename for debugging tools to allow breakpoints even when using a cachebuster
//# sourceURL=richtext2.js<|MERGE_RESOLUTION|>--- conflicted
+++ resolved
@@ -1202,7 +1202,6 @@
                 case 'trackChangesShowFinalToggle':
                     rte.trackDisplayToggle();
                     break;
-<<<<<<< HEAD
 
                 case 'find':
                     rte.focus();
@@ -1215,9 +1214,6 @@
                     rte.replace();
                     return; // return so we don't run rte.focus() again
 
-=======
-                    
->>>>>>> 36196b9a
                 case 'modeToggle':
                     rte.modeToggle();
                     break;
@@ -1409,11 +1405,7 @@
             $toolbar = self.$toolbar;
             containerTop = $container.offset().top;
             toolbarHeight = $toolbar.outerHeight();
-<<<<<<< HEAD
-
-=======
             containerTop -= toolbarHeight;
->>>>>>> 36196b9a
 
             // Is the rich text editor completely in view?
             // Or is the editor so small that moving the toolbar wouldn't be wise?
