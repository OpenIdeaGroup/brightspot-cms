--- conflicted
+++ resolved
@@ -4829,11 +4829,8 @@
                         return;
                     }
 
-<<<<<<< HEAD
                     var typeId = styleObj.enhancementType;
                     
-=======
->>>>>>> 84326722
                     if (mark.rtePreviewKey !== newPreviewKey) {
                         mark.rtePreviewKey = newPreviewKey;
 
