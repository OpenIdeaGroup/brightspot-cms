--- conflicted
+++ resolved
@@ -3533,13 +3533,9 @@
                 "void": Boolean(rtElement.void),
                 popup: rtElement.popup === false ? false : true,
                 context: rtElement.context,
-<<<<<<< HEAD
                 keymap: rtElement.keymap,
-                clear: rtElement.clear
-=======
                 clear: rtElement.clear,
                 toggle: rtElement.toggle
->>>>>>> b3115090
             };
 
             toolbarButton = {
