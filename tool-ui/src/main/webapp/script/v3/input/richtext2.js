/* jshint undef: true, unused: true, browser: true, jquery: true, devel: true */
/* global define */

define(['jquery', 'v3/input/richtextCodeMirror', 'v3/plugin/popup', 'jquery.extra', 'jquery.handsontable.full'], function($, CodeMirrorRte) {

    var CONTEXT_PATH, Rte;

    // Global variable set by the CMS, typically "/cms/"
    CONTEXT_PATH = window.CONTEXT_PATH || '';

    // Global variable set by the CMS containing custom toolbar styles
    // For example:
    // var CSS_CLASS_GROUPS = [
    //   {"internalName":"PatStylesInternal","dropDown":true,"displayName":"PatStyles","cssClasses":[
    //     {"internalName":"PatStyle1Internal","displayName":"PatStyle1","tag":"EM"},
    //     {"internalName":"PatStyle2Internal","displayName":"PatStyle2","tag":"STRONG"}
    //   ]}];


    // Global variable set by the CMS containing image sizes to be used for enhancements
    // For example:
    // var STANDARD_IMAGE_SIZES = [
    //   {"internalName":"500x500 Square","displayName":"500x500 Square"},
    //   {"internalName":"640x400","displayName":"640x400"}
    // ];


    // Private variable used to tell if the custom CMS styles have been loaded.
    // We only need to load them once.
    var customStylesLoaded = false;

    // Counter used for popup frames
    var frameTargetCounter = 0;

    /**
     * @class
     * Rich text editor.
     * Uses the CodeMirrorRte to provide editing interface, but
     * this object provides the following functionality:
     *  - defines which styles are supported
     *  - provides a toolbar
     *  - sets up keyboard shortcuts
     *  - provides an interface for enhancements
     *  - provides an interface for links
     *
     * @example
     * rte = Object.create(Rte);
     * rte.init('#mytextarea');
     */
    Rte = {

        /**
         * Style definitions to pass to the CodeMirrorRte.
         */
        styles: {

            bold: {
                className: 'rte2-style-bold',
                element: 'b',
                keymap: ['Ctrl-B', 'Cmd-B']
            },
            italic: {
                className: 'rte2-style-italic',
                element: 'i',
                keymap: ['Ctrl-I', 'Cmd-I']
            },
            underline: {
                className: 'rte2-style-underline',
                element: 'u',
                keymap: ['Ctrl-U', 'Cmd-U']
            },
            strikethrough: {
                className: 'rte2-style-strikethrough',
                element: 'strike'
            },
            superscript: {
                className: 'rte2-style-superscript',
                element: 'sup',
                clear: ['subscript']
            },
            subscript: {
                className: 'rte2-style-subscript',
                element: 'sub',
                clear: ['superscript']
            },
            comment: {
                className: 'rte2-style-comment',
                element: 'span',
                elementAttr: {
                    'class': 'rte rte-comment'
                },
                
                // Hide this style when viewing in "show final" mode
                showFinal:false,
                
                // Don't let this style be removed by the "Clear" toolbar button
                internal: true
            },
            link: {
                className: 'rte2-style-link',
                element: 'a',
                elementAttrAny: true, // Allow any attributes for this element
                
                // Do not allow links to span multiple lines
                singleLine: true,

                // Label to use for the dropdown
                enhancementName: 'Link',
                
                onClick: function(event, mark) {

                    var self;

                    // Note this onClick function is called in such a way that "this"
                    // refers to the Rte object, so we can access other functions in the object.
                    self = this;

                    // Stop the click from propagating up to the window
                    // because if it did, it would close the popup we will be opening.
                    if (event) {
                        event.preventDefault();
                        event.stopPropagation();
                    }

                    // Let the user edit the link, and when that is done update the mark.
                    // Using a timeout here because we need to let the click event complete,
                    // otherwise the click outside the popup will close the popup!
                    setTimeout(function() {
                        
                        self.linkEdit(mark.attributes).done(function(attributes){

                            if (attributes.remove || attributes.href === '' || attributes.href === 'http://') {
                                // Remove the link
                                mark.clear();
                            } else {
                                // Update the link attributes
                                mark.attributes = attributes;
                            }
                        }).fail(function(){

                            // If the popup was closed without saving and there is no href already the link,
                            // then remove the link.
                            if (!mark.attributes) {
                                mark.clear();
                            }
                        });
                        
                    }, 100);

                }
            },
            ol : {
                className: 'rte2-style-ol',
                line: true,
                element: 'li',
                elementContainer: 'ol',
                clear: ['ul', 'alignLeft', 'alignCenter', 'alignRight']
            },
            ul: {
                className: 'rte2-style-ul',
                line: true,
                element: 'li',
                elementContainer: 'ul',
                clear: ['ol', 'alignLeft', 'alignCenter', 'alignRight']
            },
            alignLeft: {
                className: 'rte2-style-align-left',
                line: true,
                element: 'div',
                elementAttr: {
                    'class': 'cms-textAlign-left'
                },
                clear: ['alignCenter', 'alignRight', 'ol', 'ul']
            },
            alignCenter: {
                className: 'rte2-style-align-center',
                line: true,
                element: 'div',
                elementAttr: {
                    'class': 'cms-textAlign-center'
                },
                clear: ['alignLeft', 'alignRight', 'ol', 'ul']
            },
            alignRight: {
                className: 'rte2-style-align-right',
                line: true,
                element: 'div',
                elementAttr: {
                    'class': 'cms-textAlign-right'
                },
                clear: ['alignLeft', 'alignCenter', 'ol', 'ul']
            }
        },
        
        /**
         * Rules for cleaning up the clipboard data when content is pasted
         * from outside the RTE.
         *
         * This is an object of key/value pairs, where the key is a jQuery selector,
         * and value is one of the following:
         * {String} a style name that defines how element should be styled (refer to the "styles" parameter)
         */
        clipboardSanitizeRules: {
            
            // Note: Google docs encloses the entire document in a 'b' element so we must exclude that one
            'b[id^=docs-internal-guid]': '',
            
            // Any <b> or '<strong>' element should be treated as bold even if it has extra attributes
            // Example MSWord:  <b style="mso-bidi-font-weight:normal">
            'b': 'bold',
            'strong': 'bold',

            // Any '<i>' or '<em>' element should be treated as italic even if it has extra attributes
            // Example: <i style="mso-bidi-font-style:normal">
            'i': 'italic',
            'em': 'italic',

            // Google docs styles
            'span[style*="font-style:italic"]': 'italic',
            'span[style*="font-weight:700"]': 'bold',
            'span[style*="font-weight:bold"]': 'bold',
            'span[style*="font-weight: bold"]': 'bold',
            'span[style*="text-decoration:underline"]': 'underline',
            'span[style*="vertical-align:super"]': 'superscript',
            'span[style*="vertical-align:sub"]': 'subscript',

            // Google docs puts paragraph within list items, so eliminate it
            'li > p': '',
            
            'li[style*="list-style-type:disc"]': 'ul',
            'li[style*="list-style-type:decimal"]': 'ol',

            'p[style*="text-align: right"]': 'alignRight',
            'p[style*="text-align: center"]': 'alignCenter',
            
            'p[style*="text-align:right"]': 'alignRight',
            'p[style*="text-align:center"]': 'alignCenter',

            // MSWord 'p' elements should be treated as a new line
            // Special case if 'p' element contains only whitespace remove the whitespace
            'p[class^=Mso]': function($el) {
                var $replacement, t;
                t = $el.text() || '';
                if (t.match(/^\s*$/)) {
                    $el.text('');
                }
                $replacement = $('<span>', {'data-rte2-sanitize': 'linebreakSingle'});
                $replacement.append( $el.contents() );
                $el.replaceWith( $replacement );
            },
            
            // Any 'p' element should be treated as a new line with a blank line after
            'p': 'linebreak'
        },


        /**
         * Which buttons are in the toolbar?
         * This is an array of toolbar config objects with the following properties:
         *
         * @property {String} style
         * The style that should be set when the toolbar link is clicked.
         * This must be a style key from the styles object.
         *
         * @property {String} text
         * The text that is displayed in the toolbar link.
         * Note the text might be hidden / replaced by an image using CSS.
         *
         * @property {String} className
         * A class to place on the toolbar link so it can be styled.
         *
         * @property {Boolean} [separator]
         * Set this and no other properties to add a separator between groups of toolbar icons.
         *
         * @property {Boolean} [inline=true]
         * Set this explicitely to false to hide a button when in "inline" mode.
         * If unset or set to true, the button will appear even in inline mode.
         *
         * @property {Boolean} [custom=false]
         * Placeholder where you want any custom CMS styles to appear in the toolbar.
         * Set this to true.
         *
         * @property {Boolean} [richTextElements=false]
         * Placeholder where you want any custom rich text elements to appear in the toolbar.
         * Set this to true
         *
         * @property {Boolean} [submenu]
         * Array of submenu items.
         *
         * @property {String} [value]
         * When using action="insert" use the "value" attribute to specify text to be inserted.
         *
         * @property {String} action
         * The name of a supported toolbar action. The following are supported:
         *
         * @property {String} action='collapse'
         * the toolbar icon will collapse a style if the cursor is within that style.
         * This can be used to collapse quotes. You must also specify the collapseStyle property.
         *
         * @property {String} action='clear'
         * Clear all styles within the range.
         *
         * @property {String} action='insert'
         * Insert text at the current selection or cursor position.
         * Specify the text using the "value" attribute.
         *
         * @property {String} action='trackChangesToggle'
         * Toggle the track changes function.
         *
         * @property {String} action='trackChangesAccept'
         * Accept any changes within the range.
         *
         * @property {String} action='trackChangesReject'
         * Accept any changes within the range.
         *
         * @property {String} action='trackChangesShowFinalToggle'
         * Toggle the track changes "show final" function.
         *
         * @example:
         * For a single icon provide the following information:
         * { style: 'bold', text: 'B', className: 'rte2-toolbar-bold' },
         *
         * @example
         *
         * To add more buttons to the toolbar for an individual target, you can add to the Rte.toolbarConfig array.
         * For example, to add some buttons for inserting special characters, run the following code before
         * the rich text editor has been created on the page:
         *
         * require(['jquery', 'v3/input/richtext2'], function($, Rte) {
         *     // Add buttons to the new rich text editor
         *     $.merge(rte2.toolbarConfig, [
         *         { separator:true },
         *         { action: 'insert', text:'em-', className: 'rte2-toolbar-insert', tooltip:'Em-dash', value:'—'},
         *         { action: 'insert', text:'…', className: 'rte2-toolbar-insert', tooltip:'Ellipsis', value:'…'}
         *     ]);
         * });
         *
         */
        toolbarConfig: [

            { style: 'bold', text: 'B', className: 'rte2-toolbar-bold', tooltip: 'Bold' },
            { style: 'italic', text: 'I', className: 'rte2-toolbar-italic', tooltip: 'Italic' },
            { style: 'underline', text: 'U', className: 'rte2-toolbar-underline', tooltip: 'Underline' },
            { style: 'strikethrough', text: 'S', className: 'rte2-toolbar-strikethrough', tooltip: 'Strikethrough' },
            { style: 'superscript', text: 'Super', className: 'rte2-toolbar-superscript', tooltip: 'Superscript' },
            { style: 'subscript', text: 'Sub', className: 'rte2-toolbar-subscript', tooltip: 'Subscript' },
            { style: 'link', text: 'Link', className: 'rte2-toolbar-link', tooltip: 'Link' },
            { style: 'html', text: 'HTML', className: 'rte2-toolbar-html', tooltip: 'Raw HTML' },
            // { action: 'caseToggleSmart', text: 'Case', className: 'rte2-toolbar-noicon', tooltip: 'Toggle upper/lowercase' },
            { action: 'clear', text: 'Clear', className: 'rte2-toolbar-clear', tooltip: 'Clear Formatting' },

            { separator:true, inline:false },
            { style: 'ul', text: '&bull;', className: 'rte2-toolbar-ul', tooltip: 'Bulleted List', inline:false },
            { style: 'ol', text: '1.', className: 'rte2-toolbar-ol', tooltip: 'Numbered List', inline:false },

            { separator:true, inline:false },
            { style: 'alignLeft', text: 'Left', className: 'rte2-toolbar-align-left', activeIfUnset:['alignCenter', 'alignRight', 'ol', 'ul'], tooltip: 'Left Align Text', inline:false },
            { style: 'alignCenter', text: 'Center', className: 'rte2-toolbar-align-center', tooltip: 'Center Align Text', inline:false },
            { style: 'alignRight', text: 'Right', className: 'rte2-toolbar-align-right', tooltip: 'Right Align Text', inline:false },

            { custom:true }, // If custom styles exist, insert a separator and custom styles here

            { separator:true, inline:false },
            { action:'enhancement', text: 'Enhancement', className: 'rte2-toolbar-enhancement', tooltip: 'Add Block Enhancement', inline:false },
            { action:'marker', text: 'Marker', className: 'rte2-toolbar-marker', tooltip: 'Add Marker', inline:false },
            { action:'table', text: 'Table', className: 'rte2-toolbar-noicon', tooltip: 'Add Table', inline:false },

            { separator:true },
            { action:'trackChangesToggle', text: 'Track Changes', className: 'rte2-toolbar-track-changes', tooltip: 'Toggle Track Changes' },
            { action:'trackChangesAccept', text: 'Accept', className: 'rte2-toolbar-track-changes-accept', tooltip: 'Accept Change' },
            { action:'trackChangesReject', text: 'Reject', className: 'rte2-toolbar-track-changes-reject', tooltip: 'Reject Change' },
            { action:'trackChangesShowFinalToggle', text: 'Show Final', className: 'rte2-toolbar-track-changes-show-final', tooltip: 'Toggle Preview' },

            { separator:true },
            { style: 'comment', text: 'Add Comment', className: 'rte2-toolbar-comment', tooltip: 'Add Comment' },
            { action: 'cleartext', text: 'Remove Comment', className: 'rte2-toolbar-comment-remove', tooltip: 'Remove Comment', cleartextStyle: 'comment' },
            { action: 'collapse', text: 'Toggle comment collapse', className: 'rte2-toolbar-comment-collapse', collapseStyle: 'comment', tooltip: 'Toggle comment collapse' },

            { separator:true },

            { action:'fullscreen', text: 'Fullscreen', className: 'rte2-toolbar-fullscreen', tooltip: 'Toggle Fullscreen Editing' },
            { action:'modeToggle', text: 'HTML', className: 'rte2-toolbar-noicon', tooltip: 'Toggle HTML Mode' },

            { richTextElements:true }

            // Example adding buttons to insert special characters or other text:
            // { text: 'Special Characters', submenu: [
            //   { action: 'insert', text:'em-', className: 'rte2-toolbar-insert', tooltip:'Em-dash', value:'—'},
            //   { action: 'insert', text:'…', className: 'rte2-toolbar-insert', tooltip:'Ellipsis', value:'…'}
            // ]}
        ],


        /**
         * Location for the toolbar to be added.
         * If this is undefined then the toolbar will be created above the editor.
         * If you provide this then the content of that element will be replaced with the toolbar.
         *
         * @type {element|selector|jQuery object}
         *
         * @example
         * <div id="mytoolbar"></div>
         *
         * rte.toolbarLocation = '#mytoolbar';
         */
        toolbarLocation: undefined,


        /**
         * If the element is a textarea of an input, should the rte add an onsubmit
         * handler to the parent form, so the element will be updated will be updated
         * before the form is submitted?
         *
         */
        doOnSubmit: true,


        /**
         * @param {Boolean} inline
         * Operate in "inline" mode?
         * This will hide certain toolbar icons such as enhancements.
         */
        inline: false,


        /**
         * Element name to use as the root context when determining if certain styles
         * are allowed to be used at the cursor position.
         * Defaults to null.
         *
         * @example
         * // Only allow the use of styles that are allowed inside the 'heading' element.
         * rte.contextRoot = 'heading';
         */
        contextRoot: null,

        
        /**
         * Initialize the rich text editor.
         *
         * @param {element|selector|jQuery object} element
         * The element for the rich text editor. This can be a textarea or input element, or a div.
         *
         * @param {Object} [options]
         * Optional options to set on the object. For example, to override the toolbarLocation parameter,
         * pass it in as an option: {toolbarLocation: mydiv}
         *
         * @example
         * rte.init('#mytextarea');
         *
         * @example
         * rte.init('#mytextarea', {toolbarLocation: '#mytoolbar'});
         */
        init: function(element, options) {

            var self;

            self = this;

            if (options) {
                $.extend(true, self, options);
            }

            // If the RTE_INIT global variable is set to a function run it.
            // This lets individual projects modify the RTE toolbar and styles.
            if ($.isFunction(window.RTE_INIT)) {
                window.RTE_INIT.call(self);
            }

            self.$el = $(element);

            // Save this object on the element so it can be accessed externally
            self.$el.data('rte2', self);

            self.initStyles();
            self.initRte();
            self.toolbarInit();
            self.linkInit();
            self.enhancementInit();
            self.inlineEnhancementInit();
            self.trackChangesInit();
            self.placeholderInit();
            self.modeInit();
            
            // Refresh the editor after all the initialization is done.
            // We put it in a timeout to ensure the editor has displayed before doing the refresh.
            setTimeout(function(){
                self.rte.refresh();
            }, 1);
        },


        /**
         * Determine which styles to support.
         * Modify certain callback functions so the Rte object will be available via the "this" keyword.
         */
        initStyles: function() {

            var self;

            self = this;

            // Add any custom styles from teh global CSS_CLASS_GROUPS variable
            self.initStylesCustom();

            $.each(self.styles, function(i,styleObj) {

                // Modify the onClick function so it is called in the context of our object,
                // to allow the onclick function access to other RTE functions
                if (styleObj.onClick) {
                    styleObj.onClick = $.proxy(styleObj.onClick, self);
                }
            });
        },


        /**
         * Add CMS-defined styles to the rich text editor.
         * These styles come from a global variable set by the CMS.
         * These styles always apply to the entire line.
         * For example:
         *
         * var CSS_CLASS_GROUPS = [
         *   {"internalName":"MyStyles","dropDown":true,"displayName":"My Styles","cssClasses":[
         *     {"internalName":"MyStyle1","displayName":"My Style 1","tag":"H1"},
         *     {"internalName":"MyStyle2","displayName":"My Style 2","tag":"H2"}
         *   ]},
         *   {"internalName":"OtherStyles","dropDown":false,"displayName":"Other","cssClasses":[
         *     {"internalName":"Other1","displayName":"Other 1","tag":"B"},
         *     {"internalName":"Other2","displayName":"Other 2","tag":"EM"}
         *   ]}
         * ];
         */
        initStylesCustom: function() {

            var stylesCustom, self;

            self = this;

            // Add customized styles from the CMS
            if (window.CSS_CLASS_GROUPS) {

                // Load the custom CMS styles onto the page (if not already loaded)
                self.loadCMSStyles();

                // List of new style definitions
                stylesCustom = {};

                $.each(window.CSS_CLASS_GROUPS, function() {

                    var group, groupName;

                    group = this;
                    groupName = 'cms-' + group.internalName;

                    // Loop through all the styles in this group
                    $.each(group.cssClasses, function() {

                        var classConfig, cmsClassName, styleDef;

                        classConfig = this;

                        // Which class name should be used for this style?
                        // This is used to export and import the HTML
                        // For example:
                        // cms-groupInternalName-classInternalName
                        cmsClassName = groupName + '-' + classConfig.internalName;

                        // Define the custom style that will be used to export/import HTML
                        styleDef = {

                            // All custom styles will be inline (not block)
                            line:false,

                            // Classname to use for this style only within the rich text editor
                            className: cmsClassName,

                            // The HTML element and class name to output for this style
                            element: (classConfig.tag || 'span').toLowerCase(),
                            elementAttr: {
                                'class': cmsClassName
                            }
                        };

                        // Add the style definition to our master list of styles
                        // For example, at the end of this you might have something like the following:
                        //
                        // self.styles['rte2-style-cms-MyStyles-MyStyle1'] = {
                        //   line:true,
                        //   className: 'rte2-style-cms-MyStyles-MyStyle1',
                        //   element: 'h1',
                        //   class: 'cms-MyStyles-MyStyle1'
                        // }
                        //
                        // And that should output HTML like the following:
                        // <h1 class="cms-MyStyles-MyStyle1">text here</h1>

                        stylesCustom[ cmsClassName ] = styleDef;

                    }); // each group.cssClasses
                }); // each window.CSS_CLASS_GROUPS

                // Create a new styles definition, with custom styles listed first
                self.styles = $.extend(true, {}, stylesCustom, self.styles);

            } // if window.CSS_CLASS_GROUPS
        },


        /**
         * Initialize the rich text editor.
         */
        initRte: function() {

            var content, self;

            self = this;

            // Get the value from the textarea
            content = self.$el.val() || '';

            // Create the codemirror rich text editor object
            self.rte = Object.create(CodeMirrorRte);

            // Add our styles to the styles that are already built into the rich text editor
            self.rte.styles = $.extend(true, {}, self.rte.styles, self.styles);

            // Add our clipboard sanitize rules
            self.rte.clipboardSanitizeRules = $.extend(true, {}, self.rte.clipboardSanitizeRules, self.clipboardSanitizeRules);

            // Create a div under the text area to display the toolbar and the editor
            self.$container = $('<div/>', {
                'class': 'rte2-wrapper'
            }).insertAfter(self.$el);

            // Also save this object on the wrapper so it can be accessed externally
            // This is useful for when the external code doesn't know the self.$el (textarea)
            self.$container.data('rte2', self);

            self.$editor = $('<div/>', {'class':'rte2-codemirror'}).appendTo(self.$container);

            // Move textarea after the editor
            self.$el.appendTo(self.$container);
            
            // Since the rte will trigger special events on the container,
            // we should catch them and pass them to the textarea
            self.$editor.on('rteFocus', function(){
                self.$el.trigger('rteFocus', [self]);
                return false;
            });
            self.$editor.on('rteBlur', function(){
                self.$el.trigger('rteBlur', [self]);
                return false;
            });
            self.$editor.on('rteChange', function(){
                self.$el.trigger('rteChange', [self]);
                return false;
            });
            
            // Hide the textarea
            self.$el.hide();

            // Set up a submit event on the form to copy the value back into the textarea
            if (self.doOnSubmit) {

                self.$el.closest('form').on('submit', function(){
                    if (self.rte.modeGet() === 'rich' && !self.rte.readOnlyGet()) {
                        self.trackChangesSave();
                        self.$el.val(self.toHTML());
                    }
                });
            }

            // Initialize the editor
            self.rte.init(self.$editor);

            // Set to read only mode if necessary
            self.rte.readOnlySet( self.$el.closest('.inputContainer-readOnly').length );
            
            // Override the rich text editor to tell it how enhancements should be imported from HTML
            self.rte.enhancementFromHTML = function($content, line) {

                self.enhancementFromHTML($content, line);
            };

            // Set the content into the editor
            self.rte.fromHTML(content);

            // Adding HTML to the editor tends to create multiple undo history events,
            // so clear the history to start.
            self.rte.historyClear();
            
            // Set up periodic update of the textarea
            self.previewInit();
        },


        /**
         * Load the custom CMS styles onto the page if they are not already present.
         */
        loadCMSStyles: function() {
            var self;
            self = this;

            // Check the private variable customStylesLoaded to determine if the styles have already been loaded
            // If there are multiple rich text editors on the page we only want to load the styles once
            if (window.CSS_CLASS_GROUPS && !customStylesLoaded) {

                customStylesLoaded = true;

                // Loading the style rules via ajax to ensure it is not cached
                // so we have the latest styles as set in the CMS settings
                $.ajax({
                    'url': CONTEXT_PATH + '/style/v3/rte2-cms-styles.jsp',
                    'cache': false,
                    'async': false,
                    'success': function(rules) {
                        $('<style>' + rules + '</style>').appendTo('head');
                    }
                });
            }
        },

        /*==================================================
         * Full Screen Mode
         *==================================================*/

        /**
         * Toggle fullscreen mode.
         */
        fullscreenToggle: function() {

            var self;

            self = this;

            // Hide or show some parts of the page
            $('.toolBroadcast').toggle();
            $('.toolHeader').toggle();

            // Add classname to change display
            $('body').toggleClass('rte-fullscreen');
            self.$container.toggleClass('rte-fullscreen');
            
            // Also kick the editor
            self.rte.refresh();
        },

        
        /**
         * @returns {Boolean}
         */
        fullscreenIsActive: function() {
            return $('body').hasClass('rte-fullscreen');
        },

        
        /*==================================================
         * Mode plain or rich
         *==================================================*/
        
        modeInit: function() {
            var self = this;
            
            self.$container.on('rteModeChange', function(event, mode) {
                if (mode === 'plain') {
                    self.modeSetPlain();
                } else {
                    self.modeSetRich();
                }
            });
        },

        
        modeSetPlain: function() {
            var self = this;
            
            self.$el.val(self.rte.toHTML());
            
            self.$el.show();
            
            // Trigger a resize event on the window so the textarea will get resized
            $(window).resize();
        },

        
        modeSetRich: function() {
            var self = this;
            var rte = self.rte;
            var trackIsOn = rte.trackIsOn();
            
            self.$el.hide();

            // Turn off track changes when converting from plain to rich text
            // to avoid everything being marked as a change
            rte.trackSet(false);

            rte.fromHTML(self.$el.val());
            
            // Turn track changes back on (if it was on)
            rte.trackSet(trackIsOn);
        },

        
        /*==================================================
         * Track Changes
         * Code to save and restor the state of "track changes" for an individual rich text editor.
         * Creates values in sessionStorage like the following:
         * {"bsp.rte.changesTracking.0000014c-7163-dcad-a14c-f1e7df5b0000/body": "1"}
         *==================================================*/

        /**
         * On starting the rich text editor, restore previous "track changes" setting.
         */
        trackChangesInit: function() {
            var self;
            self = this;
            self.trackChangesRestore();
        },

        
        /**
         * Save the current track changes status.
         * This will normally be saved only when the user submits the form.
         */
        trackChangesSave: function() {
            
            var name, self, state;

            self = this;

            name = self.trackChangesGetName();
            if (name) {

                // Delete any existing setting in session storage
                window.sessionStorage.removeItem(name);

                state = self.rte.trackIsOn();
                if (state) {
                    // Track changes is on so save
                    window.sessionStorage.setItem(name, '1');
                }
            }
        },

        
        /**
         *  Restore the track changes status.
         */
        trackChangesRestore: function() {
            
            var name, self;

            self = this;

            name = self.trackChangesGetName();
            if (name && window.sessionStorage.getItem(name)) {
                // Turn on track changes
                self.rte.trackSet(true);
                self.toolbarUpdate();
            }
        },

        
        /**
         * Return the sessions storage name that can be used
         * to save the state for this particular input.
         */
        trackChangesGetName: function() {
            
            var name, self;
            
            self = this;
            
            name = self.$el.closest('.inputContainer').attr('data-name') || '';
            
            if (name) {
                name = 'bsp.rte.changesTracking.' + name;
            }
            
            return name;
        },

        
        /*==================================================
         * TOOLBAR
         *==================================================*/

        toolbarInit: function() {

            var self, $toolbar;

            self = this;

            // Set up the toolbar container
            $toolbar = $('<ul/>', {'class': 'rte2-toolbar'});
            if (self.toolbarLocation) {
                $toolbar.appendTo(self.toolbarLocation);
            } else {
                $toolbar.insertBefore(self.$editor);
            }
            self.$toolbar = $toolbar;

            // If in read only mode hide the toolbar.
            // Note there is no way to switch from read only to editable at this time.
            if (self.rte.readOnlyGet()) {
                self.$toolbar.hide();
            }

            // Recursive function for setting up toolbar menu and submenus
            function toolbarProcess(config, $toolbar) {
                
                var $submenu;

                // Loop through the toolbar config to set up buttons
                $.each(config, function(i, item) {

                    // Skip inline toolbar items if this is an inline editor
                    if (self.inline && item.inline === false) {
                        return;
                    }

                    if (item.separator) {

                        // Add a separator between items
                        self.toolbarAddSeparator($toolbar);

                    } else if (item.submenu) {

                        // This is a submenu
                        // {submenu:true, text:'', style:'', className:'', submenuItems:[]}
                        $submenu = self.toolbarAddSubmenu(item, $toolbar);
                        
                        toolbarProcess(item.submenu, $submenu);

                    } else if (item.custom) {

                        self.toolbarInitCustom($toolbar);

                    } else if (item.richTextElements) {

                        self.toolbarInitRichTextElements($toolbar);

                    } else {

                        self.toolbarAddButton(item, $toolbar);

                    }
                });
            }

            // Process all the toolbar entries
            toolbarProcess(self.toolbarConfig, $toolbar);

            // Whenever the cursor moves, update the toolbar to show which styles are selected
            self.$container.on("rteCursorActivity",
                               $.debounce(200, function() {
                                   self.toolbarUpdate();
                               })
                              );

            self.toolbarUpdate();
        },


        /**
         * Set up custom styles that were specified in the CMS.
         * These styles come from a global variable set by the CMS.
         * For example:
         *
         * var CSS_CLASS_GROUPS = [
         *   {"internalName":"PatStylesInternal","dropDown":true,"displayName":"PatStyles","cssClasses":[
         *     {"internalName":"PatStyle1Internal","displayName":"PatStyle1","tag":"EM"},
         *     {"internalName":"PatStyle2Internal","displayName":"PatStyle2","tag":"STRONG"}
         *   ]},
         *   {"internalName":"PatStyles2Internal","dropDown":false,"displayName":"PatStyles2","cssClasses":[
         *     {"internalName":"PatStyle2-1Internal","displayName":"PatStyle2-1","tag":"B"},
         *     {"internalName":"PatStyle2-2Internal","displayName":"PatStyle2-2","tag":"EM"}
         *   ]}
         * ];
         */
        toolbarInitCustom: function($toolbar) {

            var self = this;

            if (!window.CSS_CLASS_GROUPS || window.CSS_CLASS_GROUPS.length === 0) {
                return;
            }

            self.toolbarAddSeparator($toolbar);

            $.each(window.CSS_CLASS_GROUPS, function() {

                var group, groupName, $submenu;

                group = this;
                groupName = 'cms-' + group.internalName;

                // Should the buttons be placed directly in the toolbar are in a drop-down menu?
                $submenu = $toolbar;
                if (group.dropDown) {
                    $submenu = self.toolbarAddSubmenu({text:group.displayName}, $toolbar);
                }

                // Loop through all the styles in this group
                $.each(group.cssClasses, function() {

                    var classConfig, cmsClassName, toolbarItem;

                    classConfig = this;

                    // Which class name should be used for this style?
                    // This is used to export and import the HTML
                    // For example:
                    // cms-groupInternalName-classInternalName
                    cmsClassName = groupName + '-' + classConfig.internalName;

                    // Configure the toolbar button
                    toolbarItem = {
                        style: cmsClassName, // The style definition that will be applied
                        text: classConfig.displayName, // Text for the toolbar button
                        className: 'rte2-toolbar-custom' // Class used to style the toolbar button
                    };

                    // Create a toolbar button to apply the style
                    self.toolbarAddButton(toolbarItem, $submenu);
                });
            });
        },


        /**
         * Determine if any global RICH_TEXT_ELEMENTS have been defined and should
         * be added to the toolbar.
         *
         * @param {jQuery} $toolbar
         * The main toolbar for the RTE.
         */
        toolbarInitRichTextElements: function ($toolbar) {
            
            if (!window.RICH_TEXT_ELEMENTS || RICH_TEXT_ELEMENTS.length === 0) {
                return;
            }

            var self = this;

            self.toolbarAddSeparator($toolbar);

            var tags = self.richTextElementTags;
            var submenus = { };

            $.each(RICH_TEXT_ELEMENTS, function (index, rtElement) {

                // Always skip table elements, because those are used
                // only to specify context and attributes, but should not
                // appear in the toolbar
                if (rtElement.tag === 'table') {
                    return;
                }
                
                // For this instance of the RTE, was there a custom list
                // of elements that should be displayed in the toolbar?
                if (tags && tags.indexOf(rtElement.tag) < 0) {
                    // Skip this element if it is not listed in the allowed elements
                    return;
                }

                var styleName = rtElement.styleName;
                var submenuName = rtElement.submenu;
                var submenu;
                var toolbarButton;

                toolbarButton = {
                    className: 'rte2-toolbar-noicon rte2-toolbar-' + styleName,
                    style: styleName,
                    text: rtElement.displayName,
                    tooltip: rtElement.tooltipText
                };

                if (submenuName) {
                    submenu = submenus[submenuName];

                    if (!submenu) {
                        submenu = [ ];
                        submenus[submenuName] = submenu;
                    }

                    submenu.push(toolbarButton);

                } else {
                    self.toolbarAddButton(toolbarButton, $toolbar);
                }
            });

            $.each(submenus, function (text, submenuItems) {
                var $submenu;
                $submenu = self.toolbarAddSubmenu({text: text}, $toolbar);
                $.each(submenuItems, function(i, item) {
                    self.toolbarAddButton(item, $submenu);
                });
            });
        },


        /**
         * Add a submenu to the toolbar.
         *
         * @param {Object} item
         * The toolbar item to add.
         * @param {Object} item.className
         * @param {Object} item.text
         *
         * @param {Object} [$addToSubmenu]
         * Optional submenu where the submenu should be added.
         * If omitted, the submenu is added to the top level of the toolbar.
         *
         * @returns {jQuery}
         * The submenu element where additional buttons can be added.
         */
        toolbarAddSubmenu: function(item, $addToSubmenu) {

            var self = this;
            var $toolbar = $addToSubmenu || self.$toolbar;
            var $submenu;

            $submenu = $('<li class="rte2-toolbar-submenu ' + (item.className || '') + '"><span></span><ul></ul></li>');
            $submenu.find('span').html(item.text);
            $submenu.appendTo($toolbar);

            return $submenu.find('ul');
        },


        /**
         * Add a button to the toolbar (or to a submenu in the toolbar).
         *
         * @param {Object} item
         * The toolbar item to add.
         * @param {Object} item.className
         * @param {Object} item.text
         * @param {Object} item.tooltip
         *
         * @param {Object} [$submenu]
         * Optional submenu where the button should be added.
         * If omitted, the button is added to the top level of the toolbar.
         * If provided this should be the value that was returned by toolbarAddSubmenu()
         */
        toolbarAddButton: function(item, $submenu) {

            var self = this;
            var $toolbar = $submenu || self.$toolbar;
            var $button;

            // This is a toolbar button
            $button = $('<a/>', {
                href: '#',
                'class': item.className || '',
                html: item.text || '',
                title: item.tooltip || '',
                data: {
                    toolbarConfig:item
                }
            });

            $button.on('click', function(event) {
                event.preventDefault();
                self.toolbarHandleClick(item, event);
            });

            $('<li/>').append($button).appendTo($toolbar);
        },



        /**
         * Add a button to the toolbar (or to a submenu in the toolbar).
         *
         * @param {Object} [$submenu]
         * Optional submenu where the button should be added.
         * If omitted, the button is added to the top level of the toolbar.
         * If provided this should be the value that was returned by toolbarAddSubmenu()
         */
        toolbarAddSeparator: function($submenu) {

            var self = this;
            var $toolbar = $submenu || self.$toolbar;

            $('<li/>', {
                'class': 'rte2-toolbar-separator'
            }).appendTo($toolbar);
        },


        /**
         * When user clicks a toolbar item, do somehting.
         * In general this toggles the style associated with the item,
         * but it can also do more based on the "action" parameter
         * in the toolbar config.
         *
         * @param {Object} item
         * An entry from the toolbarConfig object.
         *
         * @param {Object} [event]
         * The click event that from the toolbar button.
         * In case you need to stop the click from propagating.
         */
        toolbarHandleClick: function(item, event) {

            var $button, mark, marks, rte, self, styleObj, value;

            self = this;

            // Don't do the click if the button is not allowed in the current context
            $button = $(event.target);
            if ($button.hasClass('outOfContext')) {
                return;
            }
            
            rte = self.rte;

            styleObj = self.rte.styles[item.style] || {};

            if (item.action) {

                switch (item.action) {

                case 'caseToggleSmart':
                    rte.caseToggleSmart();
                    break;
                    
                case 'caseToLower':
                    rte.caseToLower();
                    break;

                case 'caseToUpper':
                    rte.caseToUpper();
                    break;

                case 'clear':
                    rte.removeStyles();
                    break;

                case 'cleartext':
                    if (item.cleartextStyle) {
                        rte.inlineRemoveStyledText(item.cleartextStyle);
                    }
                    break;

                case 'collapse':
                    if (item.collapseStyle) {
                        rte.inlineToggleCollapse(item.collapseStyle);
                    }
                    break;

                case 'enhancement':

                    // Stop the event from propagating, otherwise it will close the enhancement popup
                    event.stopPropagation();
                    event.preventDefault();

                    // Before creating a new enhancement via the toolbar, move the cursor to the start of a non-blank line
                    rte.moveToNonBlank();
                    
                    self.enhancementCreate();
                    break;

                case 'table':
                    self.tableCreate();
                    break;
                    
                case 'fullscreen':
                    self.fullscreenToggle();
                    break;
                    
                case 'insert':
                    if (item.value) {
                        // Write value to the DOM and read it back again,
                        // to convert any entities to a character code
                        value = $('<div>').html(item.value).text();
                        rte.insert(value);
                    }
                    break;
                    
                case 'marker':

                    // Stop the event from propagating, otherwise it will close the enhancement popup
                    event.stopPropagation();
                    event.preventDefault();

                    self.enhancementCreate({marker:true});
                    break;

                case 'trackChangesToggle':
                    rte.trackToggle();
                    break;

                case 'trackChangesAccept':
                    rte.trackAcceptRange();
                    break;

                case 'trackChangesReject':
                    rte.trackRejectRange();
                    break;

                case 'trackChangesShowFinalToggle':
                    rte.trackDisplayToggle();
                    break;

                case 'find':
                    rte.focus();
                    rte.find();
                    return; // return so we don't run rte.focus() again
                    break;

                case 'replace':
                    rte.focus();
                    rte.replace();
                    return; // return so we don't run rte.focus() again

                case 'modeToggle':
                    rte.modeToggle();
                    break;
                }

            } else if (styleObj.enhancementType) {

                // Stop the event from propagating, otherwise it will close the enhancement popup
                event.stopPropagation();
                event.preventDefault();

                var constant = styleObj.constant;

                if (constant) {
                    var mark = rte.setStyle(item.style);

                    if (mark) {
                        rte.insert(constant);

                        mark.atomic = true;
                        mark.inclusiveLeft = false;
                        mark.inclusiveRight = false;
                    }

                } else if (styleObj.toggle) {

                    // Check to see if we need to toggle off
                    mark = rte.toggleStyle(item.style);
                    if (mark) {
                        self.inlineEnhancementHandleClick(event, mark);
                    }

                } else {
                    self.inlineEnhancementCreate(event, item.style);
                }

            } else if (item.style) {

                if (styleObj.onClick) {

                    // Find all the marks in the current selection that have onclick
                    marks = self.rte.dropdownGetMarks(true);

                    // Exclude marks that are not for the style we are currently examining
                    marks = $.map(marks, function(mark){
                        if (mark.className === styleObj.className) {
                            return mark;
                        } else {
                            return null;
                        }
                    });

                    if (marks.length) {
                        styleObj.onClick(event, marks[0]);
                    } else {
                        // Create a new mark then call the onclick function on it
                        mark = rte.setStyle(item.style);
                        if (mark) {
                            styleObj.onClick(event, mark);
                        }
                    }

                } else {
                    mark = rte.toggleStyle(item.style);
                }
            }

            // Certain styles like comments look strange when there are two
            // adjacent marks, so combine adjacent marks if possible.
            rte.inlineCombineAdjacentMarks();
            
            // Update the toolbar so it makes the buttons active or inactive
            // based on the cursor position or selection
            self.toolbarUpdate();

            // Focus back on the editor
            self.focus();
        },


        /**
         * Update the active status of the toolbar icons based on the current editor position.
         */
        toolbarUpdate: function() {

            var contextArray, $links, mode, rte, self, styles;

            self = this;
            rte = self.rte;

            // Get the mode of the editor ('plain' or 'rich')
            mode = rte.modeGet();

            // Show or hide toolbar buttons based on the mode
            // Show them all if 'rich' mode, otherwise hide them.
            // Later we will show certain actions for 'plain' mode.
            self.$toolbar.children('li').toggle(mode === 'rich');
            
            // First make all the buttons inactive,
            // Then we'll decide which need to be active
            $links = self.$toolbar.find('a');
            $links.removeClass('active');
            self.$toolbar.find('.rte2-toolbar-submenu').removeClass('active');

            // Get all the styles defined on the current range
            // Note ALL characters in the range must have the style or it won't be returned
            styles = $.extend({}, rte.inlineGetStyles(), rte.blockGetStyles());

            // Get all the context elements for the currently selected range of characters
            context = rte.getContext();
            
            // Go through each link in the toolbar and see if the style is defined
            $links.each(function(){

                var activeElements, allRoot, config, $link, makeActive, styleObj;

                $link = $(this);

                // Get the toolbar config object (added to the link when the link was created in toolbarInit()
                config = $link.data('toolbarConfig');
                if (!config) {
                    return;
                }
                
                // For toolbar actions we need special logic to determine if the button should be "active"
                // One exception is for inline enhancements, which are treated as a normal style
                if (config.action && config.action !== 'enhancementInline' && config.action !== 'table') {

                    switch (config.action) {

                    case 'trackChangesToggle':
                        $link.toggleClass('active', rte.trackIsOn());
                        break;

                    case 'trackChangesAccept':
                    case 'trackChangesReject':
                        if (styles.hasOwnProperty('trackInsert') || styles.hasOwnProperty('trackDelete')) {
                            $link.addClass('active');
                        }
                        break;

                    case 'trackChangesShowFinalToggle':
                        $link.toggleClass('active', !rte.trackDisplayGet());
                        break;

                    case 'fullscreen':
                        
                        // Make the button active if in fullscreen  mode
                        $link.toggleClass('active', self.fullscreenIsActive());
                        
                        // Always show this button when in rich or plain mode
                        $link.parent().show();
                        break;
                        
                    case 'modeToggle':
                        // Make the button active if in 'plain' mode
                        // And always show the button
                        $link.toggleClass('active', mode === 'plain');
                        $link.parent().show();
                        break;
                        
                    } // switch

                } else {

                    // Check if the style for this toolbar item is defined for ALL characters in the range
                    if (config.style && styles[config.style] === true) {

                        $link.addClass('active');

                        // If the link is inside a submenu, mark the submenu as active also
                        $link.closest('.rte2-toolbar-submenu').addClass('active');

                    }

                    // Special case if we have a toolbar icon that should be active when another set of
                    // styles are unset, then check for that here.
                    // For example, this can be used to make "Align Left" appear active unless some other styles
                    // such as "Align Center" or "Align Right" are set.
                    if (config.activeIfUnset) {
                        makeActive = true;
                        $.each(config.activeIfUnset, function(i, style) {
                            if (styles.hasOwnProperty(style)) {
                                makeActive = false;
                            }
                        });
                        if (makeActive) {
                            $link.addClass('active');
                        }

                    }

                    // Special case if the toolbar style should only be displayed in certain contexts
                    styleObj = self.styles[config.style] || {};

                    // Special case for the "Table" button, we will look for a style
                    // definition for the "table" element, to see if it has any
                    // context specified
                    if (config.action === 'table') {

                        // See if we previously saved the table style config
                        // so we don't do it repeatedly for performance reasons
                        if (self.tableStyle) {
                            // We saved it earlier so use it again
                            styleObj = self.tableStyle;
                        } else {

                            styleObj = {};
                            
                            // Go through all the style definitions and see if one is for the "table" element
                            $.each(self.styles, function(styleKey, styleObj2) {
                                if (styleObj2.element === 'table') {
                                    styleObj = styleObj2;
                                    return false;
                                }
                            });

                            // Cache this style for later so we don't have to find it again
                            self.tableStyle = styleObj;
                        }
                    }

                    if (styleObj.context) {
                        
                        // Loop through all the current contexts.
                        // Note there can be multiple contexts because multiple characters can be
                        // selected in the range, and each character might be in a different context.
                        // For example, if the character R represents the selected range:
                        // aaa<B>RRR</B>RRR<I>RRR</I>aaa
                        // Then the context would be B, I, and null.
                        //
                        // We must check each context that is selected, to determine if
                        // the style is allowed in that context.
                        //
                        // If the style fails for any one of the contexts, then it
                        // should be invalid, and we should prevent the user from applying the style
                        // across the range.

                        // Loop through all the contexts for the selected range
                        validContext = true;
                        $.each(context, function(i, contextElement) {

                            // If a different root context was specified, then use that as the root element
                            // For example, if the rte is meant to edit the content inside a '<mycontent>' element,
                            // then contextRoot would be 'mycontent', and only those elements allowed in that element
                            // would be allowed.
                            if (self.contextRoot && contextElement === null) {
                                contextElement = self.contextRoot;
                            }

                            // Is this contextElement listed among the context allowed by the current style?
                            if ($.inArray(contextElement, styleObj.context) === -1) {
                                validContext = false;
                                return false; // stop looping
                            }
                        });

                        // Set a class on the toolbar button to indicate we are out of context.
                        // That class will be used to style the button, but also
                        // to prevent clicking on the button.
                        $link.toggleClass('outOfContext', !validContext);
                    }
                    
                }
            });

            return;
        },


        toolbarToggle: function() {
            var self;
            self = this;
            self.$toolbar.toggle();
        },


        toolbarShow: function() {
            var self;
            self = this;
            self.$toolbar.show();
        },


        toolbarHide: function() {
            var self;
            self = this;
            self.$toolbar.hide();
        },


        /*==================================================
         * LINKS
         *==================================================*/

        /**
         * Sets up the pop-up form that will be used to edit links.
         * This is called only once when the editor is initialized.
         */
        linkInit: function() {

            var self;

            self = this;

            // The pop-up dialog used to prompt for links
            self.$linkDialog = $(
                '<div>' +
                    '<h2>Link</h2>' +
                    '<div class="rte2-dialogLine">' +
                        '<input type="text" class="rte2-dialogLinkHref">' +
                        '<input type="hidden" class="rte2-dialogLinkId">' +
                        '<a class="rte2-dialogLinkContent" target="linkById" href="' + CONTEXT_PATH + '/content/linkById.jsp?p=true">Content</a>' +
                    '</div>' +
                    '<div class="rte2-dialogLine">' +
                        '<select class="rte2-dialogLinkTarget">' +
                            '<option value="">Same Window</option>' +
                            '<option value="_blank">New Window</option>' +
                        '</select>' +
                        '<select class="rte2-dialogLinkRel">' +
                            '<option value="">Relation</option>' +
                            '<option value="nofollow">nofollow</option>' +
                        '</select>' +
                    '</div>' +
                    '<a class="rte2-dialogLinkSave">Save</a>' +
                    '<a class="rte2-dialogLinkOpen" target="_blank">Open</a>' +
                    '<a class="rte2-dialogLinkUnlink">Unlink</a>' +
                '</div>'
            ).on('click', '.rte2-dialogLinkSave', function() {
                // User clicked "Save" button to save the link
                self.linkSave();
                self.$linkDialog.popup('close');
                return false;
            }).on('click', '.rte2-dialogLinkUnlink', function() {
                // User clicked "Unlink" button to remove the link
                self.linkUnlink();
                self.$linkDialog.popup('close');
                return false;
            }).on('input', '.rte2-dialogLinkHref', function(event) {
                // User changed the link href, so update the href in the "Open" link
                self.$linkDialog.find('.rte2-dialogLinkOpen').attr('href', $(event.target).val() );
            }).on('keydown', '.rte2-dialogLinkHref', function(event) {
                // If user presses enter key save the dialog
                if (event.which === 13) {
                    self.linkSave();
                    self.$linkDialog.popup('close');
                    return false;
                }
            }).appendTo(document.body)
                .popup({parent:self.$container}) // turn it into a popup
                .popup('close') // but initially close the popup
                .popup('container').on('close', function() {
                    // If the popup is canceled with Esc or otherwise,
                    // do some cleanup such as removing the link if no link was
                    // previously selected
                    self.linkClose();
                });

        },


        /**
         * Displays a pop-up form to let users choose or edit a link.
         *
         * @param {Object} [attributes]
         * An object with key/value pairs for the link data.
         * @param {String} [attributes.href]
         * @param {String} [attributes.target]
         * @param {String} [attributes.rel]
         * @param {String} [attributes.title]
         * @param {String} [attributes.cmsId]
         * @param {String} [attributes.cmsHref]
         *
         * @returns {Promise}
         * Returns a promise that will be resolved with the link data
         * {Object} promise(attributes)
         * @param {String} [attributes.href]
         * @param {String} [attributes.target]
         * @param {String} [attributes.rel]
         * @param {String} [attributes.title]
         * @param {String} [attributes.cmsId]
         * @param {String} [attributes.cmsHref]
         * @param {Boolean} [attributes.remove]
         * If this is true, then remove the link.
         */
        linkEdit: function(attributes) {

            var deferred, $linkDialog, $href, self;

            self = this;

            attributes = attributes || {};

            $linkDialog = self.$linkDialog;

            deferred = $.Deferred();

            // Open the popup
            $linkDialog.popup('open');

            // Add existing attributes to the popup form
            $href = $linkDialog.find('.rte2-dialogLinkHref');
            $href.val(attributes.href || 'http://');
            $linkDialog.find('.rte2-dialogLinkId').val(attributes.cmsId || '');
            $linkDialog.find('.rte2-dialogLinkTarget').val(attributes.target || '');
            $linkDialog.find('.rte2-dialogLinkRel').val(attributes.rel || '');
            $linkDialog.find('.rte2-dialogLinkOpen').attr('href', $href.val());
            $href.focus();

            // Save the deferred object so we can resolve it later
            self.linkDeferred = deferred;

            return deferred.promise();
        },


        /**
         * Used by the link dialog, this function gets the values from the dialog
         * then resolves the deferred object so we can complete editing the link.
         */
        linkSave: function() {

            var attributes, $linkDialog, self;
            var href, rel, target, title, cmsId;

            self = this;

            $linkDialog = self.$linkDialog;

            href = $linkDialog.find('.rte2-dialogLinkHref').val() || '';
            target = $linkDialog.find('.rte2-dialogLinkTarget').val() || '';
            rel = $linkDialog.find('.rte2-dialogLinkRel').val() || '';
            cmsId = $linkDialog.find('.rte2-dialogLinkId').val() || '';
            
            attributes = {};
            attributes.href = href;

            if (target) {
                attributes.target = $linkDialog.find('.rte2-dialogLinkTarget').val() || '';
            }

            if (rel) {
                attributes.rel = $linkDialog.find('.rte2-dialogLinkRel').val() || '';
            }

            if (cmsId) {
                attributes['data-cms-id'] = cmsId;
                attributes['data-cms-href'] = href;
            }

            // Resolve the deferred object with the new attributes,
            // so whoever called linkEdit will be notified with the final results.
            self.linkDeferred.resolve(attributes);
        },


        /**
         * Used by the link dialog, this function resolves the deferred object
         * so we can complete editing the link (and remove the link).
         */
        linkUnlink: function() {
            var self;
            self = this;
            self.linkDeferred.resolve({remove:true});
        },


        /**
         * This function is called when the edit popup closes
         * whether from user input clicking outside the popup.
         */
        linkClose: function() {

            var self;

            self = this;

            // Reject the deferred object (if it hasn't already been resolved)
            if (self.linkDeferred) {
                self.linkDeferred.reject();
            }
        },


        /*==================================================
         * Enhancements and Markers
         *
         * Enhancements are bits of external content that sit within the editor content.
         * Users can do the following to the enhancement:
         * Create (and select an enhancement object in a popup)
         * Remove (mark for removal)
         * Remove completely (if already marked for removal)
         * Change (select the enhancement object)
         * Edit (modify the enhancement object in a popup)
         * Move up / down
         * Float left / right / full line
         * Set image size
         *
         * Markers are similar to enhancements, but they do not have external content,
         * they just represent things like page breaks, etc.
         *
         * Enhancements and markers are output in the HTML as a BUTTON element:
         * <button class="enhancement"/>
         * <button class="enhancement marker"/>
         *
         * However, in the the HTML that the rich text editor receives, instead
         * of a BUTTON element we receive a SPAN element.
         *
         * The element has several data elements:
         *
         * data-reference
         * A JSON string that contains information about the enhancement or marker.
         *
         * data-alignment
         * If this exists, "left" will float the enhancement left, "right" will float right.
         *
         * data-preview
         * If this exists, it contains a thumbnail URL for a preview image.
         *==================================================*/

        /**
         */
        enhancementInit: function() {

            var self;

            self = this;

            // Counter to generate unique link targets for enhancement toolbar links
            self.enhancementGetTargetCounter = 0;

            // Okay, this is a hack so prepare yourself.
            // Set up a global click event to detect when user clicks on an enhancement in the popup.
            // However, since there can be multiple enhancements in the editor,
            // (and multiple rich text editors on the page) we must determine where the popup originated.
            // If the popup did not originate in our rich text editor, we will ignore the event and let
            // somebody else deal with it.
            $(document.body).on('click', '[data-enhancement]', function(event) {

                var data, $enhancement, $popupTrigger, $target;

                // The enhancement link that the user clicked
                $target = $(this);

                // Get the link that triggered the popup to appear.
                // This link will be inside the enhancement that is being changed.
                $popupTrigger = $target.popup('source');

                // Determine if that link is inside our rich text editor
                if (!self.$container.find($popupTrigger).length) {
                    // Not in our editor - must be from some other editor so we will ignore
                    return;
                }

                // Get the enhancement that is being changed.
                $enhancement = self.enhancementGetWrapper($popupTrigger);

                // Get the data for the selected enhancement
                // Note the .data() function will automatically convert from JSON string to a javacript object.
                // For example, the link might look like this:
                // <a data-enhancement='{"label":"Test Raw HTML","record":{"_ref":"0000014d-018f-da9a-a5cf-4fef59b30000",
                // "_type":"0000014b-75ea-d559-a95f-fdffd32f005f"},"_id":"0000014d-590f-d32d-abed-fdef3ad50001",
                // "_type":"0000014b-75ea-d559-a95f-fdffd3300055"}' href="#">Test Raw HTML</a>
                data = $target.data('enhancement');

                // Save the data on the enhancement so it can be used later
                self.enhancementSetReference($enhancement, data);

                // Close the popup - this will also trigger the enhancement display to be updated (see 'close' event below)
                $target.popup('close');
                
                // Put focus back on the editor
                self.focus();

                event.preventDefault();
                event.stopImmediatePropagation();
                return false;
            });


            // Set up a global close event to determine when the enhancement popup is closed
            // so we can update the enhancement display (or remove the enhancement)
            $(document.body).on('close', '.popup[name^="contentEnhancement-"]', function() {

                var $enhancement, $popupTrigger, $popup;

                // The popup that was closed
                $popup = $(this);

                // Get the link that triggered the popup to appear.
                // This link will be inside the enhancement that is being changed.
                $popupTrigger = $popup.popup('source');

                // Determine if that link is inside our rich text editor
                if (!self.$container.find($popupTrigger).length) {
                    // Not in our editor - must be from some other editor so we will ignore
                    return;
                }

                // Get the enhancement that is being changed.
                $enhancement = self.enhancementGetWrapper($popupTrigger);

                // Update the enhancement to show a preview of the content.
                // This will also remove the enhancement if it is empty.
                self.enhancementUpdate($enhancement);
                
            });
        },


        /**
         * Create a new enhancement or marker.
         *
         * @param {Object} [config]
         * Optional data for the enhancement.
         *
         * @param {Object} [config.reference]
         *
         * @param {String} [config.alignment]
         * The alignment for the enhancement: blank, "left", or "right"
         *
         * @param {Boolean} [config.marker]
         * Set to true if this is a marker, or omit if this is an enhancement.
         *
         * @param {Number} [line=current line]
         * Optional line number to insert the enhancement.
         * Omit to insert the enhancement at the current cursor position.
         */
        enhancementCreate: function(config, line) {

            var $enhancement, mark, self;

            self = this;

            config = config || {};

            // Create wrapper element for the enhancement and add the toolbar
            $enhancement = $('<div/>', {
                'class': 'rte2-enhancement'
            });

            // If in read only mode do not create toolbar.
            // Note there is no way to switch from read only to editable at this time.
            if (!self.rte.readOnlyGet()) {
                $enhancement.append( self.enhancementToolbarCreate(config) );
            }

            if (config.marker) {
                $enhancement.addClass('rte2-marker');
            }

            // Clicking on the enhancement should focus back on the editor
            // and place the cursor at the start of the line that contains the enhancement
            $enhancement.on('click', function(){
                self.enhancementSetCursor(this);
                self.focus();
            });
            
            // Add the label (preview image and label text)
            $('<div/>', {'class': 'rte2-enhancement-label' }).appendTo($enhancement);

            // Add the enhancement to the editor
            mark = self.rte.enhancementAdd($enhancement[0], line, {
                block:true,
                // Set up a custom "toHTML" function so the editor can output the enhancement
                toHTML:function(){
                    return self.enhancementToHTML($enhancement);
                }
            });

            // If the data for this enhancement was provided, save it as part of the enhancement
            if (config.reference) {

                self.enhancementSetReference($enhancement, config.reference);

                if (config.alignment) {
                    self.enhancementSetPosition($enhancement, config.alignment);
                }

                self.enhancementUpdate($enhancement);

            } else {

                // No data was provided so this is a new enhancement.
                // Pop up the selection form.
                self.enhancementChange($enhancement);

            }
        },


        /**
         * Update the enhancement display, based on the enhancement data.
         * If the enhancement does not have data then remove it.
         */
        enhancementUpdate: function(el) {

            var $content, $edit, editUrl, $enhancement, emptyText, reference, $select, self;

            self = this;
            $enhancement = self.enhancementGetWrapper(el);
            $content = $enhancement.find('.rte2-enhancement-label');
            reference = self.enhancementGetReference($enhancement);
            emptyText = self.enhancementIsMarker($enhancement) ? 'Empty Marker' : 'Empty Enhancement';

            if (!reference.record) {
                self.enhancementRemoveCompletely($enhancement);
                return;
            }
            
            $content.empty();
            
            if (reference.preview) {

                $('<figure/>', {
                    html: [
                        $('<img/>', {
                            src: reference.preview,
                            title: reference.label || ''
                        }),
                        $('<figcaption/>', {
                            text: reference.label || ''
                        })
                    ]
                }).appendTo($content);

            } else {

                $content.text(reference.label || emptyText);

            }

            self.enhancementDisplaySize(el);

            // Modify the Select and Edit buttons in the toolbar
            if (reference.record && reference.record._ref) {
                
                $select = $enhancement.find('.rte2-enhancement-toolbar-change');
                $select.text('Change');

                // Modify the "Edit" button in the toolbar so it will pop up the edit dialog for the enhancement
                $edit = $enhancement.find('.rte2-enhancement-toolbar-edit');
                editUrl = $edit.attr('href') || '';
                editUrl = $.addQueryParameters(editUrl,
                                               'id', reference.record._ref,
                                               'reference', JSON.stringify(reference));
                $edit.attr('href', editUrl);
            }

            // Trigger change event so preview is updated
            self.rte.triggerChange();
        },


        /**
         * @returns jQuery
         * Returns a jQuery object containing the toolbar.
         *
         * @param {Object} [config]
         * Set of key:value pairs.
         *
         * @param {Boolean} [config.marker]
         * Set to true if this is a marker, or omit if it is an enhancement.
         */
        enhancementToolbarCreate: function(config) {

            var formAction, formId, formTypeId, self, sizes, $sizesSubmenu, $toolbar;

            self = this;

            config = config || {};

            $toolbar = $('<ul/>', {
                'class': 'rte2-enhancement-toolbar'
            });

            self.enhancementToolbarAddButton({
                text: 'Up',
                tooltip: 'Move Up',
                className: 'rte2-enhancement-toolbar-up',
                onClick: function() {
                    self.enhancementMove($toolbar, -1);
                }
            }, $toolbar);

            self.enhancementToolbarAddButton({
                text: 'Down',
                tooltip: 'Move Down',
                className: 'rte2-enhancement-toolbar-down',
                onClick: function() {
                    self.enhancementMove($toolbar, +1);
                }
            }, $toolbar);

            self.enhancementToolbarAddSeparator($toolbar);

            self.enhancementToolbarAddButton({
                text: 'Left',
                tooltip: 'Position Left',
                className: 'rte2-enhancement-toolbar-left',
                onClick: function() {
                    self.enhancementSetPosition($toolbar, 'left');
                }
            }, $toolbar);

            self.enhancementToolbarAddButton({
                text: 'Full',
                tooltip: 'Position Full Line',
                className: 'rte2-enhancement-toolbar-full',
                onClick: function() {
                    self.enhancementSetPosition($toolbar, 'full');
                }
            }, $toolbar);

            self.enhancementToolbarAddButton({
                text: 'Right',
                tooltip: 'Position Right',
                className: 'rte2-enhancement-toolbar-right',
                onClick: function() {
                    self.enhancementSetPosition($toolbar, 'right');
                }
            }, $toolbar);

            //*** Image Sizes ***

            sizes = self.enhancementGetSizes();
            if (sizes) {

                self.enhancementToolbarAddSeparator($toolbar);

                $sizesSubmenu = self.enhancementToolbarAddSubmenu({
                    text: 'Image Size',
                    className: 'rte2-enhancement-toolbar-sizes'
                }, $toolbar);

                self.enhancementToolbarAddButton({
                    text: 'None',
                    className: 'rte2-enhancement-toolbar-size',
                    onClick: function() {
                        self.enhancementSetSize($toolbar, '');
                    }
                }, $sizesSubmenu);

                $.each(sizes, function(internalName, displayName) {

                    self.enhancementToolbarAddButton({
                        text: displayName,
                        className: 'rte2-enhancement-toolbar-size',
                        onClick: function() {
                            self.enhancementSetSize($toolbar, internalName);
                        }
                    }, $sizesSubmenu);

                });
            }

            self.enhancementToolbarAddSeparator($toolbar);

            // For the select enhancement / marker popup, include parameters for the form id and typeId
            formAction = self.$el.closest('form').attr('action') || '';
            formId = (/id=([^&]+)/.exec(formAction) || [ ])[1] || '';
            formTypeId = (/typeId=([^&]+)/.exec(formAction) || [ ])[1] || '';
            
            self.enhancementToolbarAddButton({
                text: 'Select',
                tooltip: '',
                className: 'rte2-enhancement-toolbar-change',
                href: CONTEXT_PATH + (config.marker ? '/content/marker.jsp' : '/enhancementSelect') +
                    '?pt=' + encodeURIComponent(formId) + '&py=' + encodeURIComponent(formTypeId),
                target: self.enhancementGetTarget(),
            }, $toolbar);

            // Add the "Edit" button for an enhancement but not for a marker
            if (!config.marker) {

                self.enhancementToolbarAddButton({
                    href: CONTEXT_PATH + '/content/enhancement.jsp', // Note this url will be modified to add the enhancement id
                    target: self.enhancementGetTarget(),
                    text: 'Edit',
                    className: 'rte2-enhancement-toolbar-edit'
                }, $toolbar);

            }

            // CSS is used to hide this when the toBeRemoved class is set on the enhancement
            self.enhancementToolbarAddButton({
                text: 'Remove',
                className: 'rte2-enhancement-toolbar-remove',
                onClick: function() {
                    self.enhancementRemove($toolbar); // Mark to be removed
                }
            }, $toolbar);


            // CSS is used to hide this unless the toBeRemoved class is set on the enhancement
            self.enhancementToolbarAddButton({
                text: 'Restore',
                className: 'rte2-enhancement-toolbar-restore',
                onClick: function() {
                    self.enhancementRestore($toolbar, false);  // Erase the to be removed mark
                }
            }, $toolbar);

            // CSS is used to hide this unless the toBeRemoved class is set on the enhancement
            self.enhancementToolbarAddButton({
                text: 'Remove Completely',
                className: 'rte2-enhancement-toolbar-remove-completely',
                onClick: function() {
                    self.enhancementRemoveCompletely($toolbar);
                }
            }, $toolbar);

            return $toolbar;
        },


        /**
         * Add a submenu to the toolbar.
         *
         * @param {Object} item
         * The toolbar item to add.
         * @param {Object} item.className
         * @param {Object} item.text
         * @param {Object} item.tooltip
         *
         * @param {Object} [$addToSubmenu]
         * Where the submenu should be added.
         *
         * @returns {jQuery}
         * The submenu element where additional buttons can be added.
         */
        enhancementToolbarAddSubmenu: function(item, $addToSubmenu) {

            var self = this;
            var $submenu;

            $submenu = $('<li class="rte2-toolbar-submenu"><span></span><ul></ul></li>');
            $submenu.find('span').html(item.text);
            $submenu.appendTo($addToSubmenu);

            return $submenu.find('ul');
        },


        /**
         * Add a button to the toolbar (or to a submenu in the toolbar).
         *
         * @param {Object} item
         * The toolbar item to add.
         * @param {Object} item.className
         * @param {Object} item.text
         * @param {Object} item.tooltip
         * @param {Object} item.onClick
         *
         * @param {Object} [$submenu]
         * Toolbar or submenu where the button should be added.
         */
        enhancementToolbarAddButton: function(item, $submenu) {

            var self = this;
            var $button;

            // This is a toolbar button
            $button = $('<a/>', {
                href: item.href || '#',
                target: item.target || '',
                'class': item.className || '',
                html: item.text || '',
                title: item.tooltip || ''
            });

            if (item['data-enhancement-size'] !== undefined) {
                $button.attr('data-enhancement-size', item['data-enhancement-size']);
            }

            if (item.onClick) {
                $button.on('click', function(event) {
                    event.preventDefault();
                    // Call the onclick function, setting "this" to the clicked element
                    item.onClick.call(this, event);
                    return false;
                });
            }

            $('<li/>').append($button).appendTo($submenu);
        },


        /**
         * Add a button to the toolbar (or to a submenu in the toolbar).
         *
         * @param {Object} [$submenu]
         * Optional submenu where the button should be added.
         * If omitted, the button is added to the top level of the toolbar.
         * If provided this should be the value that was returned by toolbarAddSubmenu()
         */
        enhancementToolbarAddSeparator: function($submenu) {

            var self = this;

            $('<li/>', {
                'class': 'rte2-toolbar-separator',
                html: '&nbsp;'
            }).appendTo($submenu);
        },


        /**
         * Pop up the enhancement selector form.
         */
        enhancementChange: function(el) {

            var $enhancement;
            var self = this;

            $enhancement = self.enhancementGetWrapper(el);

            // Okay this is a bit of a hack.
            // We will simulate a click on the "Select Enhancement" toolbar button,
            // because there is another click event on the page that will handle that
            // and pop up the appropriate form to select the enhancement.

            $enhancement.find('.rte2-enhancement-toolbar-change').trigger('click');
        },


        enhancementRemove: function (el) {
            var $el, self;
            self = this;
            $el = self.enhancementGetWrapper(el);
            $el.addClass('toBeRemoved');
            
            // Trigger change event so preview is updated
            self.rte.triggerChange();
        },


        enhancementRemoveCompletely: function (el) {
            var mark, self;
            self = this;
            mark = self.enhancementGetMark(el);
            if (mark) {
                self.rte.enhancementRemove(mark);
            }
            
            // Trigger change event so preview is updated
            self.rte.triggerChange();
        },


        enhancementRestore: function (el) {
            var $el, self;
            self = this;
            $el = self.enhancementGetWrapper(el);
            $el.removeClass('toBeRemoved');
            
            // Trigger change event so preview is updated
            self.rte.triggerChange();
        },


        enhancementIsToBeRemoved: function(el) {
            var $el, self;
            self = this;
            $el = self.enhancementGetWrapper(el);
            return $el.hasClass('toBeRemoved');
        },


        enhancementMove: function(el, direction) {

            var $el, doScroll, mark, self, $popup, topNew, topOriginal, topWindow;

            self = this;

            mark = self.enhancementGetMark(el);
            if (!mark) {
                return;
            }

            if (direction === 1 || direction === -1) {

                $el = self.enhancementGetWrapper(el);
                
                topOriginal = $el.offset().top;
                    
                mark = self.rte.enhancementMove(mark, direction);

                topNew = $el.offset().top;

                // Adjust the scroll position of the window so the enhancement stays in the same position relative to the mouse.
                // This is to let the user repeatedly click the Up/Down button to move the enhancement multiple lines.
                // But only if we are not in a popup
                $popup = $el.popup('container');
                if ($popup.length && $popup.css('position') === 'fixed') {
                    doScroll = false;
                }
                if (doScroll !== false) {
                    topWindow = $(window).scrollTop();
                    $(window).scrollTop(topWindow + topNew - topOriginal);
                }
            }
        },

        
        /**
         * Set the editor cursor to the same line that contains the enhancement.
         */
        enhancementSetCursor: function(el) {
            var line, mark, self;

            self = this;
            
            mark = self.enhancementGetMark(el);
            if (!mark) {
                return;
            }

            line = self.rte.enhancementGetLineNumber(mark);
            
            self.rte.setCursor(line, 0);
        },

        
        /**
         * Sets the position for an enhancement.
         *
         * @param Element el
         * The enhancement element, or an element within the enhancement.
         *
         * @param String [type=full]
         * The positioning type: 'left', 'right'. If not specified defaults
         * to full positioning.
         */
        enhancementSetPosition: function(el, type) {

            var $el, mark, rte, self;

            self = this;
            rte = self.rte;
            $el = self.enhancementGetWrapper(el);
            mark = self.enhancementGetMark($el);

            $el.removeClass('rte2-style-enhancement-right rte2-style-enhancement-left rte2-style-enhancement-full');

            switch (type) {

            case 'left':
                mark = rte.enhancementSetInline(mark);
                $el.addClass('rte2-style-enhancement-left');
                break;

            case 'right':
                mark = rte.enhancementSetInline(mark);
                $el.addClass('rte2-style-enhancement-right');
                break;

            default:
                mark = rte.enhancementSetBlock(mark);
                $el.addClass('rte2-style-enhancement-full');
                break;
            }

            rte.refresh();
        },


        /**
         * Returns the position for an enhancement.
         *
         * @param Element el
         * The enhancement element, or an element within the enhancement.
         *
         * @returns String
         * Returns 'left' for float left, 'right' for float right, or empty string for full positioning.
         */
        enhancementGetPosition: function(el) {

            var $el, pos, self;

            self = this;
            $el = self.enhancementGetWrapper(el);

            if ($el.hasClass('rte2-style-enhancement-left')) {
                pos = 'left';
            } else if ($el.hasClass('rte2-style-enhancement-right')) {
                pos = 'right';
            }

            return pos || '';
        },


        /**
         * Given the element for the enhancement (or an element within that)
         * returns the wrapper element for the enhancement.
         *
         * @param Element el
         * The enhancement element, or an element within the enhancement.
         */
        enhancementGetWrapper: function(el) {
            var self;
            self = this;
            return $(el).closest('.rte2-enhancement');
        },


        /**
         * Given the element for the enhancement (or an element within that)
         * returns the mark for that enhancement.
         *
         * @param Element el
         * The enhancement element, or an element within the enhancement.
         */
        enhancementGetMark: function(el) {
            var self;
            self = this;
            el = self.enhancementGetWrapper(el);
            return self.rte.enhancementGetMark(el);
        },


        /**
         * Given the element for the enhancement (or an element within that)
         * sets the mark for that enhancement.
         *
         * @param Element el
         * The enhancement element, or an element within the enhancement.
         *
         * @paream Object mark
         * The mark object that was returned by the rte.enhancementCreate() function.
         */
        enhancementSetMark: function(el, mark) {
            var self;
            self = this;
            self.enhancementGetWrapper(el).data('mark', mark);
        },


        /**
         * Generate a unique link target for enhancement toolbar links.
         */
        enhancementGetTarget: function() {
            var self;
            self = this;
            return 'contentEnhancement-' + self.enhancementGetTargetCounter++;
        },


        /**
         * Returns true if the enhancement is a marker.
         *
         * @param {Element} el
         * The enhancement element, or an element within the enhancement.
         *
         * @returns {Boolean}
         */
        enhancementIsMarker: function(el) {

            var self = this;
            var $enhancement = self.enhancementGetWrapper(el);
            return $enhancement.hasClass('rte2-marker');
        },


        /**
         * Get a list of image sizes that are supported for the enhancement.
         *
         * The enclosing inputContainer must contain an attribute data-standard-image-sizes.
         * For example:
         * data-standard-image-sizes="500x500 640x400"
         *
         * This is compared against the global variable window.STANDARD_IMAGE_SIZES to get
         * a list of supported sizes.
         * For example:
         * var STANDARD_IMAGE_SIZES = [
         *   {"internalName":"500x500 Square","displayName":"500x500 Square"},
         *   {"internalName":"640x400","displayName":"640x400"}
         * ];
         *
         * @returns {Object|undefined}
         * Returns undefined if no sizes are defined.
         * An object of the available sizes, where the key is the image size internal name,
         * and the value is the display name.
         * For example:
         * { "500x500": "500x500 Square" }
         */
        enhancementGetSizes: function() {

            var gotSize, self, sizes, sizesInputContainer, sizesGlobal;

            self = this;

            sizes = {};

            sizesGlobal = window.STANDARD_IMAGE_SIZES || [];

            // Get the sizes from the enclosing inputContainer
            sizesInputContainer = self.$el.closest('.inputContainer').attr('data-standard-image-sizes') || '';

            // The data attribute uses a space-separated list of size names.
            // To make matching easier we'll add space character before and after the string.
            sizesInputContainer = ' ' + sizesInputContainer + ' ';

            // Loop through all available sizes
            $.each(sizesGlobal, function(){

                var size = this;

                if (sizesInputContainer.indexOf(' ' + size.internalName + ' ') > -1) {
                    gotSize = true;
                    sizes[size.internalName] = size.displayName;
                }
            });

            return gotSize ? sizes : undefined;
        },


        /**
         * @param {Element} el
         * The enhancement element, or an element within the enhancement.
         *
         * @param {String} size
         * The internal name of the size.
         */
        enhancementSetSize: function(el, size) {

            var $enhancement, reference, self, sizes;

            self = this;

            $enhancement = self.enhancementGetWrapper(el);

            reference = self.enhancementGetReference(el);

            sizes = self.enhancementGetSizes() || {};

            // Check if the size that was selected is a valid size for this enhancement
            if (sizes[size]) {
                // Set the size
                reference.imageSize = size;
            } else {
                // Remove the size
                delete reference.imageSize;
            }

            self.enhancementSetReference(el, reference);
            self.enhancementDisplaySize(el);
        },


        /**
         * Add an attribute to the enhancement that can be used to display the image size (via CSS).
         */
        enhancementDisplaySize: function(el) {

            var $enhancement, $label, reference, self, sizes, sizeDisplayName, $sizeLabel;

            self = this;
            $enhancement = self.enhancementGetWrapper(el);
            $label = $enhancement.find('.rte2-enhancement-label');
            reference = self.enhancementGetReference(el);
            sizes = self.enhancementGetSizes(el) || {};
            sizeDisplayName = sizes[ reference.imageSize ];

            // Find size label if it already exists
            $sizeLabel = $label.find('.rte2-enhancement-size');

            // Only display  the label if a size has been selected for this image,
            // and that size is one of the available sizes
            if (reference.imageSize && sizeDisplayName) {

                // Create size label if it does not already exist
                if (!$sizeLabel.length) {
                    $sizeLabel = $('<div/>', { 'class': 'rte2-enhancement-size' }).appendTo($label);
                }

                $sizeLabel.text(sizeDisplayName);
                
            } else {

                // No size is selected so remove label if it exists
                $sizeLabel.remove();
            }
        },


        /**
         * Get the reference object for the enhancement.
         * @returns {Object}
         */
        enhancementGetReference: function(el) {

            var $enhancement, reference, self;

            self = this;

            $enhancement = self.enhancementGetWrapper(el);

            reference = $enhancement.data('reference') || {};

            return reference;
        },


        /**
         * Set the reference object for the enhancement.
         */
        enhancementSetReference: function(el, reference) {

            var $enhancement, self;

            self = this;

            $enhancement = self.enhancementGetWrapper(el);

            $enhancement.data('reference', reference);
        },


        /**
         * Convert an enhancement into HTML for output.
         *
         * @param {Element} el
         * The enhancement element, or an element within the enhancement.
         *
         * @returns {String}
         * The HTMl for the enhancement.
         */
        enhancementToHTML: function(el) {

            var alignment, reference, $enhancement, html, $html, id, isMarker, self;

            self = this;

            $enhancement = self.enhancementGetWrapper(el);

            isMarker = self.enhancementIsMarker($enhancement);

            // If the enhancement is marked to be removed?
            if (self.enhancementIsToBeRemoved($enhancement)) {
                return '';
            }

            // Get the enhancement reference that was stored previously in a data attribute
            reference = self.enhancementGetReference($enhancement);
            if (reference.record) {
                id = reference.record._ref;
            }

            delete reference.alignment;
            alignment = self.enhancementGetPosition(el);
            if (alignment) {
                reference.alignment = alignment;
            }

            if (id) {

                $html = $('<button/>', {
                    'class': 'enhancement',
                    'data-id': id,
                    'data-reference': JSON.stringify(reference),
                    text: reference.label || ''
                });

                if (isMarker) {
                    $html.addClass('marker');
                }

                if (reference.preview) {
                    $html.attr('data-preview', reference.preview);
                }

                if (alignment) {
                    $html.attr('data-alignment', alignment);
                }

                html = $html[0].outerHTML;
            }

            return html || '';
        },

        /**
         * When importing from HTML, this function converts the enhancement HTML to an enhancement in the editor.
         *
         *
         * @param {jQuery} $content
         * The HTML for the enhancement, something like this:
         * <span class="enhancement" data-id="[id]" data-reference="[JSON]" data-alignment="[alignment]" data-preview="[preview]">Text</span>
         * Note that we output the enhancement as a button element, but in the textarea fields we received it as a span element.
         *
         * @param {Number} line
         * The line number for the enhancement.
         */
        enhancementFromHTML: function($content, line) {

            var self = this;
            var config = {};

            // Get enhancement options from the HTML, which looks like
            // <span data-id data-reference data-preview data-alignment/>

            if ($content.is('table')) {

                self.tableCreate($content, line);
                
            } else {

                try {
                    config.reference = JSON.parse($content.attr('data-reference') || '') || {};
                } catch(e) {
                    config.reference = {};
                }

                config.marker = $content.hasClass('marker');

                config.id = $content.attr('data-id');
                config.alignment = $content.attr('data-alignment');
                config.preview = $content.attr('data-preview');
                config.text = $content.text();

                self.enhancementCreate(config, line);
            }
        },


        /*==================================================
         * Inline Enhancements
         *==================================================*/

        inlineEnhancementInit: function() {
            
            var self;
            self = this;

            // Add onclick function to each style that is marked for inline enhancements
            // except for those with popup:false
            $.each(self.rte.styles, function(styleKey, styleObj) {

                // Only modify the inline enhancement styles
                if (!styleObj.enhancementType) { return; }

                // If the style already has an onclick do not change it
                if (styleObj.onClick) { return; }
                
                // If this style does not have a popup (no need for the "Edit" button)
                // and it is a toggle (no need for the "Clear" button)
                // then do not add an onclick handler (so the dropdown will not appear)
                if (styleObj.popup === false && styleObj.toggle) { return; }

                styleObj.onClick = function(event, mark){
                    self.inlineEnhancementHandleClick(event, mark);
                };
            });
        },

        
        inlineEnhancementCreate: function(event, style) {

            var mark, self, styleObj;
            
            self = this;

            styleObj = self.rte.styles[style] || {};
            
            // Create a new mark then call the onclick function on it
            mark = self.rte.setStyle(style);
            if (mark) {
                self.inlineEnhancementHandleClick(event, mark);
            }

        },

        inlineEnhancementHandleClick: function(event, mark) {

            var enhancementEditUrl, $div, $divLink, frameName, html, offset, offsetContainer, range, self, styleObj;

            self = this;

            styleObj = self.rte.classes[mark.className] || {};
            if (!styleObj.enhancementType) {
                return;
            }
            if (styleObj.popup === false) {
                return;
            }
            
            // Stop the click from propagating up to the window
            // because if it did, it would close the popup we will be opening.
            if (event) {
                event.preventDefault();
                event.stopPropagation();
            }

            range = self.rte.markGetRange(mark);
            html = self.rte.toHTML(range);
            enhancementEditUrl = $.addQueryParameters(
                window.CONTEXT_PATH + '/content/enhancement.jsp',
                'typeId', styleObj.enhancementType,
                'attributes', JSON.stringify(mark.attributes),
                'body', $(html).html());

            // Create a link for editing the enhancement and position it at the click event
            frameName = 'rte2-frame-enhancement-inline-' + frameTargetCounter++;
            $div = $('<div/>', {
                'class': 'rte2-frame-enhancement-inline',
                'style': 'position:absolute;top:0;left:0;height:1px;overflow:hidden;',
                html: $('<a/>', {
                    target: frameName,
                    href: enhancementEditUrl,
                    style: 'width:100%;display:block;',
                    text: '.'
                })
                
            }).appendTo(self.$container);

            // Set the position of the popup
            offset = self.rte.getOffset(range);
            offsetContainer = self.$container.offset();
            $div.css({
                'top': offset.top - offsetContainer.top,
                'left': offset.left - offsetContainer.left
            });
            $divLink = $div.find('a');

            // Add data to the link with the rte and the mark,
            // so any popup form can access them
            $divLink.data('rte', self);
            $divLink.data('mark', mark);
            
            // Listen for an 'enhancementUpdate' event that will be triggered on
            // the edit link, so we can tell when the enhancement is updated.
            // The enhancement edit form will trigger this event.
            $divLink.on('enhancementUpdate', function(event, html){
                self.inlineEnhancementReplaceMark(mark, html);
            });

            // Listen for an 'enhancementRead' event that will be triggered on
            // the edit popup, so we can communicate the mark back to the popup form.
            // The enhancement edit form can trigger this event.
            // Alternately the popup form can get the rte and mark from the data on the source link.
            $divLink.on('enhancementRead', function(event, callback){
                // Call the callback, passing it the mark.
                // Also within the callback ensure that "this" refers to this instance of the rte.
                if (callback) {
                    callback.call(self, mark, html);
                }
            });

            // Do a fake "click" on the link so it will trigger the popup
            // but first wait for the current click to finish so it doesn't interfere
            // with any popups
            setTimeout(function(){
                
                $divLink.click();

                // When the popup is closed put focus back on the editor
                $(document).one('closed', '[name=' + frameName + ']', function(){
                    self.focus();
                    $div.remove();
                    self.rte.triggerChange();
                });

            }, 100);

        },

        
        /**
         * Given an existing mark, replace the entire mark with new HTML.
         * Note after calling this function, the original mark is no longer
         * valid and you will not have a pointer to the new mark.
         *
         * @param Object mark
         * A CodeMirror mark.
         *
         * @param String html
         * The HTML to replace the mark.
         */
        inlineEnhancementReplaceMark: function(mark, html) {
            
            var range, self;

            self = this;
            
            if (html && $.type(html) === 'string') {
                range = self.rte.markGetRange(mark);
                if (range.from) {
                    self.rte.fromHTML(html, range);
                }
            }
        },

        
        /*==================================================
         * Tables
         *==================================================*/


        /**
         * 
         */
        tableCreate: function($content, line) {
            
            var columns, data, $div, $placeholder, self;
            self = this;

            if ($content) {
                data = self.tableHTMLToData($content);
            } else {
                data = [['','']];
            }

            if (line === undefined) {
                line = self.rte.getRange().from.line;
            }
            
            // Create wrapper element for the table and add the toolbar
            $div = $('<div/>', {
                'class': 'rte2-table'
            }).append( self.tableToolbarCreate() );

            // Create the placeholder div that will hold the table.
            // Note it appears you must set the style directly on the element or table resizing doesn't work correctly.
            $placeholder = $('<div/>', {'class':'rte2-table-placeholder', style:'overflow:hidden;height:auto;width:100%;'}).appendTo($div);

            // Initialize the table.
            $placeholder.handsontable({
                'data': data,
                minCols:1,
                minRows:1,
                stretchH: 'all',
                contextMenu: {
                    callback: function (key, options) {
                        if (key === 'edit') {
                            self.tableEditSelection($placeholder);
                        }
                    },
                    items: {
                        "edit":{name:'Edit'},
                        "row_above":{},
                        "row_below":{},
                        "col_left":{},
                        "col_right":{},
                        "remove_row":{},
                        "remove_col":{},
                        "undo":{},
                        "redo":{}
                    }
                },
                fillHandle: false,
                renderAllRows: true,
                autoColumnsSize:true,
                autoRowSize:true,
                renderer: 'html',
                wordWrap:true,
                outsideClickDeselects:false,
                editor:false,
                afterSelectionEnd: function(r, c, r2, c2){
                    self.tableShowContextMenu($placeholder, r, c);
                },
                afterCreateRow: function() {
                    // Workaround - after a row or column is added a cell is selected.
                    // Do not pop up the editor in that case.
                    self.tableCancelEdit = true;
                },
                afterCreateCol: function() {
                    // Workaround - after a row or column is added a cell is selected.
                    // Do not pop up the editor in that case.
                    self.tableCancelEdit = true;
                },
                afterRemoveRow: function() {
                    // Workaround - after a row or column is removed a cell is selected.
                    // Do not pop up the editor in that case.
                    self.tableCancelEdit = true;
                    
                },
                afterRemoveCol: function() {
                    // Workaround - after a row or column is removed a cell is selected.
                    // Do not pop up the editor in that case.
                    self.tableCancelEdit = true;
                }
                 
            });

            // Add the div to the editor
            mark = self.rte.enhancementAdd($div[0], line, {
                block:true,
                // Set up a custom "toHTML" function so the editor can output the enhancement
                toHTML:function(){
                    if (self.tableIsToBeRemoved($div)) {
                        return '';
                    } else {
                        return self.tableDataToHTML($placeholder.handsontable('getData'));
                    }
                }
            });

            // Table will not render when it is not visible,
            // so tell it to render now that it has been added to the page
            $placeholder.handsontable('render');
        },

        
        /**
         * Show the context menu for a table cell.
         * NOTE: this is not an offically supported API for handsontable,
         * so it could possibly  break with future updates.
         *
         * @param {Element} el
         * The placeholder element where the table was created.
         * @param {Number} row
         * @param {Number} col
         */
        tableShowContextMenu: function(el, row, col) {

            var h, height, menu, offset, self, $td;

            self = this;
            
            h = $(el).handsontable('getInstance');
            if (h) {
                menu = h.getPlugin('contextMenu');
                $td = $(h.getCell(row, col));
                offset = $td.offset();
                height = $td.height();
                menu.open({pageY:offset.top + height, pageX:offset.left});
            }
        },

        
        /**
         * 
         */
        tableToolbarCreate: function() {

            var  self, $toolbar;

            self = this;

            $toolbar = $('<ul/>', {
                'class': 'rte2-enhancement-toolbar'
            });

            self.enhancementToolbarAddButton({
                text: 'Up',
                tooltip: 'Move Up',
                className: 'rte2-enhancement-toolbar-up',
                onClick: function() {
                    self.tableMove($toolbar, -1);
                }
            }, $toolbar);

            self.enhancementToolbarAddButton({
                text: 'Down',
                tooltip: 'Move Down',
                className: 'rte2-enhancement-toolbar-down',
                onClick: function() {
                    self.tableMove($toolbar, +1);
                }
            }, $toolbar);

            // CSS is used to hide this when the toBeRemoved class is set on the enhancement
            self.enhancementToolbarAddButton({
                text: 'Remove',
                className: 'rte2-enhancement-toolbar-remove',
                onClick: function() {
                    self.tableRemove($toolbar); // Mark to be removed
                }
            }, $toolbar);


            // CSS is used to hide this unless the toBeRemoved class is set on the enhancement
            self.enhancementToolbarAddButton({
                text: 'Restore',
                className: 'rte2-enhancement-toolbar-restore',
                onClick: function() {
                    self.tableRestore($toolbar, false);  // Erase the to be removed mark
                }
            }, $toolbar);

            // CSS is used to hide this unless the toBeRemoved class is set on the enhancement
            self.enhancementToolbarAddButton({
                text: 'Remove Completely',
                className: 'rte2-enhancement-toolbar-remove-completely',
                onClick: function() {
                    self.tableRemoveCompletely($toolbar);
                }
            }, $toolbar);

            return $toolbar;
        },


        /**
         * 
         */
        tableMove: function(el, direction) {

            var $el, mark, self, topNew, topOriginal, topWindow;
            
            self = this;

            mark = self.tableGetMark(el);
            if (!mark) {
                return;
            }

            if (direction === 1 || direction === -1) {

                $el = self.tableGetWrapper(el);
                
                topOriginal = $el.offset().top;
                    
                mark = self.rte.enhancementMove(mark, direction);

                topNew = $el.offset().top;

                // Adjust the scroll position of the window so the enhancement stays in the same position relative to the mouse.
                // This is to let the user repeatedly click the Up/Down button to move the enhancement multiple lines.
                topWindow = $(window).scrollTop();
                $(window).scrollTop(topWindow + topNew - topOriginal);

            }
        },

        
        /**
         * 
         */
        tableRemove: function (el) {
            var $el, self;
            self = this;
            $el = self.tableGetWrapper(el);
            $el.addClass('toBeRemoved');
        },

        
        /**
         * 
         */
        tableRemoveCompletely: function (el) {
            var mark, self;
            self = this;
            mark = self.tableGetMark(el);
            if (mark) {
                self.rte.enhancementRemove(mark);
            }
        },


        /**
         * 
         */
        tableRestore: function (el) {
            var $el, self;
            self = this;
            $el = self.tableGetWrapper(el);
            $el.removeClass('toBeRemoved');
        },


        /**
         * 
         */
        tableIsToBeRemoved: function(el) {
            var $el, self;
            self = this;
            $el = self.tableGetWrapper(el);
            return $el.hasClass('toBeRemoved');
        },

        /**
         * Given the element for the enhancement (or an element within that)
         * returns the wrapper element for the enhancement.
         *
         * @param Element el
         * The enhancement element, or an element within the enhancement.
         */
        tableGetWrapper: function(el) {
            var self;
            self = this;
            return $(el).closest('.rte2-table');
        },


        /**
         * Given the element for the enhancement (or an element within that)
         * returns the mark for that enhancement.
         *
         * @param Element el
         * The enhancement element, or an element within the enhancement.
         */
        tableGetMark: function(el) {
            var self;
            self = this;
            el = self.tableGetWrapper(el);
            return self.rte.enhancementGetMark(el);
        },

        
        /**
         * @param [String|Object] $content
         * HTML for the table element, or a DOM or jQuery object
         *
         * @returns Object
         * Data from the table to be passed to handsontable plugin
         */
        tableHTMLToData: function($content) {
            
            var data, self;

            self = this;
            
            // Just in case HTML or a DOM element is passed in
            $content = $($content);

            data = [];

            // Loop through the rows in the table
            $content.find('>tr,>tbody >tr').each(function(i, tr) {
                
                var dataRow;
                
                dataRow = [];

                // Loop through all the columns in the row
                $(tr).find('>td,>th').each(function(i, cell) {

                    // Get the HTML in the column and add it to the row
                    dataRow.push( $(cell).html() );
                });

                // Add the row to the table data
                data.push(dataRow);
                
            });

            return data;
        },

        
        /**
         * @param Object data
         * Data from the handsontable plugin
         *
         * @returns String
         * The HTML for the table.
         */
        tableDataToHTML: function(data) {

            var html, self;

            self = this;

            html = '<table>';
            
            $.each(data, function(i, row) {
                html += '<tr>';
                $.each(row, function(i, cell) {
                    html += '<td>' + cell + '</td>';
                });
                html += '</tr>';
            });

            html += '</table>';

            return html;
        },

        
        /**
         * 
         */
        tableEditInit: function() {
            
            var $controls, self;

            self = this;

            // Check if editor already exists
            if (self.$tableEditDiv) {
                
                // Empty the editor
                self.tableEditRte.rte.empty();
                
                // Turn off track changes before we add content to the editor
                self.tableEditRte.rte.trackSet(false);
            
                return;
            }
            
            // Create popup used to display the editor
            self.$tableEditDiv = $('<div>', {'class':'rte2-table-editor'}).appendTo(document.body);
            
            $('<h1/>', {
                'class': 'widget-heading',
                text: 'Edit Table Cell'
            }).appendTo(self.$tableEditDiv);

            self.$tableEditTextarea = $('<textarea>').appendTo(self.$tableEditDiv);
            self.tableEditRte = Object.create(Rte);
            self.tableEditRte.init(self.$tableEditTextarea);

            $controls = $('<div/>', {'class': 'rte2-table-editor-controls'}).appendTo(self.$tableEditDiv);

            self.$tableEditSave = $('<button/>', {
                'class': 'rte2-table-editor-save',
                text: 'Set',
                click: function(event) {
                    event.preventDefault();
                    $(this).popup('close');
                }
            }).appendTo($controls);
            
            self.$tableEditSave = $('<button/>', {
                'class': 'rte2-table-editor-cancel',
                text: 'Cancel',
                click: function(event) {
                    event.preventDefault();
                    self.tableEditCancel = true;
                    $(this).popup('close');
                }
            }).appendTo($controls);

            self.$tableEditDiv.popup({parent:self.$container}).popup('close');
            
            // Give the popup a name so we can control the width
            self.$tableEditDiv.popup('container').attr('name', 'rte2-frame-table-editor');
        },

        
        /**
         * @param jQuery $el
         * The placeholder div that contains the handsontable
         */
        tableEditSelection: function($el) {

            var range, self, value;

            self = this;
            
            range = $el.handsontable('getSelected');


            // Set up a nested rich text editor in a popup
            // (but only do this once)
            self.tableEditInit();

            // Set a flag so we only update the table cell if user clicks the save button
            self.tableEditCancel = false;
            
            value = $el.handsontable('getValue') || '';
            
            self.$tableEditDiv.popup('open');

            self.tableEditRte.fromHTML(value);

            // Turn on or off track changes in the table editor, based on the track changes setting in the main editor
            self.tableEditRte.rte.trackSet( self.rte.trackIsOn() );

            self.tableEditRte.focus();
            self.tableEditRte.refresh();

            // Due to a bug in handsontable, it steals the arrow keys even when it does not have focus.
            // So until that bug is fixed we must deselect the current cell to allow the editor to get the arrow keys.
            $el.handsontable('deselectCell');

            self.$tableEditDiv.popup('container').one('closed', function(){

                 if (self.tableEditCancel) {
                     self.tableEditCancel = false;
                 } else {
                     value = self.tableEditRte.toHTML();
                     $el.handsontable('setDataAtCell', range[0], range[1], value);
                 }

            });

        },
        
        
        /*==================================================
         * Placeholder
         *==================================================*/

        /**
         * Set the placeholder text for when the editor is empty,
         * and periodically check to see if the placeholder text
         * has changed.
         */
        placeholderInit: function() {
            var self = this;

            self.placeholderRefresh();

            self.$container.on('rteChange', $.throttle(500, function(){
                self.placeholderRefresh();
            }));
        },


        /**
         * Check to see if the textarea has a placeholder attribute, and
         * if so display it over the rich text editor when the editor is empty.
         */
        placeholderRefresh: function() {
            var self = this;
            var placeholder = self.$el.attr('placeholder');

            if (!placeholder) {
                return;
            }

            var count = self.rte.getCount();
            var $editor = self.$editor;
            var ATTR_NAME = 'rte2-placeholder';

            if (count === 0) {
                $editor.attr(ATTR_NAME, placeholder);
                
            } else if ($editor.attr(ATTR_NAME)) {
                $editor.removeAttr(ATTR_NAME);
            }
        },

        
        /*==================================================
         * Preview
         * To support brightspot cms preview functionality,
         * we must keep the textarea updated with the most recent data.
         * Triggering an "input" event will update the preview.
         *==================================================*/

        
        /**
         * Initialize an event listener so whenever the rich text editor changes,
         * we update the textarea with the latest content, and trigger an
         * event to update the preview.
         *
         * This is throttled agressively to prevent performance problems.
         */
        previewInit: function() {
            
            var self;
            self = this;

            self.$container.on('rteChange', $.debounce(2000, function(){
                self.previewUpdate();
            }));
        },

        
        /**
         * Update the textarea with the latest content from the rich text editor,
         * plus trigger an "input" event so the preview will be updated, and
         * a "change" event so the change indicator can be updated.
         */
        previewUpdate: function() {
            
            var html, self, val;
            
            self = this;

            // Do not update if we are in read only mode
            if (self.rte.readOnlyGet()) {
                return;
            }

            html = self.toHTML();

            val = self.$el.val();
            
            if (html !== val) {
                self.$el.val(html).trigger('input').trigger('change');
            }
        },

        
        /*==================================================
         * Misc
         *==================================================*/

        fromHTML: function(html) {
            var self;
            self = this;
            return self.rte.fromHTML(html);
        },


        toHTML: function() {
            var html, self;
            self = this;
            if (self.rte.modeGet() === 'rich') {
                html = self.rte.toHTML();
            } else {
                html = self.$el.val();
            }
            return html;
        },

        toText: function() {
            var self, text;
            self = this;
            text = self.rte.toText();
            return text;
        },

        focus: function() {
            var self;
            self = this;
            if (self.rte.modeGet() === 'rich') {
                self.rte.focus();
                self.toolbarUpdate();
                self.rte.refresh();
            } else {
                self.$el.focus();
            }
        },

        refresh: function() {
            var self;
            self = this;
            self.rte.refresh();
        },
        
        setCursor: function(line, ch) {
            var self;
            self.rte.setCursor(line, ch);
        }

    };

    if (window.RICH_TEXT_ELEMENTS && RICH_TEXT_ELEMENTS.length > 0) {
        $.each(RICH_TEXT_ELEMENTS, function (index, rtElement) {
            var styleName = rtElement.styleName;
            var tag = rtElement.tag;

            Rte.styles[styleName] = {
                className: 'rte2-style-' + styleName,
                enhancementType: rtElement.typeId,
                enhancementName: rtElement.displayName,
                element: tag,
                elementAttrAny: true,

                // If the enhancement has a popup form, do not let it span more than one line
                // or it will be split into multiple elements and the popup will not apply to
                // all of them
                singleLine: Boolean(rtElement.popup !== false),

                constant: rtElement.constant,
                line: Boolean(rtElement.line),
                "void": Boolean(rtElement.void),
                popup: rtElement.popup === false ? false : true,
                context: rtElement.context,
<<<<<<< HEAD
                keymap: rtElement.keymap,
                clear: rtElement.clear
            };

            toolbarButton = {
                className: 'rte2-toolbar-noicon rte2-toolbar-' + styleName,
                style: styleName,
                text: rtElement.displayName,
                tooltip: rtElement.tooltipText
=======
                clear: rtElement.clear,
                toggle: rtElement.toggle
>>>>>>> 7a959105
            };
        });
    }

    // Expose as a jQuery plugin.
    $.plugin2('rte2', {

        _defaultOptions: {
            inline:false
        },

        _create: function(input) {

            var inline, $input, options, rte;

            $input = $(input);

            // ??? Not really sure how plugin2 works, just copying existing code

            // Get the options from the element
            // Make a copy of the object with extend so we don't
            // accidentally change any global default options
            options = $.extend(true, {}, this.option());

            var tags = $input.attr('data-rte-tags');

            if (tags) {
                options.richTextElementTags = JSON.parse(tags);
            }

            inline = $input.data('inline');
            if (inline !== undefined) {
                options.inline = inline;
            }

            // ???
            $input.data('rte2-options', options);


            rte = Object.create(Rte);
            rte.init(input, options);

            return;
        },

        enable: function() {
            return this;
        }

    });


    return Rte;

});


/*** TODO

// In the old RTE there was some kind of "import" capability.
// This has not yet been added into this new RTE.

        if (win.cmsRteImportOptions && win.cmsRteImportOptions.length > 0) {
            var $importGroup = $createToolbarGroup('Import');

            $importGroup.addClass('rte2-group-dropDown');
            $toolbar.append($importGroup);

            $importGroup = $importGroup.find('.rte2-group-buttons');

            $.each(win.cmsRteImportOptions, function(i, importOptions) {
                $importGroup.append($('<span/>', {
                    'class': 'rte2-button rte2-button-import',
                    'text': importOptions.name,
                    'click': function() {
                        var $button = $(this);

                        google.load('picker', '1', {
                            'callback': function() {
                                new google.picker.PickerBuilder().
                                        enableFeature(google.picker.Feature.NAV_HIDDEN).
                                        setAppId(importOptions.clientId).
                                        setOAuthToken(importOptions.accessToken).
                                        addView(google.picker.ViewId.DOCUMENTS).
                                        setCallback(function(data) {
                                            if (data[google.picker.Response.ACTION] === google.picker.Action.PICKED) {
                                                $.ajax({
                                                    'method': 'get',
                                                    'url': '/social/googleDriveFile',
                                                    'data': { 'id': data[google.picker.Response.DOCUMENTS][0][google.picker.Document.ID] },
                                                    'cache': false,
                                                    'success': function(data) {
                                                        rte.composer.setValue(data, true);
                                                        rte.composer.parent.updateOverlay();
                                                    }
                                                });
                                            }
                                        }).
                                        build().
                                        setVisible(true);
                            }
                        });
                    }
                }));
            });
        }

***/

// Set filename for debugging tools to allow breakpoints even when using a cachebuster
//# sourceURL=richtext2.js<|MERGE_RESOLUTION|>--- conflicted
+++ resolved
@@ -3674,20 +3674,9 @@
                 "void": Boolean(rtElement.void),
                 popup: rtElement.popup === false ? false : true,
                 context: rtElement.context,
-<<<<<<< HEAD
                 keymap: rtElement.keymap,
-                clear: rtElement.clear
-            };
-
-            toolbarButton = {
-                className: 'rte2-toolbar-noicon rte2-toolbar-' + styleName,
-                style: styleName,
-                text: rtElement.displayName,
-                tooltip: rtElement.tooltipText
-=======
                 clear: rtElement.clear,
                 toggle: rtElement.toggle
->>>>>>> 7a959105
             };
         });
     }
