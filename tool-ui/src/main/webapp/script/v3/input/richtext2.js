--- conflicted
+++ resolved
@@ -396,12 +396,9 @@
             { action: 'collapse', text: 'Collapse All Comments', className: 'rte2-toolbar-comment-collapse', collapseStyle: 'comment', tooltip: 'Collapse All Comments' },
 
             { separator:true },
-<<<<<<< HEAD
-            { action:'fullscreen', text: 'Fullscreen', className: 'rte2-toolbar-fullscreen', tooltip: 'Toggle Fullscreen Editing' }
-=======
+
             { action:'fullscreen', text: 'Fullscreen', className: 'rte2-toolbar-fullscreen', tooltip: 'Toggle Fullscreen Editing' },
             { action:'modeToggle', text: 'HTML', className: 'rte2-toolbar-noicon', tooltip: 'Toggle HTML Mode' },
->>>>>>> eb8b45df
 
             // Example adding buttons to insert special characters or other text:
             // { text: 'Special Characters', submenu: [
@@ -1209,7 +1206,6 @@
                 case 'trackChangesShowFinalToggle':
                     rte.trackDisplayToggle();
                     break;
-<<<<<<< HEAD
 
                 case 'find':
                     rte.focus();
@@ -1221,11 +1217,9 @@
                     rte.focus();
                     rte.replace();
                     return; // return so we don't run rte.focus() again
-=======
-                    
+
                 case 'modeToggle':
                     rte.modeToggle();
->>>>>>> eb8b45df
                     break;
                 }
 
