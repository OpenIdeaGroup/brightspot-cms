define([ 'jquery', 'bsp-utils', 'tabex', 'atmosphere' ], function($, bsp_utils, tabex, atmosphere) {
  if (DISABLE_RTC) {
    return {
      restore: function () {
      },

      receive: function () {
      },

      execute: function () {
      }
    };
  }

<<<<<<< HEAD
  var request = {
    url: ROOT_PATH + '/_rtc',
    contentType: 'application/json',
    fallbackTransport: 'sse',
    maxReconnectOnClose: 0,
    trackMessageLength: true,
    transport: 'sse'
  };

  var socket;
  var subscribe = bsp_utils.throttle(5000, function() {
    socket = atmosphere.subscribe(request);
  });
=======
  var RESTORE_CHANNEL = 'restore';
  var BROADCAST_CHANNEL = 'broadcast';
  var CLOSE_CHANNEL = 'close';
  var PUSH_KEY_PREFIX = 'brightspot.rtc.push.';
  var SESSION_ID_KEY = 'brightspot.rtc.sessionId';
  var CLOSES_KEY_PREFIX = 'brightspot.rtc.closes.';
>>>>>>> bb74e14e

  var share = tabex.client();
  var master;
  var closes = [ ];

  share.on('!sys.master', function (data) {
    if (data.node_id !== data.master_id) {
      return;
    }

    master = true;

    var request = {
      url: '/_rtc',
      contentType: 'application/json',
      disableDisconnect: true,
      fallbackTransport: 'sse',
      reconnect: false,
      trackMessageLength: true,
      transport: 'sse'
    };

    var socket;
    var subscribe = bsp_utils.throttle(5000, function () {
      socket = atmosphere.subscribe(request);
    });

    var isOnline = false;

    var offlineExecutes = [];
    var onlineExecutes = {
      push: function (message) {
        socket.push(JSON.stringify(message));
      }
    };

    var redoRestores = [];
    var offlineRestores = [];
    var onlineRestores = {
      push: function (message) {
        redoRestores.push(message);
        onlineExecutes.push(message);
        share.emit(RESTORE_CHANNEL, message.className, true);
      }
    };

    var offlineCloses = [];
    var onlineCloses = {
      push: function (message) {
        socket.push(JSON.stringify(message));
      }
    };

    request.onOpen = function () {
      isOnline = true;

      for (var i = 0, length = localStorage.length; i < length; ++ i) {
        var key = localStorage.key(i);

        if (key && key.indexOf(CLOSES_KEY_PREFIX) === 0) {
          var previousCloses = JSON.parse(localStorage.getItem(key));
          localStorage.removeItem(key);

          $.each(previousCloses, function (i, close) {
            onlineCloses.push(close);
          });
        }
      }

      var oldSessionId = localStorage.getItem(SESSION_ID_KEY);

      if (oldSessionId) {
        socket.push({
          type: 'migrate',
          oldSessionId: oldSessionId,
          newSessionId: socket.getUUID()
        })
      }

      $.each(redoRestores, function (i, message) {
        onlineExecutes.push(message);
        share.emit(RESTORE_CHANNEL, message.className, true);
      });

      $.each(offlineRestores, function (i, message) {
        onlineRestores.push(message);
      });

      offlineRestores = [];

      $.each(offlineExecutes, function (i, message) {
        onlineExecutes.push(message);
      });

      offlineExecutes = [];
    };

    request.onClose = function () {
      isOnline = false;
      subscribe();
    };

    request.onMessage = function (response) {
      share.emit(BROADCAST_CHANNEL, response.responseBody, true);
    };

    request.onMessagePublished = function (response) {
      $.each(response.messages, function (i, message) {
        share.emit(BROADCAST_CHANNEL, message, true);
      });
    };

    subscribe();

    share.on(CLOSE_CHANNEL, function (closes) {
      $.each(closes, function (i, close) {
        (isOnline ? onlineCloses : offlineCloses).push(close);
      });
    });

    setInterval(function () {
      if (isOnline) {
        onlineExecutes.push({
          type: 'ping'
        });
      }
    }, 10000);

    var checkRequests = bsp_utils.throttle(50, function () {
      var minKey;

      for (var j = 0; j < 100; ++j) {
        minKey = null;

        for (var i = 0, length = localStorage.length; i < length; ++i) {
          var key = localStorage.key(i);

          if (key && key.indexOf(PUSH_KEY_PREFIX) === 0 && (!minKey || minKey > key)) {
            minKey = key;
          }
        }

        if (!minKey) {
          return;
        }

        var push = JSON.parse(localStorage.getItem(minKey));
        localStorage.removeItem(minKey);

        if (push.restore) {
          (isOnline ? onlineRestores : offlineRestores).push(push.data);

        } else {
          (isOnline ? onlineExecutes : offlineExecutes).push(push.data);
        }
      }
    });

    setInterval(checkRequests, 50);
    $(window).on('storage', checkRequests);

    $(window).on('beforeunload', function () {
      var sessionId = socket.getUUID();

      localStorage.setItem(SESSION_ID_KEY, sessionId);
      localStorage.setItem(CLOSES_KEY_PREFIX + sessionId, JSON.stringify(closes));
    });
  });

  var restoreCallbacks = { };

  share.on(RESTORE_CHANNEL, function (state) {
    var callback = restoreCallbacks[state];

    if (callback) {
      callback();
    }
  });

  var broadcastCallbacks = { };

  share.on(BROADCAST_CHANNEL, function (messageString) {
    var message = JSON.parse(messageString);
    var callbacks = broadcastCallbacks[message.broadcast];

    if (callbacks) {
      $.each(callbacks, function(i, callback) {
        callback(message.data);
      });
    }
  });

  function push(restore, data) {
    localStorage.setItem(PUSH_KEY_PREFIX + $.now(), JSON.stringify({
      restore: restore,
      data: data
    }));
  }

  $(window).on('beforeunload', function () {
    if (!master) {
      share.emit(CLOSE_CHANNEL, closes);
    }
  });

  return {
    restore: function(state, data, callback) {
      restoreCallbacks[state] = callback;

      push(true, {
        type: 'restore',
        className: state,
        data: data
      });

      closes.push({
        type: 'close',
        className: state,
        data: data
      });
    },

    receive: function(broadcast, callback) {
      var callbacks = broadcastCallbacks[broadcast];

      if (!callbacks) {
        callbacks = broadcastCallbacks[broadcast] = [ ];
      }

      callbacks.push(callback);
    },

    execute: function(action, data) {
      push(false, {
        type: 'action',
        className: action,
        data: data
      });
    }
  };
});<|MERGE_RESOLUTION|>--- conflicted
+++ resolved
@@ -12,28 +12,12 @@
     };
   }
 
-<<<<<<< HEAD
-  var request = {
-    url: ROOT_PATH + '/_rtc',
-    contentType: 'application/json',
-    fallbackTransport: 'sse',
-    maxReconnectOnClose: 0,
-    trackMessageLength: true,
-    transport: 'sse'
-  };
-
-  var socket;
-  var subscribe = bsp_utils.throttle(5000, function() {
-    socket = atmosphere.subscribe(request);
-  });
-=======
   var RESTORE_CHANNEL = 'restore';
   var BROADCAST_CHANNEL = 'broadcast';
   var CLOSE_CHANNEL = 'close';
   var PUSH_KEY_PREFIX = 'brightspot.rtc.push.';
   var SESSION_ID_KEY = 'brightspot.rtc.sessionId';
   var CLOSES_KEY_PREFIX = 'brightspot.rtc.closes.';
->>>>>>> bb74e14e
 
   var share = tabex.client();
   var master;
@@ -47,7 +31,7 @@
     master = true;
 
     var request = {
-      url: '/_rtc',
+      url: ROOT_PATH + '/_rtc',
       contentType: 'application/json',
       disableDisconnect: true,
       fallbackTransport: 'sse',
