--- conflicted
+++ resolved
@@ -25,7 +25,6 @@
       var $window = $(window);
       var attached;
 
-<<<<<<< HEAD
       function stick() {
         if ($publishing.outerHeight(true) > $window.height() * 0.5) {
           if (attached) {
@@ -41,25 +40,14 @@
           $publishing.stick_in_parent({
             parent: '.contentForm',
             offset_top: function () {
-              return $('.toolHeader').outerHeight(true);
+              return toolHeaderBottom(true);
             }
-=======
-      $element.stick_in_parent({
-        parent: '.contentForm',
-        offset_top: function () {
-          return toolHeaderBottom(true) + $element.closest('.contentForm-aside').find('> .widget-publishing').outerHeight(true);
-        },
-        offset_change: function (offset) {
-          $element.css({
-            clip: 'rect(' + (200 - offset) + 'px auto auto auto)'
->>>>>>> 7a959105
           });
 
-<<<<<<< HEAD
           $widgets.stick_in_parent({
             parent: '.contentForm',
             offset_top: function () {
-              return $('.toolHeader').outerHeight(true) + $publishing.outerHeight(true);
+              return toolHeaderBottom(true) + $publishing.outerHeight(true);
             },
             offset_change: function (offset) {
               $widgets.css({
@@ -67,14 +55,6 @@
               });
             }
           });
-=======
-  bsp_utils.onDomInsert(document, '.widget-publishing', {
-    insert: function (element) {
-      $(element).stick_in_parent({
-        parent: '.contentForm',
-        offset_top: function () {
-          return toolHeaderBottom(true);
->>>>>>> 7a959105
         }
       }
 
