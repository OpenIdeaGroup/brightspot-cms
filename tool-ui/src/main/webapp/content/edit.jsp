--- conflicted
+++ resolved
@@ -810,7 +810,6 @@
                                                 wp.writeHtml(workflowStateDisplayName);
                                             wp.writeEnd();
 
-<<<<<<< HEAD
                                             if (log != null) {
                                                 String comment = log.getComment();
 
@@ -824,16 +823,6 @@
                                                     } else {
                                                         wp.writeStart("q");
                                                             wp.writeHtml(comment);
-=======
-                                                if (draft == null
-                                                        && wp.hasPermission("type/" + editingState.getTypeId() + "/workflow.saveAllowed." + currentState)) {
-                                                    wp.writeStart("div", "class", "actions");
-                                                        wp.writeStart("button",
-                                                                "class", "link icon icon-action-save",
-                                                                "name", "action-draft",
-                                                                "value", "true");
-                                                            wp.writeHtml(wp.localize("com.psddev.cms.tool.page.content.Edit", "action.save"));
->>>>>>> 0b3c5381
                                                         wp.writeEnd();
                                                         wp.writeHtml(" said ");
                                                     }
@@ -845,13 +834,7 @@
                                             }
 
                                             if (draft == null
-                                                    && (wp.hasPermission("type/" + editingState.getTypeId() + "/workflow.saveAllowed." + currentState)
-                                                    || workflow.getTransitionsTo(currentState)
-                                                            .keySet()
-                                                            .stream()
-                                                            .filter(name -> wp.hasPermission("type/" + editingState.getTypeId() + "/" + name))
-                                                            .findFirst()
-                                                            .isPresent())) {
+                                                    && wp.hasPermission("type/" + editingState.getTypeId() + "/workflow.saveAllowed." + currentState)) {
 
                                                 displayWorkflowSave = true;
                                             }
