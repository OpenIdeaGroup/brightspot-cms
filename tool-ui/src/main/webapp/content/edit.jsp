<%@ page import="

com.psddev.cms.db.Content,
com.psddev.cms.db.ContentSection,
com.psddev.cms.db.Directory,
com.psddev.cms.db.Draft,
com.psddev.cms.db.DraftStatus,
com.psddev.cms.db.Guide,
com.psddev.cms.db.GuidePage,
com.psddev.cms.db.History,
com.psddev.cms.db.Page,
com.psddev.cms.db.PageFilter,
com.psddev.cms.db.Schedule,
com.psddev.cms.db.Section,
com.psddev.cms.db.Site,
com.psddev.cms.db.Template,
com.psddev.cms.db.ToolSearch,
com.psddev.cms.db.ToolUi,
com.psddev.cms.db.ToolUser,
com.psddev.cms.db.Variation,
com.psddev.cms.db.Workflow,
com.psddev.cms.db.WorkflowLog,
com.psddev.cms.db.WorkStream,
com.psddev.cms.tool.CmsTool,
com.psddev.cms.tool.ToolPageContext,
com.psddev.cms.tool.Widget,

com.psddev.dari.db.ObjectType,
com.psddev.dari.db.Query,
com.psddev.dari.db.State,
com.psddev.dari.util.DateUtils,
com.psddev.dari.util.HtmlWriter,
com.psddev.dari.util.JspUtils,
com.psddev.dari.util.ObjectUtils,
com.psddev.dari.util.PaginatedResult,
com.psddev.dari.util.StringUtils,

java.io.StringWriter,
java.util.ArrayList,
java.util.LinkedHashSet,
java.util.List,
java.util.ListIterator,
java.util.Map,
java.util.Set,
java.util.UUID
" %><%

// --- Logic ---

ToolPageContext wp = new ToolPageContext(pageContext);
if (wp.requireUser()) {
    return;
}

Object selected = wp.findOrReserve();
if (selected == null) {
    wp.redirect("/");
    return;
}

State state = State.getInstance(selected);
Site site = wp.getSite();

if (selected != null) {
    if (!(site == null || Site.Static.isObjectAccessible(site, selected))) {
        wp.redirect("/");
        return;
    }
}

UUID variationId = wp.param(UUID.class, ToolPageContext.VARIATION_ID_PARAMETER);

if (site != null) {
    Variation defaultVariation = site.getDefaultVariation();

    if (defaultVariation != null && !defaultVariation.getId().equals(variationId)) {
        wp.redirect("", "variationId", defaultVariation.getId());
        return;
    }
}

Template template = null;
if (selected != null) {
    template = state.as(Template.ObjectModification.class).getDefault();
}

UUID newTypeId = wp.uuidParam("newTypeId");
if (newTypeId != null) {
    state.setTypeId(newTypeId);
}

Object editing = selected;
Object sectionContent = null;
if (selected instanceof Page) {
    sectionContent = Query.findById(Object.class, wp.uuidParam("contentId"));
    if (sectionContent != null) {
        editing = sectionContent;

        if (variationId != null) {
            State editingState = State.getInstance(editing);
            @SuppressWarnings("unchecked")
            Map<String, Object> variationValues = (Map<String, Object>) editingState.getValue("variations/" + variationId.toString());

            if (variationValues != null) {
                editingState.setValues(variationValues);
            }
        }
    }
}

WorkStream workStream = Query.from(WorkStream.class).where("_id = ?", wp.param(UUID.class, "workStreamId")).first();

if (workStream != null) {
    if (wp.param(boolean.class, "action-skipWorkStream")) {
        workStream.skip(wp.getUser(), editing);
        wp.redirect("", "action-skipWorkStream", null);
        return;

    } else if (wp.param(boolean.class, "action-stopWorkStream")) {
        workStream.stop(wp.getUser());
        wp.redirect("/");
        return;
    }

    State.getInstance(editing).as(WorkStream.Data.class).complete(workStream, wp.getUser());
}

if (wp.tryDelete(editing) ||
        wp.tryDraft(editing) ||
        wp.tryPublish(editing) ||
        wp.tryRestore(editing) ||
        wp.tryTrash(editing) ||
        wp.tryWorkflow(editing)) {
    return;
}

Object copy = Query.findById(Object.class, wp.uuidParam("copyId"));
if (copy != null) {
    State editingState = State.getInstance(editing);
    editingState.setValues(State.getInstance(copy).getSimpleValues());
    editingState.setId(null);
}

// Directory directory = Query.findById(Directory.class, wp.uuidParam("directoryId"));
History history = wp.getOverlaidHistory(editing);
Draft draft = wp.getOverlaidDraft(editing);
Set<ObjectType> compatibleTypes = ToolUi.getCompatibleTypes(State.getInstance(editing).getType());
State editingState = State.getInstance(editing);
ToolUser user = wp.getUser();
ToolUser contentLockOwner = user.lockContent(editingState.getId());
boolean lockedOut = !user.equals(contentLockOwner);

// --- Presentation ---

%><% wp.include("/WEB-INF/header.jsp"); %>

<div class="content-edit">
    <form class="contentForm contentLock"
            method="post"
            enctype="multipart/form-data"
            action="<%= wp.objectUrl("", selected) %>"
            autocomplete="off"
            data-object-id="<%= State.getInstance(selected).getId() %>"
            data-content-id="<%= State.getInstance(editing).getId() %>"
            data-content-lock-owner-id="<%= contentLockOwner.getId() %>"
            data-content-locked-out="<%= lockedOut %>">
        <div class="contentForm-main">
            <div class="widget widget-content">
                <h1 class="breadcrumbs"><%
                    String search = wp.param(String.class, "search");

                    if (search != null) {
                        wp.writeStart("span", "class", "breadcrumbItem frame");
                            wp.writeStart("a", "href", StringUtils.addQueryParameters(search, "widget", true));
                                wp.writeHtml("Search Result");
                            wp.writeEnd();
                        wp.writeEnd();
                    }

                    wp.writeStart("span", "class", "breadcrumbItem icon icon-object");
                        wp.writeHtml(state.isNew() ? "New " : "Edit ");

                        if (compatibleTypes.size() < 2) {
                            wp.write(wp.objectLabel(state.getType()));

                        } else {
                            wp.write("<select name=\"newTypeId\">");
                                for (ObjectType type : compatibleTypes) {
                                    wp.write("<option");
                                    wp.write(state.getType().equals(type) ? " selected" : "");
                                    wp.write(" value=\"");
                                    wp.write(type.getId());
                                    wp.write("\">");
                                    wp.write(wp.objectLabel(type));
                                    wp.write("</option>");
                                }
                            wp.write("</select>");
                        }
                    wp.writeEnd();

                    if (selected instanceof Page &&
                            ((Page) selected).getLayout() != null) {
                        wp.writeStart("span", "class", "breadcrumbItem");
                            wp.write("<a class=\"icon icon-object-template\" href=\"");
                            wp.write(wp.returnableUrl("/content/editableSections.jsp", "id", State.getInstance(selected).getId()));
                            wp.write("\" target=\"contentPageSections-");
                            wp.write(state.getId());
                            wp.write("\">");
                                if (sectionContent != null) {
                                    wp.write(wp.objectLabel(State.getInstance(editing).getType()));
                                } else {
                                    wp.write("Layout");
                                }
                            wp.write("</a>");
                        wp.writeEnd();
                    }

                    wp.include("/WEB-INF/objectVariation.jsp", "object", editing);
                %></h1>

                <div class="widgetControls">
                    <%
                    GuidePage guide = Guide.Static.getPageProductionGuide(template);
                    if (guide != null && guide.getDescription() != null && !guide.getDescription().isEmpty()) {
                        wp.write("<a class=\"icon icon-object-guide\" target=\"guideType\" href=\"", wp.objectUrl("/content/guideType.jsp", selected, "templateId", template.getId(), "variationId", wp.uuidParam("variationId"), "popup", true), "\">PG</a>");
                    }
                    %>
                </div>

                <% if (!State.getInstance(editing).isNew()) { %>
                    <div class="widget-contentCreate">
                        <div class="action action-create">New</div>
                        <ul>
                            <li><a class="action action-create" href="<%= wp.url("/content/edit.jsp",
                                    "typeId", State.getInstance(editing).getTypeId(),
                                    "templateId", template != null ? template.getId() : null)
                                    %>">New <%= wp.typeLabel(editing) %></a></li>
                            <li><a class="action action-copy" href="<%= wp.url("/content/edit.jsp",
                                    "typeId", State.getInstance(editing).getTypeId(),
                                    "templateId", template != null ? template.getId() : null,
                                    "copyId", State.getInstance(editing).getId())
                                    %>" target="_top">Copy This <%= wp.typeLabel(editing) %></a></li>

                        </ul>
                    </div>
                <% } %>

                <% if (sectionContent != null) { %>
                    <p><a class="icon icon-arrow-left" href="<%= wp.url("", "contentId", null) %>">Back to Layout</a></p>
                <% } %>

                <%
                wp.include("/WEB-INF/objectMessage.jsp", "object", editing);

                if (history != null || draft != null) {
                    State original = State.getInstance(Query.
                            from(Object.class).
                            where("_id = ?", editing).
                            noCache().
                            first());

                    if (original != null) {
                        wp.writeStart("div", "class", "contentDiff");
                            if (history != null) {
                                wp.writeStart("div", "class", "contentDiffOld contentDiffLeft");
                                    wp.writeStart("h2").writeHtml("History").writeEnd();
                                    wp.include("/WEB-INF/objectForm.jsp", "object", editing);
                                wp.writeEnd();
                            }

                            try {
                                wp.disableFormFields();

                                wp.writeStart("div", "class", "contentDiffCurrent " + (history != null ? "contentDiffRight" : "contentDiffLeft"));
                                    wp.writeStart("h2").writeHtml("Current").writeEnd();
                                    wp.include("/WEB-INF/objectForm.jsp", "object", original.getOriginalObject());
                                wp.writeEnd();

                            } finally {
                                wp.enableFormFields();
                            }

                            if (draft != null) {
                                wp.writeStart("div", "class", "contentDiffNew contentDiffRight");
                                    wp.writeStart("h2").writeHtml("Draft").writeEnd();
                                    wp.include("/WEB-INF/objectForm.jsp", "object", editing);
                                wp.writeEnd();
                            }
                        wp.writeEnd();

                    } else {
                        wp.include("/WEB-INF/objectForm.jsp", "object", editing);
                    }

                } else {
                    wp.include("/WEB-INF/objectForm.jsp", "object", editing);
                }
                %>
            </div>

            <% renderWidgets(wp, editing, CmsTool.CONTENT_BOTTOM_WIDGET_POSITION); %>
        </div>

        <div class="contentForm-aside">
            <% renderWidgets(wp, editing, CmsTool.CONTENT_RIGHT_WIDGET_POSITION); %>

            <div class="widget widget-publishing">
                <h1 class="icon icon-action-publish">Publishing</h1>

                <%
                if (lockedOut) {
                    wp.writeStart("div", "class", "message message-warning");
                        wp.writeStart("p");
                            wp.writeHtml("You can't edit this content, because it's currently locked by ");
                            wp.writeObjectLabel(contentLockOwner);
                            wp.writeHtml(".");
                        wp.writeEnd();

                        wp.writeStart("div", "class", "actions");
                            wp.writeStart("a",
                                    "class", "icon icon-unlock",
                                    "href", wp.cmsUrl("/contentUnlock",
                                            "id", editingState.getId(),
                                            "returnUrl", wp.url("")));
                                wp.writeHtml("Unlock Forcefully");
                            wp.writeEnd();
                        wp.writeEnd();
                    wp.writeEnd();

                } else {
                    wp.writeStart("a",
                            "class", "icon icon-wrench icon-only",
                            "href", wp.objectUrl("/content/advanced.jsp", editing),
                            "target", "contentAdvanced");
                        wp.writeHtml("Advanced");
                    wp.writeEnd();

                    if (workStream != null) {
                        long incomplete = workStream.countIncomplete();
                        long total = workStream.getQuery().count();

                        wp.writeStart("div",
                                "class", "block",
                                "style", wp.cssString(
                                        "border-bottom", "1px solid #bbb",
                                        "padding-bottom", "5px"));
                            wp.writeStart("a",
                                    "href", wp.url("/workStreamUsers", "id", workStream.getId()),
                                    "target", "workStream");
                                wp.writeHtml(workStream.getUsers().size() - 1);
                                wp.writeHtml(" others");
                            wp.writeEnd();

                            wp.writeHtml(" working on ");

                            wp.writeStart("a",
                                    "href", wp.objectUrl("/content/workStreamEdit.jsp", workStream),
                                    "target", "workStream");
                                wp.writeObjectLabel(workStream);
                            wp.writeEnd();

                            wp.writeHtml(" with you");

                            wp.writeStart("div", "class", "progress", "style", "margin: 5px 0;");
                                wp.writeStart("div", "class", "progressBar", "style", "width:" + ((total - incomplete) * 100.0 / total) + "%");
                                wp.writeEnd();

                                wp.writeStart("strong");
                                    wp.writeHtml(incomplete);
                                wp.writeEnd();

                                wp.writeHtml(" of ");

                                wp.writeStart("strong");
                                    wp.writeHtml(total);
                                wp.writeEnd();

                                wp.writeHtml(" left");
                            wp.writeEnd();

                            wp.writeStart("ul", "class", "piped");
                                wp.writeStart("li");
                                    wp.writeStart("a",
                                            "class", "icon icon-step-forward",
                                            "href", wp.url("", "action-skipWorkStream", "true"));
                                        wp.writeHtml("Skip");
                                    wp.writeEnd();
                                wp.writeEnd();

                                wp.writeStart("li");
                                    wp.writeStart("a",
                                            "class", "icon icon-stop",
                                            "href", wp.url("", "action-stopWorkStream", "true"));
                                        wp.writeHtml("Stop");
                                    wp.writeEnd();
                                wp.writeEnd();
                            wp.writeEnd();
                        wp.writeEnd();
                    }

<<<<<<< HEAD
                    boolean isWritable = wp.hasPermission("type/" + editingState.getTypeId() + "/write");
                    Content.ObjectModification contentData = State.getInstance(editing).as(Content.ObjectModification.class);
                    boolean isDraft = contentData.isDraft() || draft != null;
                    boolean isHistory = history != null;
                    boolean isTrash = contentData.isTrash();
=======
                boolean isWritable = wp.hasPermission("type/" + editingState.getTypeId() + "/write");
                Content.ObjectModification contentData = State.getInstance(editing).as(Content.ObjectModification.class);
                boolean isDraft = contentData.isDraft() || draft != null;
                boolean isHistory = history != null;
                boolean isTrash = contentData.isTrash();
                Schedule schedule = draft != null ? draft.getSchedule() : null;
>>>>>>> ff957c1c

                    if (isWritable) {

                        // Workflow actions.
                        if (editingState.isNew() ||
                                editingState.as(Workflow.Data.class).getCurrentState() != null) {
                            Workflow workflow = Query.from(Workflow.class).where("contentTypes = ?", editingState.getType()).first();

                            if (workflow != null) {
                                Workflow.Data workflowData = editingState.as(Workflow.Data.class);
                                String currentState = workflowData.getCurrentState();
                                Set<String> transitionNames = new LinkedHashSet<String>();

                                for (String transitionName : workflow.getTransitionsFrom(currentState).keySet()) {
                                    if (wp.hasPermission("type/" + editingState.getTypeId() + "/" + transitionName)) {
                                        transitionNames.add(transitionName);
                                    }
                                }

                                if (currentState != null || !transitionNames.isEmpty()) {
                                    wp.writeStart("div", "class", "message message-info");
                                        wp.writeStart("p");
                                            wp.writeHtml("Workflow: ");
                                            wp.writeHtml(currentState);
                                        wp.writeEnd();

                                        wp.writeStart("div", "class", "actions");
                                            WorkflowLog log = Query.
                                                    from(WorkflowLog.class).
                                                    where("objectId = ?", editingState.getId()).
                                                    sortDescending("date").
                                                    first();

                                            if (log != null) {
                                                String comment = log.getComment();

                                                wp.writeStart("p");
                                                    if (ObjectUtils.isBlank(comment)) {
                                                        wp.writeHtml(log.getNewWorkflowState());
                                                        wp.writeHtml(" by ");

                                                    } else {
                                                        wp.writeStart("q");
                                                            wp.writeHtml(comment);
                                                        wp.writeEnd();
                                                        wp.writeHtml(" said ");
                                                    }

                                                    wp.writeHtml(log.getUserName());
                                                    wp.writeHtml(" at ");
                                                    wp.writeHtml(wp.formatUserDateTime(log.getDate()));
                                                wp.writeEnd();
                                            }

                                            if (!transitionNames.isEmpty()) {
                                                wp.writeStart("textarea",
                                                        "name", "workflowComment",
                                                        "placeholder", "Optional Comment");
                                                wp.writeEnd();

                                                for (String transitionName : transitionNames) {
                                                    wp.writeStart("button",
                                                            "name", "action-workflow",
                                                            "value", transitionName);
                                                        wp.writeHtml(transitionName);
                                                    wp.writeEnd();
                                                }
                                            }
                                        wp.writeEnd();
                                    wp.writeEnd();
                                }
                            }
                        }

                        // Message and actions if the content is a draft.
                        if (isDraft) {
                            Content.ObjectModification draftContentData = State.
                                    getInstance(draft != null ? draft : editing).
                                    as(Content.ObjectModification.class);

                            wp.writeStart("div", "class", "message message-warning");
                                wp.writeStart("p");
                                    Schedule schedule = draft != null ? draft.getSchedule() : null;

                                    if (schedule != null) {
                                        wp.writeHtml("Draft scheduled to be published ");
                                        wp.writeHtml(wp.formatUserDateTime(schedule.getTriggerDate()));
                                        wp.writeHtml(" by ");
                                        wp.writeObjectLabel(schedule.getTriggerUser());
                                        wp.writeHtml(".");

                                    } else {
                                        wp.writeHtml("Draft last saved ");
                                        wp.writeHtml(wp.formatUserDateTime(draftContentData.getUpdateDate()));
                                        wp.writeHtml(" by ");
                                        wp.writeObjectLabel(draftContentData.getUpdateUser());
                                        wp.writeHtml(".");
                                    }
                                wp.writeEnd();

<<<<<<< HEAD
                                wp.writeStart("div", "class", "actions");
                                    wp.writeStart("a",
                                            "class", "icon icon-action-edit",
                                            "href", wp.url("", "draftId", null));
                                        wp.writeHtml("Current");
                                    wp.writeEnd();

                                    wp.writeStart("button",
                                            "class", "link icon icon-action-save",
                                            "name", "action-draft",
                                            "value", "true");
                                        wp.writeHtml("Save");
                                    wp.writeEnd();
=======
                        wp.writeStart("div", "class", "message message-warning");
                            wp.writeStart("p");
                                if (schedule != null) {
                                    wp.writeHtml("Draft scheduled to be published ");
                                    wp.writeHtml(wp.formatUserDateTime(schedule.getTriggerDate()));
                                    wp.writeHtml(" by ");
                                    wp.writeObjectLabel(schedule.getTriggerUser());
                                    wp.writeHtml(".");
>>>>>>> ff957c1c

                                    wp.writeStart("button",
                                            "class", "link icon icon-action-delete",
                                            "name", "action-delete",
                                            "value", "true");
                                        wp.writeHtml("Delete");
                                    wp.writeEnd();
                                wp.writeEnd();
                            wp.writeEnd();

                        // Message and actions if the content is a past revision.
                        } else if (isHistory) {
                            wp.writeStart("div", "class", "message message-warning");
                                wp.writeStart("p");
                                    wp.writeHtml("Past revision saved ");
                                    wp.writeHtml(wp.formatUserDateTime(history.getUpdateDate()));
                                    wp.writeHtml(" by ");
                                    wp.writeObjectLabel(history.getUpdateUser());
                                    wp.writeHtml(".");
                                wp.writeEnd();

                                wp.writeStart("div", "class", "actions");
                                    wp.writeStart("a",
                                            "class", "icon icon-action-edit",
                                            "href", wp.url("", "historyId", null));
                                        wp.writeHtml("Current");
                                    wp.writeEnd();

                                    wp.writeHtml(" ");

                                    wp.writeStart("a",
                                            "class", "icon icon-object-history",
                                            "href", wp.url("/historyEdit", "id", history.getId()),
                                            "target", "historyEdit");
                                        wp.writeHtml("Name Revision");
                                    wp.writeEnd();
                                wp.writeEnd();
                            wp.writeEnd();

                        // Message and actions if the content is a trash.
                        } else if (isTrash) {
                            wp.writeTrashMessage(editing);
                        }

                        // Publish and trash buttons.
                        if (!isTrash && wp.hasPermission("type/" + editingState.getTypeId() + "/publish")) {
                            wp.writeStart("div", "class", "widget-publishingPublish");
                                if (wp.getUser().getCurrentSchedule() == null) {
                                    wp.writeTag("input",
                                            "type", "text",
                                            "class", "date dateInput",
                                            "data-emptylabel", "Now",
                                            "name", "publishDate",
                                            "size", 9,
                                            "value", draft != null && draft.getSchedule() != null ?
                                                    DateUtils.toString(draft.getSchedule().getTriggerDate(), "yyyy-MM-dd HH:mm:ss") :
                                                    wp.dateParam("publishDate") != null ? DateUtils.toString(wp.dateParam("publishDate"), "yyyy-MM-dd HH:mm:ss") : "");
                                }

                                wp.writeStart("button",
                                        "name", "action-publish",
                                        "value", "true");
                                    wp.writeHtml("Publish");
                                wp.writeEnd();

                                if (!isDraft && !isHistory && !editingState.isNew()) {
                                    wp.writeStart("button",
                                            "class", "link icon icon-action-trash",
                                            "name", "action-trash",
                                            "value", "true");
                                        wp.writeHtml("Trash");
                                    wp.writeEnd();
                                }
                            wp.writeEnd();
                        }

                    } else {
                        wp.write("<div class=\"message message-warning\"><p>You cannot edit this ");
                        wp.write(wp.typeLabel(state));
                        wp.write("!</p></div>");
                    }

<<<<<<< HEAD
                    wp.writeStart("ul", "class", "widget-publishingExtra");
                        if (isWritable && !isDraft && !isTrash) {
                            wp.writeStart("li");
=======
                    // Publish and trash buttons.
                    if (!isTrash && wp.hasPermission("type/" + editingState.getId() + "/publish")) {
                        wp.writeStart("div", "class", "widget-publishingPublish");
                            if (wp.getUser().getCurrentSchedule() == null) {
                                wp.writeTag("input",
                                        "type", "text",
                                        "class", "date dateInput",
                                        "data-emptylabel", "Now",
                                        "name", "publishDate",
                                        "size", 9,
                                        "value", schedule != null ?
                                                wp.formatUserDateTimeWith(schedule.getTriggerDate(), "yyyy-MM-dd HH:mm:ss") :
                                                wp.dateParam("publishDate") != null ? DateUtils.toString(wp.dateParam("publishDate"), "yyyy-MM-dd HH:mm:ss") : "");
                            }

                            wp.writeStart("button",
                                    "name", "action-publish",
                                    "value", "true");
                                wp.writeHtml("Publish");
                            wp.writeEnd();

                            if (!isDraft && !isHistory && !editingState.isNew()) {
>>>>>>> ff957c1c
                                wp.writeStart("button",
                                        "class", "link icon icon-object-draft",
                                        "name", "action-draft",
                                        "value", "true");
                                    wp.writeHtml("Save Draft");
                                wp.writeEnd();
                            wp.writeEnd();
                        }
                    wp.writeEnd();
                }
                %>
            </div>
        </div>
    </form>
</div>

<% if (wp.isPreviewable(selected)) { %>
    <div class="contentPreview">
        <div class="widget widget-preview">
            <h1>Preview</h1>

            <%
            String previewFormId = wp.createId();
            String previewTarget = wp.createId();
            String modeId = wp.createId();
            %>

            <ul class="widget-preview_controls">
                <li>
                    <form action="<%= wp.url("/content/sharePreview.jsp") %>" method="post" target="_blank">
                        <input name="<%= PageFilter.PREVIEW_ID_PARAMETER %>" type="hidden" value="<%= state.getId() %>">
                        <% if (site != null) { %>
                            <input name="<%= PageFilter.PREVIEW_SITE_ID_PARAMETER %>" type="hidden" value="<%= site.getId() %>">
                        <% } %>
                        <input name="<%= PageFilter.PREVIEW_OBJECT_PARAMETER %>" type="hidden">
                        <button class="action-share">Share</button>
                    </form>
                </li>

                <li>
                    <%
                    wp.writeStart("form",
                            "method", "post",
                            "id", previewFormId,
                            "target", previewTarget,
                            "action", JspUtils.getAbsolutePath(request, "/_preview"));
                        wp.writeTag("input", "type", "hidden", "name", "_fields", "value", true);
                        wp.writeTag("input", "type", "hidden", "name", PageFilter.PREVIEW_ID_PARAMETER, "value", state.getId());
                        wp.writeTag("input", "type", "hidden", "name", PageFilter.PREVIEW_OBJECT_PARAMETER);

                        if (site != null) {
                            wp.writeTag("input", "type", "hidden", "name", PageFilter.PREVIEW_SITE_ID_PARAMETER, "value", site.getId());
                        }

                        wp.writeStart("select", "onchange",
                                "var $input = $(this)," +
                                        "$form = $input.closest('form');" +
                                "$('iframe[name=\"' + $form.attr('target') + '\"]').css('width', $input.val() || '100%');" +
                                "$form.submit();");
                            for (Device d : Device.values()) {
                                wp.writeStart("option", "value", d.width);
                                    wp.writeHtml(d);
                                wp.writeEnd();
                            }
                        wp.writeEnd();

                        List<Directory.Path> paths = editingState.as(Directory.ObjectModification.class).getPaths();

                        if (paths != null && !paths.isEmpty()) {
                            wp.writeHtml(" ");
                            wp.writeStart("select",
                                    "class", "autoSubmit",
                                    "name", "_previewPath");
                                for (int i = paths.size() - 1; i >= 0; -- i) {
                                    String path = paths.get(i).getPath();

                                    wp.writeStart("option", "value", path);
                                        wp.writeHtml(path);
                                    wp.writeEnd();
                                }
                            wp.writeEnd();
                        }
                    wp.writeEnd();
                    %>
                </li>
            </ul>
        </div>
    </div>

    <script type="text/javascript">
        (function($, win, undef) {
            var PEEK_WIDTH = 160,
                    $win = $(win),
                    doc = win.document,
                    $doc = $(doc),
                    $body = $(doc.body),

                    $edit = $('.content-edit'),
                    oldEditStyle = $edit.attr('style') || '',
                    $publishingExtra = $('.widget-publishingExtra'),
                    $previewAction,
                    appendPreviewAction,
                    removePreviewAction,

                    $preview = $('.contentPreview'),
                    $previewWidget = $preview.find('.widget-preview'),
                    $previewHeading = $preview.find('h1'),
                    showPreview,
                    previewEventsBound,
                    hidePreview,

                    getUniqueColor,
                    fieldHue = Math.random(),
                    GOLDEN_RATIO = 0.618033988749895;

            // Append a link for activating the preview.
            appendPreviewAction = function() {
                $previewAction = $('<li/>', {
                    'html': $('<a/>', {
                        'class': 'action-preview',
                        'href': '#',
                        'text': 'Preview',
                        'click': function() {
                            removePreviewAction();
                            showPreview();
                            $previewHeading.click();
                            return false;
                        }
                    })
                });

                $publishingExtra.append($previewAction);
            };

            removePreviewAction = function() {
                $previewAction.remove();
                $previewAction = null;
            };

            // Show a peekable preview widget.
            showPreview = function() {
                var $previewForm = $('#<%= previewFormId %>'),
                        $contentForm = $('.contentForm'),
                        action = win.location.href,
                        questionAt = action.indexOf('?'),
                        oldFormData,
                        loadPreview;

                $previewWidget.addClass('widget-loading');
                $preview.show();

                $edit.css({
                    'margin-right': $preview.outerWidth(true),
                    'max-width': 1100
                });

                if (!previewEventsBound) {
                    $preview.append($('<span/>', {
                        'class': 'contentPreviewClose',
                        'text': 'Close',
                        'click': function() {
                            hidePreview();
                            return false;
                        }
                    }));

                    // Preview should be roughly the same width as the window.
                    $win.resize($.throttle(500, function() {
                        var css = $edit.offset(),
                                winWidth = $win.width();

                        css.left += $previewWidget.is('.widget-expanded') ? PEEK_WIDTH : $edit.outerWidth() + 10;
                        css['min-width'] = winWidth - css.left;

                        $preview.css(css);
                        $previewWidget.css('width', winWidth - PEEK_WIDTH);
                    }));

                    // Make the preview expand/collapse when the heading is clicked.
                    $previewHeading.click(function() {
                        var editLeft = $edit.offset().left;

                        $edit.find('.inputContainer').trigger('fieldPreview-disable');

                        if ($previewWidget.is('.widget-expanded')) {
                            $previewWidget.removeClass('widget-expanded');
                            $preview.animate({ 'left': editLeft + $edit.outerWidth() + 10 }, 300, 'easeOutBack');
                            $preview.css('width', '');

                            $.ajax({
                                'type': 'post',
                                'url': CONTEXT_PATH + '/misc/updateUserSettings',
                                'data': 'action=liveContentPreview-enable'
                            });

                        } else {
                            $previewWidget.addClass('widget-expanded');
                            $preview.animate({ 'left': editLeft + PEEK_WIDTH }, 300, 'easeOutBack');
                            $preview.css('width', $win.width() - PEEK_WIDTH - 30);

                            $edit.find('.inputContainer').trigger('fieldPreview-enable');
                        }
                    });

                    previewEventsBound = true;
                }

                $win.resize();

                // Load the preview.
                loadPreview = $.throttle(2000, function() {
                    if (!$preview.is(':visible')) {
                        return;
                    }

                    var newFormData = $contentForm.serialize();

                    // If the form inputs haven't changed, try again later.
                    if (oldFormData === newFormData) {
                        setTimeout(loadPreview, 100);
                        return;
                    }

                    oldFormData = newFormData;
                    $previewWidget.addClass('widget-loading');

                    // Get the correct JSON from the server.
                    $.ajax({
                        'data': newFormData,
                        'type': 'post',
                        'url': CONTEXT_PATH + 'content/state.jsp?id=<%= state.getId() %>&' + (questionAt > -1 ? action.substring(questionAt + 1) : ''),
                        'complete': function(request) {
                            var $previewTarget,
                                    setHeightTimer,
                                    setHeight;

                            // Make sure that the preview IFRAME exists.
                            $(':input[name=<%= PageFilter.PREVIEW_OBJECT_PARAMETER %>]').val(request.responseText);
                            $previewTarget = $('iframe[name=<%= previewTarget %>]');

                            if ($previewTarget.length === 0) {
                                $previewTarget = $('<iframe/>', {
                                    'name': '<%= previewTarget %>',
                                    'css': {
                                        'border-style': 'none',
                                        'height': '1000px',
                                        'margin': 0,
                                        'overflow': 'hidden',
                                        'padding': 0,
                                        'width': $previewForm.find('[name="_deviceWidth"]').val() || '100%'
                                    }
                                });
                                $previewWidget.append($previewTarget);
                            }

                            // Resize IFRAME so that there isn't a scrollbar.
                            setHeight = function() {
                                var $body;

                                if ($previewTarget[0]) {
                                    $body = $($previewTarget[0].contentWindow.document.body);
                                    $body.css('overflow', 'hidden');
                                    $previewTarget.height(Math.max($edit.outerHeight(true), $body.outerHeight(true)));

                                } else if (setHeightTimer) {
                                    clearInterval(setHeightTimer);
                                    setHeightTimer = null;
                                }
                            };

                            setHeightTimer = setInterval(setHeight, 100);

                            $previewTarget.load(function() {
                                $previewWidget.removeClass('widget-loading');
                                setHeight();
                                if (setHeightTimer) {
                                    clearInterval(setHeightTimer);
                                    setHeightTimer = null;
                                }
                            });

                            // Really load the preview.
                            $previewForm.submit();
                            setTimeout(loadPreview, 100);
                        }
                    });
                });

                loadPreview();
            };

            hidePreview = function() {
                if ($previewWidget.is('.widget-expanded')) {
                    $previewHeading.click();
                }

                $edit.find('.inputContainer').trigger('fieldPreview-hide');
                $edit.attr('style', oldEditStyle);
                appendPreviewAction();
                $preview.hide();
                $win.resize();

                $.ajax({
                    'type': 'post',
                    'url': CONTEXT_PATH + '/misc/updateUserSettings',
                    'data': 'action=liveContentPreview-disable'
                });
            };

            <% if (Boolean.TRUE.equals(wp.getUser().getState().get("liveContentPreview"))) { %>
                showPreview();
            <% } else { %>
                appendPreviewAction();
            <% } %>

            // Per-field preview.
            getUniqueColor = function($container) {
                var color = $.data($container[0], 'fieldPreview-color');

                if (!color) {
                    fieldHue += GOLDEN_RATIO;
                    fieldHue %= 1.0;
                    color = 'hsl(' + (fieldHue * 360) + ', 50%, 50%)';
                    $.data($container[0], 'fieldPreview-color', color);
                }

                return color;
            };

            $edit.delegate('.inputContainer', 'mouseenter', function() {
                var $container = $(this),
                        $toggle = $.data($container[0], 'fieldPreview-$toggle');

                if ($preview.is(':visible')) {
                    if (!$toggle) {
                        $toggle = $('<span/>', {
                            'class': 'fieldPreviewToggle'
                        });

                        $.data($container[0], 'fieldPreview-$toggle', $toggle);
                        $container.append($toggle);
                    }

                } else if ($toggle) {
                    $toggle.remove();
                }
            });

            $edit.delegate('.inputContainer .fieldPreviewToggle', 'click', function() {
                var $toggle = $(this),
                        $container = $toggle.closest('.inputContainer');

                $container.find('> .inputLabel').trigger('fieldPreview-toggle', [ $toggle ]);
                $toggle.css('color', $container.is('.fieldPreview-displaying') ? getUniqueColor($container) : '');
            });

            $edit.delegate('.inputContainer', 'fieldPreview-enable', function() {
                $(this).addClass('fieldPreview-enabled');
            });

            $edit.delegate('.inputContainer', 'fieldPreview-disable', function() {
                $(this).trigger('fieldPreview-hide').removeClass('fieldPreview-enabled');
            });

            $edit.delegate('.inputContainer', 'fieldPreview-hide', function() {
                var $container = $(this),
                        name = $container.attr('data-name');

                $container.removeClass('fieldPreview-displaying');
                $container.find('> .inputLabel').css({
                    'background-color': '',
                    'color': ''
                });

                $('.fieldPreviewTarget[data-name="' + name + '"]').remove();
                $('.fieldPreviewPaths[data-name="' + name + '"]').remove();
            });

            $edit.delegate('.inputContainer', 'fieldPreview-toggle', function(event, $source) {
                var $container = $(this),
                        name = $container.attr('data-name'),
                        color,

                        $frame,
                        frameOffset,

                        $paths,
                        pathsCanvas;

                event.stopPropagation();

                if ($container.is('.fieldPreview-displaying')) {
                    $container.trigger('fieldPreview-hide');
                    return;
                }

                color = getUniqueColor($container);

                $frame = $preview.find('iframe');
                frameOffset = $frame.offset();

                $container.addClass('fieldPreview-displaying');
                $container.find('> .inputLabel').css({
                    'background-color': color,
                    'color': 'white'
                });

                // Draw arrows between the label and the previews.
                $paths = $('<canvas/>', {
                    'class': 'fieldPreviewPaths',
                    'data-name': name,
                    'css': {
                        'left': 0,
                        'pointer-events': 'none',
                        'position': 'absolute',
                        'top': 0,
                        'z-index': 5
                    }
                });

                // For browsers that don't support pointer-events.
                $paths.click(function() {
                    $edit.find('.inputContainer').trigger('fieldPreview-hide');
                });

                $paths.attr({
                    'width': $doc.width(),
                    'height': $doc.height()
                });

                $body.append($paths);

                pathsCanvas = $paths[0].getContext('2d');

                $frame.contents().find('[data-name="' + name + '"]').each(function() {
                    var $placeholder = $(this),
                            $target,
                            targetOffset,
                            pathSourceX, pathSourceY, pathSourceDirection,
                            pathTargetX, pathTargetY, pathTargetDirection,
                            sourceOffset,
                            targetOffset,
                            isBackReference = false,
                            pathSourceControlX,
                            pathSourceControlY,
                            pathTargetControlX,
                            pathTargetControlY;

                    if ($placeholder.parent().is('body')) {
                        return;
                    }

                    $target = $placeholder.nextAll(':visible:first');

                    if ($target.length === 0) {
                        $target = $placeholder.parent();
                    }

                    if ($target.find('> * [data-name="' + name + '"]').length > 0) {
                        return;
                    }

                    targetOffset = $target.offset();

                    $body.append($('<span/>', {
                        'class': 'fieldPreviewTarget',
                        'data-name': name,
                        'css': {
                            'outline-color': color,
                            'height': $target.outerHeight(),
                            'left': frameOffset.left + targetOffset.left,
                            'position': 'absolute',
                            'top': frameOffset.top + targetOffset.top,
                            'width': $target.outerWidth()
                        }
                    }));

                    if (!$source) {
                        $source = $container.find('> .inputLabel');
                    }

                    sourceOffset = $source.offset();
                    targetOffset = $target.offset();
                    targetOffset.left += frameOffset.left;
                    targetOffset.top += frameOffset.top;

                    if (sourceOffset.left > targetOffset.left) {
                        var targetWidth = $target.outerWidth();
                        pathTargetX = targetOffset.left + targetWidth;
                        pathTargetY = targetOffset.top + $target.outerHeight() / 2;
                        isBackReference = true;

                        if (targetOffset.left + targetWidth > sourceOffset.left) {
                            pathSourceX = sourceOffset.left + $source.width();
                            pathSourceY = sourceOffset.top + $source.height() / 2;
                            pathSourceDirection = 1;
                            pathTargetDirection = 1;

                        } else {
                            pathSourceX = sourceOffset.left;
                            pathSourceY = sourceOffset.top + $source.height() / 2;
                            pathSourceDirection = -1;
                            pathTargetDirection = 1;
                        }

                    } else {
                        pathSourceX = sourceOffset.left + $source.width();
                        pathSourceY = sourceOffset.top + $source.height() / 2;
                        pathTargetX = targetOffset.left;
                        pathTargetY = targetOffset.top + $target.height() / 2;
                        pathSourceDirection = 1;
                        pathTargetDirection = -1;
                    }

                    pathSourceControlX = pathSourceX + pathSourceDirection * 100;
                    pathSourceControlY = pathSourceY;
                    pathTargetControlX = pathTargetX + pathTargetDirection * 100;
                    pathTargetControlY = pathTargetY;

                    pathsCanvas.strokeStyle = color;
                    pathsCanvas.fillStyle = color;

                    // Reference curve.
                    pathsCanvas.lineWidth = isBackReference ? 0.4 : 1.0;
                    pathsCanvas.beginPath();
                    pathsCanvas.moveTo(pathSourceX, pathSourceY);
                    pathsCanvas.bezierCurveTo(pathSourceControlX, pathSourceControlY, pathTargetControlX, pathTargetControlY, pathTargetX, pathTargetY);
                    pathsCanvas.stroke();

                    // Arrow head.
                    var arrowSize = pathTargetX > pathTargetControlX ? 5 : -5;
                    if (isBackReference) {
                        arrowSize *= 0.8;
                    }
                    pathsCanvas.beginPath();
                    pathsCanvas.moveTo(pathTargetX, pathTargetY);
                    pathsCanvas.lineTo(pathTargetX - 2 * arrowSize, pathTargetY - arrowSize);
                    pathsCanvas.lineTo(pathTargetX - 2 * arrowSize, pathTargetY + arrowSize);
                    pathsCanvas.closePath();
                    pathsCanvas.fill();
                });
            });

            $edit.delegate('.inputContainer', 'click', function() {
                if ($previewWidget.is('.widget-expanded')) {
                    $(this).trigger('fieldPreview-toggle');
                    return false;

                } else {
                    return true;
                }
            });
        })(jQuery, window);
    </script>
<% } %>

<% wp.include("/WEB-INF/footer.jsp"); %><%!

// Renders all the content widgets for the given position.
private static void renderWidgets(ToolPageContext wp, Object object, String position) throws Exception {

    State state = State.getInstance(object);
    List<Widget> widgets = null;
    for (List<Widget> item : wp.getTool().findWidgets(position)) {
        widgets = item;
        break;
    }

    if (!ObjectUtils.isBlank(widgets)) {
        wp.write("<div class=\"contentWidgets contentWidgets-");
        wp.write(wp.h(position));
        wp.write("\">");

        for (Widget widget : widgets) {
            if (wp.hasPermission(widget.getPermissionId())) {

                wp.write("<input type=\"hidden\" name=\"");
                wp.write(wp.h(state.getId()));
                wp.write("/_widget\" value=\"");
                wp.write(wp.h(widget.getInternalName()));
                wp.write("\">");

                String displayHtml;

                try {
                    displayHtml = widget.createDisplayHtml(wp, object);

                } catch (Exception ex) {
                    StringWriter sw = new StringWriter();
                    HtmlWriter hw = new HtmlWriter(sw);
                    hw.putAllStandardDefaults();
                    hw.start("pre", "class", "message message-error").object(ex).end();
                    displayHtml = sw.toString();
                }

                if (!ObjectUtils.isBlank(displayHtml)) {
                    wp.write(displayHtml);
                }
            }
        }
        wp.write("</div>");
    }
}
%><%!

private enum Device {

    DESKTOP("Desktop", 1280),
    TABLET_LANDSCAPE("Tablet - Landscape", 1024),
    TABLET_PORTRAIT("Tablet - Portrait", 768),
    MOBILE_LANDSCAPE("Mobile - Landscape", 480),
    MOBILE_PORTRAIT("Mobile - Portrait", 320);

    public final String label;
    public final int width;

    private Device(String label, int width) {
        this.label = label;
        this.width = width;
    }

    @Override
    public String toString() {
        return label + " (" + width + ")";
    }
}
%><|MERGE_RESOLUTION|>--- conflicted
+++ resolved
@@ -398,20 +398,12 @@
                         wp.writeEnd();
                     }
 
-<<<<<<< HEAD
                     boolean isWritable = wp.hasPermission("type/" + editingState.getTypeId() + "/write");
                     Content.ObjectModification contentData = State.getInstance(editing).as(Content.ObjectModification.class);
                     boolean isDraft = contentData.isDraft() || draft != null;
                     boolean isHistory = history != null;
                     boolean isTrash = contentData.isTrash();
-=======
-                boolean isWritable = wp.hasPermission("type/" + editingState.getTypeId() + "/write");
-                Content.ObjectModification contentData = State.getInstance(editing).as(Content.ObjectModification.class);
-                boolean isDraft = contentData.isDraft() || draft != null;
-                boolean isHistory = history != null;
-                boolean isTrash = contentData.isTrash();
-                Schedule schedule = draft != null ? draft.getSchedule() : null;
->>>>>>> ff957c1c
+                    Schedule schedule = draft != null ? draft.getSchedule() : null;
 
                     if (isWritable) {
 
@@ -494,8 +486,6 @@
 
                             wp.writeStart("div", "class", "message message-warning");
                                 wp.writeStart("p");
-                                    Schedule schedule = draft != null ? draft.getSchedule() : null;
-
                                     if (schedule != null) {
                                         wp.writeHtml("Draft scheduled to be published ");
                                         wp.writeHtml(wp.formatUserDateTime(schedule.getTriggerDate()));
@@ -512,7 +502,6 @@
                                     }
                                 wp.writeEnd();
 
-<<<<<<< HEAD
                                 wp.writeStart("div", "class", "actions");
                                     wp.writeStart("a",
                                             "class", "icon icon-action-edit",
@@ -526,16 +515,6 @@
                                             "value", "true");
                                         wp.writeHtml("Save");
                                     wp.writeEnd();
-=======
-                        wp.writeStart("div", "class", "message message-warning");
-                            wp.writeStart("p");
-                                if (schedule != null) {
-                                    wp.writeHtml("Draft scheduled to be published ");
-                                    wp.writeHtml(wp.formatUserDateTime(schedule.getTriggerDate()));
-                                    wp.writeHtml(" by ");
-                                    wp.writeObjectLabel(schedule.getTriggerUser());
-                                    wp.writeHtml(".");
->>>>>>> ff957c1c
 
                                     wp.writeStart("button",
                                             "class", "link icon icon-action-delete",
@@ -590,8 +569,8 @@
                                             "data-emptylabel", "Now",
                                             "name", "publishDate",
                                             "size", 9,
-                                            "value", draft != null && draft.getSchedule() != null ?
-                                                    DateUtils.toString(draft.getSchedule().getTriggerDate(), "yyyy-MM-dd HH:mm:ss") :
+                                            "value", schedule != null ?
+                                                    wp.formatUserDateTimeWith(schedule.getTriggerDate(), "yyyy-MM-dd HH:mm:ss") :
                                                     wp.dateParam("publishDate") != null ? DateUtils.toString(wp.dateParam("publishDate"), "yyyy-MM-dd HH:mm:ss") : "");
                                 }
 
@@ -618,34 +597,9 @@
                         wp.write("!</p></div>");
                     }
 
-<<<<<<< HEAD
                     wp.writeStart("ul", "class", "widget-publishingExtra");
                         if (isWritable && !isDraft && !isTrash) {
                             wp.writeStart("li");
-=======
-                    // Publish and trash buttons.
-                    if (!isTrash && wp.hasPermission("type/" + editingState.getId() + "/publish")) {
-                        wp.writeStart("div", "class", "widget-publishingPublish");
-                            if (wp.getUser().getCurrentSchedule() == null) {
-                                wp.writeTag("input",
-                                        "type", "text",
-                                        "class", "date dateInput",
-                                        "data-emptylabel", "Now",
-                                        "name", "publishDate",
-                                        "size", 9,
-                                        "value", schedule != null ?
-                                                wp.formatUserDateTimeWith(schedule.getTriggerDate(), "yyyy-MM-dd HH:mm:ss") :
-                                                wp.dateParam("publishDate") != null ? DateUtils.toString(wp.dateParam("publishDate"), "yyyy-MM-dd HH:mm:ss") : "");
-                            }
-
-                            wp.writeStart("button",
-                                    "name", "action-publish",
-                                    "value", "true");
-                                wp.writeHtml("Publish");
-                            wp.writeEnd();
-
-                            if (!isDraft && !isHistory && !editingState.isNew()) {
->>>>>>> ff957c1c
                                 wp.writeStart("button",
                                         "class", "link icon icon-object-draft",
                                         "name", "action-draft",
