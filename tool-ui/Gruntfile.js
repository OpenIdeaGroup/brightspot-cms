module.exports = function(grunt) {
    require('bsp-grunt')(grunt, {
        bsp: {
            bower: {
                'atmosphere': [
                    'modules/javascript/src/main/webapp/javascript/atmosphere.js'
                ],

                'codemirror': [
                    {
                        dest: 'codemirror',
                        expand: true,
                        src: 'lib/**'
                    },

                    {
                        dest: 'codemirror',
                        expand: true,
                        src: [
                            'mode/clike/clike.js',
                            'mode/css/css.js',
                            'addon/mode/multiplex.js', // needed by htmlembedded
<<<<<<< HEAD
                            'addon/dialog/dialog.js', // needed for rte search
                            'addon/dialog/dialog.css', // needed for rte search
                            'addon/search/searchcursor.js', // needed for rte search
                            'addon/search/search.js', // needed for rte search
                            'addon/search/search.css', // needed for rte search
                            'addon/scroll/annotatescrollbar.js', // needed for rte search
=======
                            'addon/hint/show-hint.js', // needed for spellcheck
>>>>>>> 0d548c98
                            'mode/htmlembedded/htmlembedded.js',
                            'mode/htmlmixed/htmlmixed.js',
                            'mode/javascript/javascript.js',
                            'mode/xml/xml.js'
                        ]
                    }
                ],

                'handsontable': [
                    'dist/jquery.handsontable.full.css',
                    'dist/jquery.handsontable.full.js'
                ],

                'husl': [
                    'husl.js'
                ],

                'jquery': [
                    'jquery.js'
                ],

                'jsdiff': [
                    'diff.js'
                ],

                'leaflet': [
                    {
                        cwd: 'dist',
                        dest: 'leaflet',
                        expand: true,
                        src: [
                            '*.css',
                            'images/**'
                        ]
                    },

                    {
                        dest: 'leaflet.js',
                        src: 'dist/leaflet-src.js'
                    }
                ],

                'leaflet.draw': [
                    {
                        cwd: 'dist',
                        dest: 'leaflet',
                        expand: true,
                        src: [
                            '*.css',
                            'images/**'
                        ]
                    },

                    {
                        dest: 'leaflet.draw.js',
                        src: 'dist/leaflet.draw-src.js'
                    }
                ],

                'L.GeoSearch': [
                    {
                        cwd: 'src/css',
                        dest: 'leaflet',
                        expand: true,
                        src: '*.css'
                    },

                    {
                        cwd: 'src/js',
                        expand: true,
                        src: '**/*.js'
                    }
                ],

                'leaflet.locatecontrol': [
                    {
                        cwd: 'dist',
                        dest: 'leaflet',
                        expand: true,
                        src: '*.css'
                    },

                    {
                        cwd: 'src',
                        expand: true,
                        src: '*.js'
                    }
                ]

            },

            styles: {
                dir: 'style',
                less: [ 'v3.less' ]
            },

            scripts: {
                dir: 'script',
                rjsModules: [
                    {
                        name: 'v3'
                    }
                ]
            }
        },

        less: {
            compile: {
                options: {
                    relativeUrls: true
                }
            }
        },
    });
};<|MERGE_RESOLUTION|>--- conflicted
+++ resolved
@@ -20,16 +20,13 @@
                             'mode/clike/clike.js',
                             'mode/css/css.js',
                             'addon/mode/multiplex.js', // needed by htmlembedded
-<<<<<<< HEAD
                             'addon/dialog/dialog.js', // needed for rte search
                             'addon/dialog/dialog.css', // needed for rte search
                             'addon/search/searchcursor.js', // needed for rte search
                             'addon/search/search.js', // needed for rte search
                             'addon/search/search.css', // needed for rte search
                             'addon/scroll/annotatescrollbar.js', // needed for rte search
-=======
                             'addon/hint/show-hint.js', // needed for spellcheck
->>>>>>> 0d548c98
                             'mode/htmlembedded/htmlembedded.js',
                             'mode/htmlmixed/htmlmixed.js',
                             'mode/javascript/javascript.js',
