--- conflicted
+++ resolved
@@ -9,19 +9,11 @@
     <parent>
         <groupId>com.psddev</groupId>
         <artifactId>dari-parent</artifactId>
-<<<<<<< HEAD
-        <version>3.2.2118-65c776</version>
-    </parent>
-
-    <properties>
-        <dari.version>3.2.2118-65c776</dari.version>
-=======
         <version>3.2.2157-a654e2</version>
     </parent>
 
     <properties>
         <dari.version>3.2.2157-a654e2</dari.version>
->>>>>>> 5fd5c551
     </properties>
 
     <groupId>com.psddev</groupId>
