package com.psddev.cms.tool;

import java.io.IOException;
import java.io.Writer;
import java.net.URI;
import java.util.ArrayList;
import java.util.Date;
import java.util.HashSet;
import java.util.LinkedHashSet;
import java.util.List;
import java.util.Map;
import java.util.Set;

import javax.servlet.http.HttpServletRequest;

import org.joda.time.DateTime;
import org.joda.time.DateTimeFieldType;

import com.psddev.cms.db.Content;
import com.psddev.cms.db.Template;
import com.psddev.cms.db.ToolRole;
import com.psddev.cms.db.ToolUi;
import com.psddev.cms.tool.page.ContentRevisions;
import com.psddev.dari.db.ObjectType;
import com.psddev.dari.db.Query;
import com.psddev.dari.db.Record;
import com.psddev.dari.util.CollectionUtils;
import com.psddev.dari.util.CompactMap;
import com.psddev.dari.util.HtmlWriter;
import com.psddev.dari.util.ObjectUtils;
import com.psddev.dari.util.RepeatingTask;
import com.psddev.dari.util.Settings;
import com.psddev.dari.util.StorageItem;

/** Brightspot CMS. */
@CmsTool.DisplayName("CMS")
public class CmsTool extends Tool {

    private static final String ATTRIBUTE_PREFIX = CmsTool.class.getName() + ".";
    private static final String CSS_WRITTEN = ATTRIBUTE_PREFIX + ".cssWritten";

    private String companyName;
    private StorageItem companyLogo;
    private StorageItem backgroundImage;
    private String environment;

    @ToolUi.Tab("Defaults")
    private ToolRole defaultRole;

    @ToolUi.Tab("Debug")
    private Set<String> disabledPlugins;
    private String broadcastMessage;
    private Date broadcastExpiration;

    @ToolUi.Note("Check this to force the generated permalink to replace the existing URLs. This is useful before the site is live when the URL structure is still in flux.")
    @ToolUi.Tab("Debug")
    private boolean singleGeneratedPermalink;

    @ToolUi.CodeType("text/css")
    @ToolUi.Tab("Debug")
    private String extraCss;

    @ToolUi.CodeType("text/javascript")
    @ToolUi.Tab("Debug")
    private String extraJavaScript;

    @ToolUi.Tab("Defaults")
    private String defaultSiteUrl;

    @ToolUi.Tab("Defaults")
    private String defaultToolUrl;

    @ToolUi.Tab("Defaults")
    private List<CommonTime> commonTimes;

    @ToolUi.Tab("Dashboard")
    private Dashboard defaultDashboard;

    @ToolUi.Tab("RTE")
    @ToolUi.CodeType("text/css")
    private String defaultTextOverlayCss;

    @ToolUi.Tab("RTE")
    private List<CssClassGroup> textCssClassGroups;

    @ToolUi.Tab("Dashboard")
    private List<ResourceItem> resources;

    @Deprecated
    @Embedded
    private Template modulePreviewTemplate;

    @ToolUi.Tab("Integrations")
    private String dropboxApplicationKey;

    @ToolUi.Tab("Dashboard")
    private CommonContentSettings commonContentSettings;

    @ToolUi.Tab("Dashboard")
    private BulkUploadSettings bulkUploadSettings;

    @ToolUi.Tab("Debug")
    private boolean useNonMinifiedCss;

    @ToolUi.Tab("Debug")
    private boolean useNonMinifiedJavaScript;

    @ToolUi.Tab("Debug")
    private boolean disableAutomaticallySavingDrafts;

    @ToolUi.Tab("Debug")
    private boolean displayTypesNotAssociatedWithJavaClasses;

    @ToolUi.Tab("RTE")
    private boolean legacyHtml;

    @ToolUi.Tab("RTE")
    private boolean enableAnnotations;

    @ToolUi.Tab("Debug")
    private boolean disableContentLocking;

    @ToolUi.Tab("Debug")
    private boolean optInContentLocking;

    @ToolUi.Tab("Debug")
    private boolean removeTrailingSlashes;

    @ToolUi.Tab("Debug")
    private boolean disableToolChecks;

    @ToolUi.Tab("Debug")
    private boolean allowInsecureAuthenticationCookie;

    @ToolUi.Tab("Debug")
    private boolean displaySiteInSearchResult;

    @ToolUi.Tab("Debug")
    private boolean enableAbTesting;

    @ToolUi.Tab("Debug")
    private boolean alwaysGeneratePermalinks;

    @ToolUi.Tab("Debug")
    private List<DariSetting> dariSettings;

    @Deprecated
    @ToolUi.Placeholder("v2")
    @ToolUi.Tab("Debug")
    @ToolUi.Values({ "v3" })
    private String theme;

    private boolean enableCrossDomainInlineEditing;

    @Embedded
    public static class CommonTime extends Record {

        @Required
        private String displayName;

        @Maximum(23)
        @Minimum(0)
        @Required
        @ToolUi.Note("0 to 23")
        private int hour;

        @Maximum(59)
        @Minimum(0)
        @Required
        @ToolUi.Note("0 to 59")
        private int minute;

        public String getDisplayName() {
            return displayName;
        }

        public void setDisplayName(String displayName) {
            this.displayName = displayName;
        }

        public int getHour() {
            return hour;
        }

        public void setHour(int hour) {
            this.hour = hour;
        }

        public int getMinute() {
            return minute;
        }

        public void setMinute(int minute) {
            this.minute = minute;
        }
    }

    @Embedded
    public static class CssClassGroup extends Record {

        @Required
        private String displayName;

        @Required
        private String internalName;

        private boolean dropDown;
        private List<CssClass> cssClasses;

        public String getDisplayName() {
            return displayName;
        }

        public void setDisplayName(String displayName) {
            this.displayName = displayName;
        }

        public String getInternalName() {
            return internalName;
        }

        public void setInternalName(String internalName) {
            this.internalName = internalName;
        }

        public boolean isDropDown() {
            return dropDown;
        }

        public void setDropDown(boolean dropDown) {
            this.dropDown = dropDown;
        }

        public List<CssClass> getCssClasses() {
            if (cssClasses == null) {
                cssClasses = new ArrayList<CssClass>();
            }
            return cssClasses;
        }

        public void setCssClasses(List<CssClass> cssClasses) {
            this.cssClasses = cssClasses;
        }
    }

    @Embedded
    public static class CssClass extends Record {

        @Required
        private String displayName;

        @Required
        private String internalName;

        private String tag;

        @ToolUi.CodeType("text/css")
        private String css;

        @ToolUi.CodeType("text/css")
        private String cmsOnlyCss;

        public String getDisplayName() {
            return displayName;
        }

        public void setDisplayName(String displayName) {
            this.displayName = displayName;
        }

        public String getInternalName() {
            return internalName;
        }

        public void setInternalName(String internalName) {
            this.internalName = internalName;
        }

        public String getTag() {
            return tag;
        }

        public void setTag(String tag) {
            this.tag = tag;
        }

        public String getCss() {
            return css;
        }

        public void setCss(String css) {
            this.css = css;
        }

        public String getCmsOnlyCss() {
            return cmsOnlyCss;
        }

        public void setCmsOnlyCss(String cmsOnlyCss) {
            this.cmsOnlyCss = cmsOnlyCss;
        }
    }

    /** Returns the company name. */
    public String getCompanyName() {
        return companyName;
    }

    /** Sets the company name. */
    public void setCompanyName(String companyName) {
        this.companyName = companyName;
    }

    /** Returns the company logo. */
    public StorageItem getCompanyLogo() {
        return companyLogo;
    }

    /** Sets the company logo. */
    public void setCompanyLogo(StorageItem companyLogo) {
        this.companyLogo = companyLogo;
    }

    public StorageItem getBackgroundImage() {
        return backgroundImage;
    }

    public void setBackgroundImage(StorageItem backgroundImage) {
        this.backgroundImage = backgroundImage;
    }

    /** Returns the environment. */
    public String getEnvironment() {
        return environment;
    }

    /** Sets the environment. */
    public void setEnvironment(String environment) {
        this.environment = environment;
    }

    /**
     * Returns the default role.
     *
     * @return May be {@code null}.
     */
    public ToolRole getDefaultRole() {
        return defaultRole;
    }

    /**
     * Sets the default role.
     *
     * @param defaultRole May be {@code null}.
     */
    public void setDefaultRole(ToolRole defaultRole) {
        this.defaultRole = defaultRole;
    }

    /**
     * Returns the set of disabled plugin names.
     *
     * @return Never {@code null}.
     */
    public Set<String> getDisabledPlugins() {
        if (disabledPlugins == null) {
            disabledPlugins = new HashSet<String>();
        }
        return disabledPlugins;
    }

    /** Sets the set of disabled plugin names. */
    public void setDisabledPlugins(Set<String> disabledPlugins) {
        this.disabledPlugins = disabledPlugins;
    }

    /**
     * Returns the broadcast message.
     *
     * @return May be {@code null}.
     */
    public String getBroadcastMessage() {
        return broadcastMessage;
    }

    /**
     * Sets the broadcast message.
     *
     * @param broadcastMessage May be {@code null}.
     */
    public void setBroadcastMessage(String broadcastMessage) {
        this.broadcastMessage = broadcastMessage;
    }

    /**
     * Returns the broadcast message expiration.
     *
     * @return If {@code null}, the message never expires.
     */
    public Date getBroadcastExpiration() {
        return broadcastExpiration;
    }

    /**
     * Sets the broadcast message expiration.
     *
     * @param broadcastExpiration If {@code null}, the message never
     * expires.
     */
    public void setBroadcastExpiration(Date broadcastExpiration) {
        this.broadcastExpiration = broadcastExpiration;
    }

    public boolean isSingleGeneratedPermalink() {
        return singleGeneratedPermalink;
    }

    public void setSingleGeneratedPermalink(boolean singleGeneratedPermalink) {
        this.singleGeneratedPermalink = singleGeneratedPermalink;
    }

    /** Returns the extra CSS. */
    public String getExtraCss() {
        return extraCss;
    }

    /** Sets the extra CSS. */
    public void setExtraCss(String css) {
        this.extraCss = css;
    }

    /** Returns the extra JavaScript. */
    public String getExtraJavaScript() {
        return extraJavaScript;
    }

    /** Sets the extra JavaScript. */
    public void setExtraJavaScript(String script) {
        this.extraJavaScript = script;
    }

    /** Returns the default site URL. */
    public String getDefaultSiteUrl() {
        return defaultSiteUrl;
    }

    /** Sets the default site URL. */
    public void setDefaultSiteUrl(String url) {
        this.defaultSiteUrl = url;
    }

    public String getDefaultToolUrl() {
        return ObjectUtils.isBlank(defaultToolUrl) ? getDefaultSiteUrl() : defaultToolUrl;
    }

    public void setDefaultToolUrl(String defaultToolUrl) {
        this.defaultToolUrl = defaultToolUrl;
    }

    public List<CommonTime> getCommonTimes() {
        if (commonTimes == null) {
            commonTimes = new ArrayList<CommonTime>();
        }
        return commonTimes;
    }

    public Dashboard getDefaultDashboard() {
        return defaultDashboard;
    }

    public void setDefaultDashboard(Dashboard defaultDashboard) {
        this.defaultDashboard = defaultDashboard;
    }

    public void setCommonTimes(List<CommonTime> commonTimes) {
        this.commonTimes = commonTimes;
    }

    public String getDefaultTextOverlayCss() {
        return defaultTextOverlayCss;
    }

    public void setDefaultTextOverlayCss(String defaultTextOverlayCss) {
        this.defaultTextOverlayCss = defaultTextOverlayCss;
    }

    public List<CssClassGroup> getTextCssClassGroups() {
        if (textCssClassGroups == null) {
            textCssClassGroups = new ArrayList<CssClassGroup>();
        }
        return textCssClassGroups;
    }

    public void setTextCssClassGroups(List<CssClassGroup> textCssClassGroups) {
        this.textCssClassGroups = textCssClassGroups;
    }

    public List<ResourceItem> getResources() {
        if (resources == null) {
            resources = new ArrayList<ResourceItem>();
        }
        return resources;
    }

    public void setResources(List<ResourceItem> resources) {
        this.resources = resources;
    }

    public Template getModulePreviewTemplate() {
        return modulePreviewTemplate;
    }

    public void setModulePreviewTemplate(Template modulePreviewTemplate) {
        this.modulePreviewTemplate = modulePreviewTemplate;
    }

    public String getDropboxApplicationKey() {
        return dropboxApplicationKey;
    }

    public void setDropboxApplicationKey(String dropboxApplicationKey) {
        this.dropboxApplicationKey = dropboxApplicationKey;
    }

    public CommonContentSettings getCommonContentSettings() {
        if (commonContentSettings == null) {
            commonContentSettings = new CommonContentSettings();
        }
        return commonContentSettings;
    }

    public void setCommonContentSettings(CommonContentSettings commonContentSettings) {
        this.commonContentSettings = commonContentSettings;
    }

    public BulkUploadSettings getBulkUploadSettings() {
        if (bulkUploadSettings == null) {
            bulkUploadSettings = new BulkUploadSettings();
        }
        return bulkUploadSettings;
    }

    public void setBulkUploadSettings(BulkUploadSettings bulkUploadSettings) {
        this.bulkUploadSettings = bulkUploadSettings;
    }

    public boolean isUseNonMinifiedCss() {
        return useNonMinifiedCss;
    }

    public void setUseNonMinifiedCss(boolean useNonMinifiedCss) {
        this.useNonMinifiedCss = useNonMinifiedCss;
    }

    public boolean isUseNonMinifiedJavaScript() {
        return useNonMinifiedJavaScript;
    }

    public void setUseNonMinifiedJavaScript(boolean useNonMinifiedJavaScript) {
        this.useNonMinifiedJavaScript = useNonMinifiedJavaScript;
    }

    /**
     * @deprecated Use {@link #isUseNonMinifiedCss} or {@link #isUseNonMinifiedJavaScript} instead.
     */
    @Deprecated
    public boolean isUseNonMinified() {
        return isUseNonMinifiedCss() &&
                isUseNonMinifiedJavaScript();
    }

    /**
     * @deprecated Use {@link #setUseNonMinifiedCss} or {@link #setUseNonMinifiedJavaScript} instead.
     */
    @Deprecated
    public void setUseNonMinified(boolean useNonMinified) {
        setUseNonMinifiedCss(useNonMinified);
        setUseNonMinifiedJavaScript(useNonMinified);
    }

    public boolean isDisableAutomaticallySavingDrafts() {
        return true;
        // return disableAutomaticallySavingDrafts;
    }

    public void setDisableAutomaticallySavingDrafts(boolean disableAutomaticallySavingDrafts) {
        this.disableAutomaticallySavingDrafts = disableAutomaticallySavingDrafts;
    }

    public boolean isDisplayTypesNotAssociatedWithJavaClasses() {
        return displayTypesNotAssociatedWithJavaClasses;
    }

    public void setDisplayTypesNotAssociatedWithJavaClasses(boolean displayTypesNotAssociatedWithJavaClasses) {
        this.displayTypesNotAssociatedWithJavaClasses = displayTypesNotAssociatedWithJavaClasses;
    }

    public boolean isLegacyHtml() {
        return legacyHtml;
    }

    public void setLegacyHtml(boolean legacyHtml) {
        this.legacyHtml = legacyHtml;
    }

    public boolean isEnableAnnotations() {
        return enableAnnotations;
    }

    public void setEnableAnnotations(boolean enableAnnotations) {
        this.enableAnnotations = enableAnnotations;
    }

    public boolean isDisableContentLocking() {
        return disableContentLocking;
    }

    public void setDisableContentLocking(boolean disableContentLocking) {
        this.disableContentLocking = disableContentLocking;
    }

    public boolean isOptInContentLocking() {
        return optInContentLocking;
    }

    public void setOptInContentLocking(boolean optInContentLocking) {
        this.optInContentLocking = optInContentLocking;
    }

    public boolean isRemoveTrailingSlashes() {
        return removeTrailingSlashes;
    }

    public void setRemoveTrailingSlashes(boolean removeTrailingSlashes) {
        this.removeTrailingSlashes = removeTrailingSlashes;
    }

    public boolean isDisableToolChecks() {
        return disableToolChecks;
    }

    public void setDisableToolChecks(boolean disableToolChecks) {
        this.disableToolChecks = disableToolChecks;
    }

    public boolean isAllowInsecureAuthenticationCookie() {
        return allowInsecureAuthenticationCookie;
    }

    public void setAllowInsecureAuthenticationCookie(
            boolean allowInsecureAuthenticationCookie) {
        this.allowInsecureAuthenticationCookie = allowInsecureAuthenticationCookie;
    }

    public boolean isDisplaySiteInSearchResult() {
        return displaySiteInSearchResult;
    }

    public void setDisplaySiteInSearchResult(boolean displaySiteInSearchResult) {
        this.displaySiteInSearchResult = displaySiteInSearchResult;
    }

    public boolean isEnableAbTesting() {
        return enableAbTesting;
    }

    public void setEnableAbTesting(boolean enableAbTesting) {
        this.enableAbTesting = enableAbTesting;
    }

    public boolean isAlwaysGeneratePermalinks() {
        return alwaysGeneratePermalinks;
    }

    public void setAlwaysGeneratePermalinks(boolean alwaysGeneratePermalinks) {
        this.alwaysGeneratePermalinks = alwaysGeneratePermalinks;
    }

    public List<DariSetting> getDariSettings() {
        if (dariSettings == null) {
            dariSettings = new ArrayList<DariSetting>();
        }
        return dariSettings;
    }

    public void setDariSettings(List<DariSetting> dariSettings) {
        this.dariSettings = dariSettings;
    }

    @Deprecated
    public String getTheme() {
        return theme;
    }

    @Deprecated
    public void setTheme(String theme) {
        this.theme = theme;
    }

    public boolean isEnableCrossDomainInlineEditing() {
        return enableCrossDomainInlineEditing;
    }

    public void setEnableCrossDomainInlineEditing(boolean enableCrossDomainInlineEditing) {
        this.enableCrossDomainInlineEditing = enableCrossDomainInlineEditing;
    }

    /** Returns the preview URL. */
    public String getPreviewUrl() {
        String url = getDefaultSiteUrl();
        if (!ObjectUtils.isBlank(url)) {
            try {
                return new URI(url + "/").resolve("./_preview").toString();
            } catch (Exception ex) {
                throw new IllegalStateException(ex);
            }
        }
        return "/_preview";
    }

    /** Writes the custom CSS to the given {@code out}. */
    public void writeCss(HttpServletRequest request, Writer out) throws IOException {
        if (request.getAttribute(CSS_WRITTEN) != null) {
            return;
        }

        request.setAttribute(CSS_WRITTEN, Boolean.TRUE);

        @SuppressWarnings("all")
        HtmlWriter writer = new HtmlWriter(out);

        writer.start("style", "type", "text/css");
            writer.css(".cms-textAlign-left", "text-align", "left");
            writer.css(".cms-textAlign-center", "text-align", "center");
            writer.css(".cms-textAlign-right", "text-align", "right");

            for (CmsTool.CssClassGroup group : getTextCssClassGroups()) {
                String groupName = group.getInternalName();

                for (CmsTool.CssClass cssClass : group.getCssClasses()) {
                    String css = cssClass.getCss();

                    if (css != null) {
                        writer.write(".cms-");
                        writer.write(groupName);
                        writer.write("-");
                        writer.write(cssClass.getInternalName());
                        writer.write("{");
                        writer.write(cssClass.getCss());
                        writer.write("}");
                    }
                }
            }

        writer.end();
    }

    // --- Tool support ---

    @Override
    public String getApplicationName() {
        return "cms";
    }

    @Override
    public List<Plugin> getPlugins() {
        List<Plugin> plugins = new ArrayList<Plugin>();

        // Areas.
        plugins.add(createArea2("Content", "dashboard", "dashboard", null));
        plugins.add(createArea2("Dashboard", "cms.dashboard", "dashboard/dashboard", "/"));
        plugins.add(createArea2("Admin", "admin", "admin", null));
        plugins.add(createArea2("Content Types", "cms.adminContentTypes", "admin/contentTypes", "/adminContentTypes"));
        plugins.add(createArea2("Production Guides", "adminGuides", "admin/adminGuides", "/admin/guides.jsp"));
        plugins.add(createArea2("Settings", "adminSettings", "admin/adminSettings", "/admin/settings.jsp"));
        plugins.add(createArea2("Sites", "adminSites", "admin/adminSites", "/admin/sites.jsp"));
        plugins.add(createArea2("Users & Roles", "adminUsers", "admin/adminUsers", "/admin/users.jsp"));
        plugins.add(createArea2("Variations & Profiles", "adminVariations", "admin/adminVariations", "/admin/variations.jsp"));
        plugins.add(createArea2("Workflows", "adminWorkflows", "admin/adminWorkflows", "/admin/workflows.jsp"));

<<<<<<< HEAD
=======
        // Dashboard widgets.
        double dashboardColumn = 0.0;
        double dashboardRow = 0.0;

        plugins.add(createJspWidget("Work Streams", "dashboard.workStreams", "/workStreams", DASHBOARD_WIDGET_POSITION, dashboardColumn, dashboardRow ++));
        plugins.add(createJspWidget("Site Map", "dashboard.siteMap", "/misc/siteMap.jsp", DASHBOARD_WIDGET_POSITION, dashboardColumn, dashboardRow ++));
        plugins.add(createJspWidget("Recent Activity", "dashboard.recentActivity", "/misc/recentActivity.jsp", DASHBOARD_WIDGET_POSITION, dashboardColumn, dashboardRow ++));

        dashboardColumn ++;
        dashboardRow = 0.0;

        plugins.add(createJspWidget("Create New", "dashboard.createNew", "/createNew", DASHBOARD_WIDGET_POSITION, dashboardColumn, dashboardRow ++));
        plugins.add(createJspWidget("Bulk Upload", "dashboard.bulkUpload", "/bulkUpload", DASHBOARD_WIDGET_POSITION, dashboardColumn, dashboardRow ++));
        plugins.add(createJspWidget("Schedules", "dashboard.scheduledEvents", "/misc/scheduledEvents.jsp", DASHBOARD_WIDGET_POSITION, dashboardColumn, dashboardRow ++));
        plugins.add(createPageWidget("Drafts", "dashboard.unpublishedDrafts", "/unpublishedDrafts", DASHBOARD_WIDGET_POSITION, dashboardColumn, dashboardRow ++));
        plugins.add(createJspWidget("Resources", "dashboard.resources", "/resources", DASHBOARD_WIDGET_POSITION, dashboardColumn, dashboardRow ++));
        plugins.add(createJspWidget("Production Guides", "dashboard.productionGuides", "/misc/productionGuides", DASHBOARD_WIDGET_POSITION, dashboardColumn, dashboardRow ++));

>>>>>>> c1c89ee5
        // Content right widgets.
        double rightColumn = 0.0;
        double rightRow = 0.0;
        JspWidget template, urls;

        if (isAlwaysGeneratePermalinks()) {
            plugins.add(urls = createJspWidget("URLs", "urls", "/WEB-INF/widget/urls.jsp", CONTENT_RIGHT_WIDGET_POSITION, rightColumn, rightRow ++));

        } else {
            plugins.add(urls = createJspWidget("URLs", "urls", "/WEB-INF/widget/urlsNew.jsp", CONTENT_RIGHT_WIDGET_POSITION, rightColumn, rightRow ++));
        }

        plugins.add(template = createJspWidget("Template", "template", "/WEB-INF/widget/template.jsp", CONTENT_RIGHT_WIDGET_POSITION, rightColumn, rightRow ++));
        plugins.add(createJspWidget("Sites", "sites", "/WEB-INF/widget/sites.jsp", CONTENT_RIGHT_WIDGET_POSITION, rightColumn, rightRow ++));
        plugins.add(new ContentRevisions());
        plugins.add(createPageWidget("References", "references", "/content/references", CONTENT_RIGHT_WIDGET_POSITION, rightColumn, rightRow ++));

        urls.getUpdateDependencies().add(template);

        return plugins;
    }

    @Embedded
    public abstract static class ResourceItem extends Record {

        private String name;
        private boolean sameWindow;

        public String getName() {
            return name;
        }

        public void setName(String name) {
            this.name = name;
        }

        public boolean isSameWindow() {
            return sameWindow;
        }

        public void setSameWindow(boolean sameWindow) {
            this.sameWindow = sameWindow;
        }

        public abstract String getUrl();
    }

    public static class ResourceLink extends ResourceItem {

        private String url;

        @Override
        public String getUrl() {
            return url;
        }

        public void setUrl(String url) {
            this.url = url;
        }
    }

    public static class ResourceFile extends ResourceItem {

        private StorageItem file;

        public StorageItem getFile() {
            return file;
        }

        public void setFile(StorageItem file) {
            this.file = file;
        }

        @Override
        public String getUrl() {
            StorageItem file = getFile();
            return file != null ? file.getPublicUrl() : null;
        }
    }

    @Embedded
    public static class CommonContentSettings extends Record {

        private Set<ObjectType> createNewTypes;
        private Set<Content> editExistingContents;

        public Set<ObjectType> getCreateNewTypes() {
            if (createNewTypes == null) {
                createNewTypes = new LinkedHashSet<ObjectType>();
            }
            return createNewTypes;
        }

        public void setCreateNewTypes(Set<ObjectType> createNewTypes) {
            this.createNewTypes = createNewTypes;
        }

        public Set<Content> getEditExistingContents() {
            if (editExistingContents == null) {
                editExistingContents = new LinkedHashSet<Content>();
            }
            return editExistingContents;
        }

        public void setEditExistingContents(Set<Content> editExistingContents) {
            this.editExistingContents = editExistingContents;
        }
    }

    @Embedded
    public static class BulkUploadSettings extends Record {

        private ObjectType defaultType;

        public ObjectType getDefaultType() {
            return defaultType;
        }

        public void setDefaultType(ObjectType defaultType) {
            this.defaultType = defaultType;
        }
    }

    @Embedded
    public static class DariSetting extends Record {

        private String key;
        private String value;

        public String getKey() {
            return key;
        }

        public void setKey(String key) {
            this.key = key;
        }

        public String getValue() {
            return value;
        }

        public void setValue(String value) {
            this.value = value;
        }
    }

    public static class DariSettingsUpdater extends RepeatingTask {

        private Date oldLastUpdate;

        @Override
        protected DateTime calculateRunTime(DateTime currentTime) {
            return every(currentTime, DateTimeFieldType.secondOfDay(), 0, 10);
        }

        @Override
        protected void doRepeatingTask(DateTime runTime) {
            Date newLastUpdate = Query.from(CmsTool.class).lastUpdate();

            if (newLastUpdate != null &&
                    (oldLastUpdate == null ||
                    !newLastUpdate.equals(oldLastUpdate))) {
                oldLastUpdate = newLastUpdate;
                Map<String, Object> settings = new CompactMap<String, Object>();

                for (DariSetting s : Query.from(CmsTool.class).first().getDariSettings()) {
                    CollectionUtils.putByPath(settings, s.getKey(), s.getValue());
                }

                if (!settings.isEmpty()) {
                    Settings.putPermanentOverrides("cms", settings);
                }
            }
        }
    }
}<|MERGE_RESOLUTION|>--- conflicted
+++ resolved
@@ -778,27 +778,6 @@
         plugins.add(createArea2("Variations & Profiles", "adminVariations", "admin/adminVariations", "/admin/variations.jsp"));
         plugins.add(createArea2("Workflows", "adminWorkflows", "admin/adminWorkflows", "/admin/workflows.jsp"));
 
-<<<<<<< HEAD
-=======
-        // Dashboard widgets.
-        double dashboardColumn = 0.0;
-        double dashboardRow = 0.0;
-
-        plugins.add(createJspWidget("Work Streams", "dashboard.workStreams", "/workStreams", DASHBOARD_WIDGET_POSITION, dashboardColumn, dashboardRow ++));
-        plugins.add(createJspWidget("Site Map", "dashboard.siteMap", "/misc/siteMap.jsp", DASHBOARD_WIDGET_POSITION, dashboardColumn, dashboardRow ++));
-        plugins.add(createJspWidget("Recent Activity", "dashboard.recentActivity", "/misc/recentActivity.jsp", DASHBOARD_WIDGET_POSITION, dashboardColumn, dashboardRow ++));
-
-        dashboardColumn ++;
-        dashboardRow = 0.0;
-
-        plugins.add(createJspWidget("Create New", "dashboard.createNew", "/createNew", DASHBOARD_WIDGET_POSITION, dashboardColumn, dashboardRow ++));
-        plugins.add(createJspWidget("Bulk Upload", "dashboard.bulkUpload", "/bulkUpload", DASHBOARD_WIDGET_POSITION, dashboardColumn, dashboardRow ++));
-        plugins.add(createJspWidget("Schedules", "dashboard.scheduledEvents", "/misc/scheduledEvents.jsp", DASHBOARD_WIDGET_POSITION, dashboardColumn, dashboardRow ++));
-        plugins.add(createPageWidget("Drafts", "dashboard.unpublishedDrafts", "/unpublishedDrafts", DASHBOARD_WIDGET_POSITION, dashboardColumn, dashboardRow ++));
-        plugins.add(createJspWidget("Resources", "dashboard.resources", "/resources", DASHBOARD_WIDGET_POSITION, dashboardColumn, dashboardRow ++));
-        plugins.add(createJspWidget("Production Guides", "dashboard.productionGuides", "/misc/productionGuides", DASHBOARD_WIDGET_POSITION, dashboardColumn, dashboardRow ++));
-
->>>>>>> c1c89ee5
         // Content right widgets.
         double rightColumn = 0.0;
         double rightRow = 0.0;
