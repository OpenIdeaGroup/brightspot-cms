--- conflicted
+++ resolved
@@ -181,7 +181,6 @@
                             page.writeEnd();
                         page.writeEnd();
 
-<<<<<<< HEAD
                         Map<String, Object> coreMetadata = fieldValueMetadata.entrySet()
                                 .stream()
                                 .filter(entry -> !entry.getKey().startsWith("cms."))
@@ -201,14 +200,6 @@
                             page.writeEnd();
                         }
 
-                        page.writeStart("li");
-                            page.writeStart("a",
-                                    "class", "icon icon-crop",
-                                    "data-frame-post", "",
-                                    "href", page.h(page.url("/contentImages", "data", ObjectUtils.toJson(fieldValue))),
-                                    "target", "contentImages");
-                                page.writeHtml(page.localize(ImageFileType.class, "action.viewResized"));
-=======
                         if (!StandardImageSize.findAll().isEmpty()) {
                             page.writeStart("li");
                                 page.writeStart("a",
@@ -218,7 +209,6 @@
                                         "target", "contentImages");
                                     page.writeHtml(page.localize(ImageFileType.class, "action.viewResized"));
                                 page.writeEnd();
->>>>>>> 85fd65c1
                             page.writeEnd();
                         }
                     page.writeEnd();
