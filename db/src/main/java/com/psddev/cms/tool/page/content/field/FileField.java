--- conflicted
+++ resolved
@@ -136,13 +136,8 @@
                     }
                 }
             } else if ("newUrl".equals(action)) {
-<<<<<<< HEAD
                 newItem = StorageItem.Static.createUrl(page.param(String.class, urlName));
-=======
-                newItem = StorageItem.Static.createUrl(page.param(urlName));
-
                 new MetadataAfterSave().afterSave(newItem);
->>>>>>> ca7f5d73
             }
 
             // Do additional processing specific to content type
