--- conflicted
+++ resolved
@@ -625,48 +625,7 @@
                 return getSelection().createItemsQuery();
             }
 
-<<<<<<< HEAD
-            return urlBuilder.toString();
-        }
-
-        public void writeButtonHtml() throws IOException {
-
-            for (Workflow workflow : workflows()) {
-
-                writeStart("div", "class", "media-workflowTransitionList");
-
-                for (ObjectType workflowType : workflowTypes(workflow)) {
-
-                    String typePermissionId = "type/" + workflowType.getId();
-
-                    for (WorkflowState workflowState : workflowStates(workflow, workflowType)) {
-
-                        Set<WorkflowTransition> availableTransitions = getAvailableTransitions(workflow, workflowType, workflowState);
-
-                        if (availableTransitions.size() == 0) {
-                            continue;
-                        }
-
-                        writeStart("h3", "class", "media-workflowTransitionTitle");
-                        writeHtml(getWorkflowStateCount(workflowType, workflowState.getName()) + " " + workflowType.getDisplayName() + " ");
-                        writeStart("span", "class", "visibilityLabel");
-                        writeHtml(workflowState.getDisplayName());
-                        writeEnd(); // end .visibilityLabel
-                        writeEnd();
-
-                        for (WorkflowTransition transition : availableTransitions) {
-
-                            writeTransitionButton(workflow, workflowType, workflowState, transition);
-                        }
-                    }
-
-                }
-
-                writeEnd(); // end .media-workflowTransitionList
-            }
-=======
             throw new IllegalStateException("No Search or SearchResultsSelection populated.  Cannot create items Query.");
->>>>>>> c92cad70
         }
 
         private void buildTransitionMap(SearchResultSelection selection) {
