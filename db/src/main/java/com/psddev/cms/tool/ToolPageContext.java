package com.psddev.cms.tool;

import java.io.File;
import java.io.IOException;
import java.io.InputStream;
import java.net.MalformedURLException;
import java.net.URISyntaxException;
import java.net.URL;
import java.net.URLConnection;
import java.util.ArrayList;
import java.util.Arrays;
import java.util.Collection;
import java.util.Collections;
import java.util.Comparator;
import java.util.Date;
import java.util.HashMap;
import java.util.HashSet;
import java.util.Iterator;
import java.util.LinkedHashMap;
import java.util.LinkedHashSet;
import java.util.List;
import java.util.Locale;
import java.util.Map;
import java.util.Properties;
import java.util.Set;
import java.util.UUID;

import javax.servlet.Servlet;
import javax.servlet.ServletContext;
import javax.servlet.ServletException;
import javax.servlet.http.HttpServletRequest;
import javax.servlet.http.HttpServletResponse;
import javax.servlet.jsp.PageContext;

import com.psddev.cms.db.ToolUiLayoutElement;
import org.joda.time.DateTime;
import org.joda.time.DateTimeZone;
import org.joda.time.format.DateTimeFormat;

import com.google.common.collect.ImmutableMap;
import com.psddev.cms.db.Content;
import com.psddev.cms.db.ContentField;
import com.psddev.cms.db.ContentType;
import com.psddev.cms.db.Draft;
import com.psddev.cms.db.History;
import com.psddev.cms.db.ImageTag;
import com.psddev.cms.db.LayoutTag;
import com.psddev.cms.db.Page;
import com.psddev.cms.db.Renderer;
import com.psddev.cms.db.ResizeOption;
import com.psddev.cms.db.Schedule;
import com.psddev.cms.db.Site;
import com.psddev.cms.db.StandardImageSize;
import com.psddev.cms.db.Template;
import com.psddev.cms.db.ToolFormWriter;
import com.psddev.cms.db.ToolUi;
import com.psddev.cms.db.ToolUser;
import com.psddev.cms.db.Trash;
import com.psddev.cms.db.Variation;
import com.psddev.cms.db.WorkStream;
import com.psddev.cms.db.Workflow;
import com.psddev.cms.db.WorkflowLog;
import com.psddev.cms.db.WorkflowState;
import com.psddev.cms.db.WorkflowTransition;
import com.psddev.dari.db.Application;
import com.psddev.dari.db.CompoundPredicate;
import com.psddev.dari.db.Database;
import com.psddev.dari.db.ObjectField;
import com.psddev.dari.db.ObjectFieldComparator;
import com.psddev.dari.db.ObjectIndex;
import com.psddev.dari.db.ObjectStruct;
import com.psddev.dari.db.ObjectType;
import com.psddev.dari.db.Predicate;
import com.psddev.dari.db.PredicateParser;
import com.psddev.dari.db.Query;
import com.psddev.dari.db.Singleton;
import com.psddev.dari.db.State;
import com.psddev.dari.db.StateStatus;
import com.psddev.dari.db.ValidationException;
import com.psddev.dari.util.CodeUtils;
import com.psddev.dari.util.CompactMap;
import com.psddev.dari.util.DebugFilter;
import com.psddev.dari.util.DependencyResolver;
import com.psddev.dari.util.ErrorUtils;
import com.psddev.dari.util.ImageEditor;
import com.psddev.dari.util.JspUtils;
import com.psddev.dari.util.ObjectUtils;
import com.psddev.dari.util.RoutingFilter;
import com.psddev.dari.util.Settings;
import com.psddev.dari.util.StorageItem;
import com.psddev.dari.util.StringUtils;
import com.psddev.dari.util.TypeReference;
import com.psddev.dari.util.Utf8Filter;
import com.psddev.dari.util.WebPageContext;

/**
 * {@link WebPageContext} with extra methods that work well with
 * pages in {@link Tool}.
 */
public class ToolPageContext extends WebPageContext {

    /**
     * Settings key for tool URL prefix when creating a fully qualified
     * version of a path.
     */
    public static final String TOOL_URL_PREFIX_SETTING = "brightspot/toolUrlPrefix";

    public static final String TYPE_ID_PARAMETER = "typeId";
    public static final String OBJECT_ID_PARAMETER = "id";
    public static final String DRAFT_ID_PARAMETER = "draftId";
    public static final String ORIGINAL_DRAFT_VALUE = "original";
    public static final String HISTORY_ID_PARAMETER = "historyId";
    public static final String VARIATION_ID_PARAMETER = "variationId";
    public static final String RETURN_URL_PARAMETER = "returnUrl";

    private static final String ATTRIBUTE_PREFIX = ToolPageContext.class.getName() + ".";
    private static final String ERRORS_ATTRIBUTE = ATTRIBUTE_PREFIX + "errors";
    private static final String FORM_FIELDS_DISABLED_ATTRIBUTE = ATTRIBUTE_PREFIX + "formFieldsDisabled";
    private static final String TOOL_ATTRIBUTE = ATTRIBUTE_PREFIX + "tool";
    private static final String TOOL_BY_CLASS_ATTRIBUTE = ATTRIBUTE_PREFIX + "toolByClass";
    private static final String TOOL_BY_PATH_ATTRIBUTE = ATTRIBUTE_PREFIX + "toolByPath";

    private static final String EXTRA_PREFIX = "cms.tool.";
    private static final String OVERLAID_DRAFT_EXTRA = EXTRA_PREFIX + "overlaidDraft";
    private static final String OVERLAID_HISTORY_EXTRA = EXTRA_PREFIX + "overlaidHistory";

    /** Creates an instance based on the given {@code pageContext}. */
    public ToolPageContext(PageContext pageContext) {
        super(pageContext);
    }

    /** Creates an instance based on the given servlet parameters. */
    public ToolPageContext(
            ServletContext servletContext,
            HttpServletRequest request,
            HttpServletResponse response) {

        super(servletContext, request, response);
    }

    /**
     * Returns the parameter value as an instance of the given
     * {@code returnClass} associated with the given {@code name}, or if not
     * found, either the {@linkplain #getPageSetting page setting value} or
     * the given {@code defaultValue}.
     */
    @SuppressWarnings("unchecked")
    public <T> T pageParam(Class<T> returnClass, String name, T defaultValue) {
        Class<?> valueClass = PRIMITIVE_CLASSES.get(returnClass);

        if (valueClass == null) {
            valueClass = returnClass;
        }

        HttpServletRequest request = getRequest();
        String valueString = request.getParameter(name);
        Object value = ObjectUtils.to(valueClass, valueString);
        Object userValue = ObjectUtils.to(valueClass, AuthenticationFilter.Static.getPageSetting(request, name));

        if (valueString == null) {
            return ObjectUtils.isBlank(userValue) ? defaultValue : (T) userValue;

        } else {
            if (!ObjectUtils.equals(value, userValue)) {
                AuthenticationFilter.Static.putPageSetting(request, name, value);
            }

            return (T) value;
        }
    }

    /**
     * Returns the parameter value as an instance of the given
     * {@code returnClass} associated with the given {@code name}, or if not
     * found, either the {@linkplain #getPageSetting page setting value} or
     * the given {@code defaultValue}.
     */
    @SuppressWarnings("unchecked")
    public <T> List<T> pageParams(Class<T> returnClass, String name, List<T> defaultValue) {
        Class<?> valueClass = PRIMITIVE_CLASSES.get(returnClass);

        if (valueClass == null) {
            valueClass = returnClass;
        }

        HttpServletRequest request = getRequest();
        List<T> value = params(returnClass, name);
        List<Object> userValue = ObjectUtils.to(new TypeReference<List<Object>>() { }, AuthenticationFilter.Static.getPageSetting(request, name));

        if (value == null || value.isEmpty()) {
            return ObjectUtils.isBlank(userValue) ? defaultValue : (List<T>) userValue;

        } else {
            if (!ObjectUtils.equals(value, userValue)) {
                AuthenticationFilter.Static.putPageSetting(request, name, value);
            }

            return (List<T>) value;
        }
    }

    private static final Map<Class<?>, Class<?>> PRIMITIVE_CLASSES; static {
        Map<Class<?>, Class<?>> m = new HashMap<Class<?>, Class<?>>();

        m.put(boolean.class, Boolean.class);
        m.put(byte.class, Byte.class);
        m.put(char.class, Character.class);
        m.put(double.class, Double.class);
        m.put(float.class, Float.class);
        m.put(int.class, Integer.class);
        m.put(long.class, Long.class);
        m.put(short.class, Short.class);

        PRIMITIVE_CLASSES = Collections.unmodifiableMap(m);
    }

    /**
     * Returns a label, or the given {@code defaultLabel} if one can't be
     * found, for the given {@code object}.
     */
    public String getObjectLabelOrDefault(Object object, String defaultLabel) {
        return Static.getObjectLabelOrDefault(object, defaultLabel);
    }

    /** Returns a label for the given {@code object}. */
    public String getObjectLabel(Object object) {
        return Static.getObjectLabel(object);
    }

    /**
     * Returns a label, or the given {@code defaultLabel} if one can't be
     * found, for the type of the given {@code object}.
     */
    public String getTypeLabelOrDefault(Object object, String defaultLabel) {
        return Static.getTypeLabelOrDefault(object, defaultLabel);
    }

    /** Returns a label for the type of the given {@code object}. */
    public String getTypeLabel(Object object) {
        return Static.getTypeLabel(object);
    }

    /**
     * Returns {@code true} is the given {@code object} is previewable.
     *
     * @param object If {@code null}, always returns {@code false}.
     */
    @SuppressWarnings("deprecation")
    public boolean isPreviewable(Object object) {
        if (object != null) {
            if (object instanceof Page &&
                    !(object instanceof Template)) {
                return true;

            } else if (object instanceof Renderer) {
                return true;

            } else {
                State state = State.getInstance(object);
                ObjectType type = state.getType();

                if (type != null) {
                    if (Template.Static.findUsedTypes(getSite()).contains(type)) {
                        return true;

                    } else {
                        Renderer.TypeModification rendererData = type.as(Renderer.TypeModification.class);

                        return !ObjectUtils.isBlank(rendererData.getPath()) ||
                                !ObjectUtils.isBlank(rendererData.getPaths());
                    }
                }
            }
        }

        return false;
    }

    /**
     * Returns the singleton instance of the given {@code toolClass}.
     * Note that this method caches the result, so it'll return the
     * exact same object every time within a single request.
     */
    @SuppressWarnings("unchecked")
    public <T extends Tool> T getToolByClass(Class<T> toolClass) {
        HttpServletRequest request = getRequest();
        Map<Class<?>, Tool> tools = (Map<Class<?>, Tool>) request.getAttribute(TOOL_BY_CLASS_ATTRIBUTE);

        if (tools == null) {
            tools = new HashMap<Class<?>, Tool>();
            request.setAttribute(TOOL_BY_CLASS_ATTRIBUTE, tools);
        }

        Tool tool = tools.get(toolClass);

        if (!toolClass.isInstance(tool)) {
            tool = Application.Static.getInstance(toolClass);
            tools.put(toolClass, tool);
        }

        return (T) tool;
    }

    /**
     * Returns the CMS tool.
     *
     * @see #getToolByClass
     */
    public CmsTool getCmsTool() {
        return getToolByClass(CmsTool.class);
    }

    /** Returns all embedded tools, keyed by their context paths. */
    @SuppressWarnings("unchecked")
    public Map<String, Tool> getEmbeddedTools() {
        HttpServletRequest request = getRequest();
        Map<String, Tool> tools = (Map<String, Tool>) request.getAttribute(TOOL_BY_PATH_ATTRIBUTE);

        if (tools == null) {
            tools = new LinkedHashMap<String, Tool>();

            for (Map.Entry<String, Properties> entry : JspUtils.getEmbeddedSettings(getServletContext()).entrySet()) {
                String toolClassName = entry.getValue().getProperty(Application.MAIN_CLASS_SETTING);
                Class<?> objectClass = ObjectUtils.getClassByName(toolClassName);

                if (objectClass != null &&
                        Tool.class.isAssignableFrom(objectClass)) {
                    tools.put(entry.getKey(), getToolByClass((Class<Tool>) objectClass));
                }
            }

            if (!tools.containsKey("")) {
                Application app = Application.Static.getMain();
                if (app instanceof Tool) {
                    tools.put("", (Tool) app);
                }
            }

            request.setAttribute(TOOL_BY_PATH_ATTRIBUTE, tools);
        }

        return tools;
    }

    /** Returns the tool that's currently in use. */
    public Tool getTool() {
        ServletContext context = getServletContext();
        HttpServletRequest request = getRequest();
        Tool tool = (Tool) request.getAttribute(TOOL_ATTRIBUTE);

        if (tool == null) {
            String contextPath = JspUtils.getEmbeddedContextPath(context, request.getServletPath());

            tool = getEmbeddedTools().get(contextPath);
            request.setAttribute(TOOL_ATTRIBUTE, tool);
        }

        return tool;
    }

    private class AreaUrl implements Comparable<AreaUrl> {

        private final Area area;
        private final String url;

        public AreaUrl(Area area, String url) {
            this.area = area;
            this.url = url;
        }

        public Area getArea() {
            return area;
        }

        public String getUrl() {
            return url;
        }

        @Override
        public int compareTo(AreaUrl other) {
            return other.url.length() - url.length();
        }
    }

    /**
     * Returns the area that's currently in use.
     *
     * @return May be {@code null}.
     */
    public Area getArea() {
        List<AreaUrl> areaUrls = new ArrayList<AreaUrl>();

        for (Area area : Tool.Static.getPluginsByClass(Area.class)) {
            String url = area.getUrl();

            if (!ObjectUtils.isBlank(url)) {
                Tool tool = area.getTool();

                if (tool != null) {
                    areaUrls.add(new AreaUrl(area, toolUrl(tool, url)));
                }
            }
        }

        Collections.sort(areaUrls);

        String path = getRequest().getServletPath();

        if (path.endsWith("/index.jsp")) {
            path = path.substring(0, path.length() - 9);
        }

        for (AreaUrl areaUrl : areaUrls) {
            if (path.startsWith(areaUrl.getUrl())) {
                return areaUrl.getArea();
            }
        }

        return null;
    }

    private Object[] pushToArray(Object[] array, Object... newItems) {
        int os = array.length;
        int ns = newItems.length;
        Object[] newArray = new Object[os + ns];

        if (os > 0) {
            System.arraycopy(array, 0, newArray, 0, os);
        }

        if (ns > 0) {
            System.arraycopy(newItems, 0, newArray, os, ns);
        }

        return newArray;
    }

    public String toolPath(Tool tool, String path, Object... parameters) {
        String toolPath = null;
        String appName = tool.getApplicationName();

        if (appName != null) {
            toolPath = RoutingFilter.Static.getApplicationPath(appName);

        } else {
            for (Map.Entry<String, Tool> entry : getEmbeddedTools().entrySet()) {
                if (entry.getValue().equals(tool)) {
                    toolPath = entry.getKey();
                    break;
                }
            }

            if (toolPath == null) {
                throw new IllegalStateException(String.format(
                        "Can't find tool path for [%s]", tool.getName()));
            }
        }

        toolPath = toolPath + StringUtils.ensureStart(path, "/");

        return StringUtils.addQueryParameters(toolPath, parameters);
    }

    public String toolPath(Class<? extends Tool> toolClass, String path, Object... parameters) {
        return toolPath(getToolByClass(toolClass), path, parameters);
    }

    /**
     * Returns an absolute version of the given {@code path} in context
     * of the given {@code tool}, modified by the given {@code parameters}.
     *
     * @param tool Can't be {@code null}.
     * @param path May be {@code null}.
     * @param parameters May be {@code null}.
     */
    @SuppressWarnings("deprecation")
    public String toolUrl(Tool tool, String path, Object... parameters) {
        String url = null;
        String appName = tool.getApplicationName();

        if (appName != null) {
            url = getServletContext().getContextPath() + RoutingFilter.Static.getApplicationPath(appName);

        } else {
            for (Map.Entry<String, Tool> entry : getEmbeddedTools().entrySet()) {
                if (entry.getValue().equals(tool)) {
                    url = entry.getKey();
                    break;
                }
            }

            if (url == null) {
                url = tool.getUrl();

                if (ObjectUtils.isBlank(url)) {
                    url = getServletContext().getContextPath();
                }

            } else {
                url = getServletContext().getContextPath() + url;
            }
        }

        url = url + StringUtils.ensureStart(path, "/");

        return StringUtils.addQueryParameters(url, parameters);
    }

    /**
     * Returns an absolute version of the given {@code path} in context
     * of the instance of the given {@code toolClass}, modified by the given
     * {@code parameters}.
     *
     * @param toolClass Can't be {@code null}.
     * @param path May be {@code null}.
     * @param parameters May be {@code null}.
     */
    public String toolUrl(Class<? extends Tool> toolClass, String path, Object... parameters) {
        return toolUrl(getToolByClass(toolClass), path, parameters);
    }

    /**
     * Returns a fully qualified, absolute version of the given {@code path}
     * in context of the instance of the given {@code toolClass}, modified by
     * the given {@code parameters}.
     *
     * @param toolClass Can't be {@code null}.
     * @param path May be {@code null}.
     * @param parameters May be {@code null}.
     */
    public String fullyQualifiedToolUrl(Class<? extends Tool> toolClass, String path, Object... parameters) {
        String toolUrl = toolUrl(toolClass, path, parameters);
        String prefix = Settings.get(String.class, TOOL_URL_PREFIX_SETTING);

        if (!ObjectUtils.isBlank(prefix)) {
            toolUrl = StringUtils.removeEnd(prefix , "/") + toolUrl;
        }

        return toolUrl;
    }

    /**
     * Returns an absolute version of the given {@code path} in context
     * of the CMS, modified by the given {@code parameters}.
     *
     * @param path May be {@code null}.
     * @param parameters May be {@code null}.
     */
    public String cmsUrl(String path, Object... parameters) {
        return toolUrl(getCmsTool(), path, parameters);
    }

    public String typeUrl(String path, UUID typeId, Object... parameters) {
        return url(path, pushToArray(parameters,
                TYPE_ID_PARAMETER, typeId,
                OBJECT_ID_PARAMETER, null,
                DRAFT_ID_PARAMETER, null,
                HISTORY_ID_PARAMETER, null));
    }

    public String typeUrl(String path, Class<?> objectClass, Object... parameters) {
        UUID typeId = ObjectType.getInstance(objectClass).getId();

        return typeUrl(path, typeId, parameters);
    }

    public String objectUrl(String path, Object object, Object... parameters) {
        if (object instanceof Draft) {
            Draft draft = (Draft) object;

            parameters = pushToArray(parameters,
                    OBJECT_ID_PARAMETER, draft.getObjectId(),
                    DRAFT_ID_PARAMETER, draft.getId(),
                    HISTORY_ID_PARAMETER, null);

        } else if (object instanceof History) {
            History history = (History) object;

            parameters = pushToArray(parameters,
                    OBJECT_ID_PARAMETER, history.getObjectId(),
                    DRAFT_ID_PARAMETER, null,
                    HISTORY_ID_PARAMETER, history.getId());

        } else {
            State state = State.getInstance(object);
            ObjectType type = state.getType();
            UUID objectId = state.getId();
            Draft draft = getOverlaidDraft(object);
            History history = getOverlaidHistory(object);

            parameters = pushToArray(parameters,
                    OBJECT_ID_PARAMETER, objectId,
                    TYPE_ID_PARAMETER, type != null ? type.getId() : null,
                    DRAFT_ID_PARAMETER, draft != null ? draft.getId() : null,
                    HISTORY_ID_PARAMETER, history != null ? history.getId() : null);
        }

        return url(path, parameters);
    }

    public String originalUrl(String path, Object object, Object... parameters) {
        return url(path, pushToArray(parameters,
                OBJECT_ID_PARAMETER, State.getInstance(object).getId(),
                DRAFT_ID_PARAMETER, ORIGINAL_DRAFT_VALUE,
                HISTORY_ID_PARAMETER, null));
    }

    /**
     * Returns an URL for returning to the current page from the request
     * at the given {@code path}, modified by the given {@code parameters}.
     */
    public String returnableUrl(String path, Object... parameters) {
        HttpServletRequest request = getRequest();

        return url(path, pushToArray(parameters,
                RETURN_URL_PARAMETER, JspUtils.getAbsolutePath(request, "")
                .substring(JspUtils.getEmbeddedContextPath(getServletContext(), request.getServletPath()).length())));
    }

    /**
     * Returns an URL to the return to the page specified by a previous
     * call to {@link #returnableUrl(String, Object...)}, modified by the
     * given {@code parameters}.
     */
    public String returnUrl(Object... parameters) {
        String returnUrl = param(String.class, RETURN_URL_PARAMETER);

        if (ObjectUtils.isBlank(returnUrl)) {
            throw new IllegalArgumentException(String.format(
                    "The [%s] parameter is required!", RETURN_URL_PARAMETER));
        }

        return url(returnUrl, parameters);
    }

    /** Returns a modifiable list of all the errors in this page. */
    public List<Throwable> getErrors() {
        @SuppressWarnings("unchecked")
        List<Throwable> errors = (List<Throwable>) getRequest().getAttribute(ERRORS_ATTRIBUTE);

        if (errors == null) {
            errors = new ArrayList<Throwable>();
            getRequest().setAttribute(ERRORS_ATTRIBUTE, errors);
        }

        return errors;
    }

    /**
     * Renders the form inputs appropriate for the given {@code field}
     * using the data from the given {@code object}.
     */
    public void renderField(Object object, ObjectField field) throws IOException {
        @SuppressWarnings("all")
        ToolFormWriter writer = new ToolFormWriter(this);

        writer.inputs(State.getInstance(object), field.getInternalName());
    }

    /**
     * Processes the form inputs for the given {@code field}, rendered in
     * {@link #renderField(Object, ObjectField)}, using the data from the
     * given {@code object}.
     */
    public void processField(Object object, ObjectField field) throws Throwable {
        @SuppressWarnings("all")
        ToolFormWriter writer = new ToolFormWriter(this);

        writer.update(State.getInstance(object), getRequest(), field.getInternalName());
    }

    /** Finds an existing object or reserve one. */
    public Object findOrReserve(Collection<ObjectType> validTypes) {
        UUID objectId = param(UUID.class, OBJECT_ID_PARAMETER);
        Object object;
        WorkStream workStream = Query.findById(WorkStream.class, param(UUID.class, "workStreamId"));

        if (!isFormPost() && workStream != null) {
            object = workStream.next(getUser());

        } else {
            object = Query.fromAll().where("_id = ?", objectId).resolveInvisible().first();
        }

        if (object != null) {
            if (workStream == null) {
                ObjectType objectType = State.getInstance(object).getType();

                if (!ObjectUtils.isBlank(validTypes) &&
                        !validTypes.contains(objectType)) {
                    StringBuilder tb = new StringBuilder();

                    for (ObjectType type : validTypes) {
                        tb.append(type.getLabel());
                        tb.append(", ");
                    }

                    tb.setLength(tb.length() - 2);

                    throw new IllegalArgumentException(String.format(
                            "Expected one of [%s] types for [%s] object but it is of [%s] type",
                            tb,
                            objectId,
                            objectType != null ? objectType.getLabel() : "unknown"));
                }
            }

        } else if (!ObjectUtils.isBlank(validTypes)) {
            ObjectType selectedType = ObjectType.getInstance(param(UUID.class, TYPE_ID_PARAMETER));

            if (selectedType == null) {
                for (ObjectType type : validTypes) {
                    selectedType = type;
                    break;
                }
            }

            if (selectedType != null) {
                if (selectedType.getSourceDatabase() != null) {
                    object = Query.fromType(selectedType).where("_id = ?", objectId).resolveInvisible().first();
                }

                if (object == null) {
                    if (selectedType.getGroups().contains(Singleton.class.getName())) {
                        object = Query.fromType(selectedType).resolveInvisible().first();
                    }

                    if (object == null) {
                        object = selectedType.createObject(objectId);
                        State.getInstance(object).as(Site.ObjectModification.class).setOwner(getSite());
                    }
                }
            }
        }

        UUID draftId = param(UUID.class, DRAFT_ID_PARAMETER);

        if (object == null) {
            Object draftObject = Query.fromAll().where("_id = ?", draftId).first();

            if (draftObject instanceof Draft) {
                Draft draft = (Draft) draftObject;
                object = draft.getObject();

                State.getInstance(object).getExtras().put(OVERLAID_DRAFT_EXTRA, draft);
            }

        } else {
            State state = State.getInstance(object);

            History history = Query.
                    from(History.class).
                    where("id = ?", param(UUID.class, HISTORY_ID_PARAMETER)).
                    and("objectId = ?", objectId).
                    first();

            if (history != null) {
                state.getExtras().put(OVERLAID_HISTORY_EXTRA, history);
                state.setValues(history.getObjectOriginals());
                state.setStatus(StateStatus.SAVED);

            } else if (objectId != null) {
                Object draftObject = Query.
                        fromAll().
                        where("id = ?", draftId).
                        and("com.psddev.cms.db.Draft/objectId = ?", objectId).
                        first();

                if (draftObject instanceof Draft) {
                    Draft draft = (Draft) draftObject;

                    state.getExtras().put(OVERLAID_DRAFT_EXTRA, draft);
                    state.getValues().putAll(draft.getObjectChanges());
                }
            }

            UUID variationId = param(UUID.class, VARIATION_ID_PARAMETER);

            if (variationId != null) {
                @SuppressWarnings("unchecked")
                Map<String, Object> variationValues = (Map<String, Object>) state.getByPath("variations/" + variationId.toString());

                if (variationValues != null) {
                    state.putAll(variationValues);
                }
            }
        }

        if (object != null) {
            State.getInstance(object).setResolveInvisible(true);
        }

        Template template = Query.from(Template.class).where("_id = ?", param(UUID.class, "templateId")).first();

        if (template != null) {
            if (object == null) {
                Set<ObjectType> contentTypes = template.getContentTypes();

                if (!contentTypes.isEmpty()) {
                    object = contentTypes.iterator().next().createObject(objectId);
                    State.getInstance(object).as(Site.ObjectModification.class).setOwner(getSite());
                }
            }

            if (object != null) {
                State.getInstance(object).as(Template.ObjectModification.class).setDefault(template);
            }

        } else if (object != null) {
            State state = State.getInstance(object);

            if (state.isNew()) {
                List<Template> templates = Template.Static.findUsable(object);

                if (!templates.isEmpty()) {
                    state.as(Template.ObjectModification.class).setDefault(templates.iterator().next());
                }
            }
        }

        if (object != null) {
            State state = State.getInstance(object);
            Content.ObjectModification contentData = state.as(Content.ObjectModification.class);

            if (contentData.isDraft()) {
                Draft draft = Query.from(Draft.class).where("objectId = ?", state.getId()).first();

                if (draft != null) {
                    state.getExtras().put(OVERLAID_DRAFT_EXTRA, draft);
                }
            }
        }

        return object;
    }

    /** Finds an existing object or reserve one. */
    public Object findOrReserve(UUID... validTypeIds) {
        Set<ObjectType> validTypes = null;

        if (!ObjectUtils.isBlank(validTypeIds)) {
            validTypes = new LinkedHashSet<ObjectType>();

            for (UUID typeId : validTypeIds) {
                ObjectType type = ObjectType.getInstance(typeId);

                if (type != null) {
                    validTypes.add(type);
                }
            }
        }

        return findOrReserve(validTypes);
    }

    /** Finds an existing object or reserve one. */
    public Object findOrReserve(Class<?>... validObjectClasses) {
        Set<ObjectType> validTypes = null;

        if (!ObjectUtils.isBlank(validObjectClasses)) {
            validTypes = new LinkedHashSet<ObjectType>();

            for (Class<?> validObjectClass : validObjectClasses) {
                ObjectType type = ObjectType.getInstance(validObjectClass);

                if (type != null) {
                    validTypes.add(type);
                }
            }
        }

        return findOrReserve(validTypes);
    }

    /** Finds an existing object or reserve one. */
    public Object findOrReserve() {
        UUID selectedTypeId = param(UUID.class, TYPE_ID_PARAMETER);

        return findOrReserve(selectedTypeId != null ?
                new UUID[] { selectedTypeId } :
                new UUID[0]);
    }

    /**
     * Returns the draft that was overlaid on top of the given
     * {@code object}.
     */
    public Draft getOverlaidDraft(Object object) {
        return (Draft) State.getInstance(object).getExtra(OVERLAID_DRAFT_EXTRA);
    }

    /**
     * Returns the past revision that was overlaid on top of the
     * {@code object}.
     */
    public History getOverlaidHistory(Object object) {
        return (History) State.getInstance(object).getExtra(OVERLAID_HISTORY_EXTRA);
    }

    public Predicate siteItemsPredicate() {
        ToolUser user = getUser();

        if (user != null) {
            Site site = user.getCurrentSite();

            if (site != null) {
                return site.itemsPredicate();
            }
        }

        return null;
    }

    public Predicate siteItemsSearchPredicate() {
        Predicate predicate = siteItemsPredicate();

        if (predicate != null) {
            predicate = CompoundPredicate.combine(
                    PredicateParser.AND_OPERATOR,
                    predicate,
                    PredicateParser.Static.parse("* matches *"));
        }

        return predicate;
    }

    private String cmsResource(String path, Object... parameters) {
        ServletContext context = getServletContext();
        path = cmsUrl(path);
        long lastModified = 0;

        try {
            URL resource = context.getResource(path);

            if (resource != null) {
                URLConnection resourceConnection = resource.openConnection();
                InputStream resourceInput = resourceConnection.getInputStream();

                try {
                    lastModified = resourceConnection.getLastModified();
                } finally {
                    resourceInput.close();
                }
            }

        } catch (IOException error) {
            throw new IllegalStateException(error);
        }

        if (lastModified == 0) {
            lastModified = (long) (Math.random() * Long.MAX_VALUE);
        }

        return StringUtils.addQueryParameters(
                StringUtils.addQueryParameters(path, parameters),
                "_", lastModified);
    }

    /**
     * Returns the URL to the preview thumbnail of the given {@code object}.
     *
     * @return May be {@code null}.
     */
    public String getPreviewThumbnailUrl(Object object) {
        if (object != null) {
            StorageItem preview = State.getInstance(object).getPreview();

            if (preview != null) {
                if (ImageEditor.Static.getDefault() != null) {
                    return new ImageTag.Builder(preview).
                            setHeight(300).
                            setResizeOption(ResizeOption.ONLY_SHRINK_LARGER).
                            toUrl();

                } else {
                    return preview.getPublicUrl();
                }
            }
        }

        return null;
    }

    /**
     * Writes a descriptive label HTML for the given {@code object}.
     *
     * @param object If {@code null}, writes {@code N/A}.
     */
    public void writeObjectLabel(Object object) throws IOException {
        if (object == null) {
            writeHtml("N/A");

        } else {
            State state = State.getInstance(object);
            String visibilityLabel = object instanceof Draft ? "Update" : state.getVisibilityLabel();
            String label = state.getLabel();

            if (!ObjectUtils.isBlank(visibilityLabel)) {
                writeStart("span", "class", "visibilityLabel");
                    writeHtml(visibilityLabel);
                writeEnd();

                writeHtml(" ");
            }

            writeHtml(ObjectUtils.isBlank(label) ?
                    state.getId() :
                    state.getLabel());
        }
    }

    /**
     * Writes a descriptive label HTML for the type of the given
     * {@code object}.
     *
     * @param object If it or its type is {@code null}, writes {@code N/A}.
     */
    public void writeTypeLabel(Object object) throws IOException {
        ObjectType type = null;

        if (object != null) {
            if (object instanceof Draft) {
                type = ((Draft) object).getObjectType();

            } else {
                type = State.getInstance(object).getType();
            }
        }

        writeObjectLabel(type);
    }

    /**
     * Writes a descriptive label HTML that contains the type information for
     * the given {@code object}.
     *
     * @param object If {@code null}, writes {@code N/A}.
     */
    public void writeTypeObjectLabel(Object object) throws IOException {
        if (object == null) {
            writeHtml("N/A");

        } else {
            State state = State.getInstance(object);
            ObjectType type = state.getType();
            String visibilityLabel = state.getVisibilityLabel();
            String label = state.getLabel();

            if (!ObjectUtils.isBlank(visibilityLabel)) {
                writeStart("span", "class", "visibilityLabel");
                    writeHtml(visibilityLabel);
                writeEnd();

                writeHtml(" ");
            }

            String typeLabel;

            if (type == null) {
                typeLabel = "Unknown Type";

            } else {
                typeLabel = type.getLabel();

                if (ObjectUtils.isBlank(typeLabel)) {
                    typeLabel = type.getId().toString();
                }
            }

            if (ObjectUtils.isBlank(label)) {
                label = state.getId().toString();
            }

            writeHtml(typeLabel);

            if (!typeLabel.equals(label)) {
                writeHtml(": ");
                writeHtml(label);
            }
        }
    }

    /**
     * Returns the user's time zone.
     *
     * @return Never {@code null}.
     */
    public DateTimeZone getUserDateTimeZone() {
        DateTimeZone timeZone = null;
        ToolUser user = getUser();

        if (user != null) {
            String timeZoneId = user.getTimeZone();

            if (!ObjectUtils.isBlank(timeZoneId)) {
                try {
                    timeZone = DateTimeZone.forID(timeZoneId);
                } catch (IllegalArgumentException error) {
                    // Ignore unparseable time zone IDs.
                }
            }
        }

        return timeZone == null ?
                DateTimeZone.getDefault() :
                timeZone;
    }

    /**
     * Converts the given {@code dateTime} to the user's time zone.
     *
     * @param dateTime If {@code null}, returns {@code null}.
     * @return May be {@code null}.
     */
    public DateTime toUserDateTime(Object dateTime) {
        return dateTime != null ?
                new DateTime(dateTime, getUserDateTimeZone()) :
                null;
    }

    /**
     * Formats the given {@code dateTime} according to the given
     * {@code format}.
     *
     * @param dateTime If {@code null}, returns {@code N/A}.
     * @return Never {@code null}.
     */
    public String formatUserDateTimeWith(Object dateTime, String format) throws IOException {
        return dateTime != null ?
                toUserDateTime(dateTime).toString(format) :
                "N/A";
    }

    /**
     * Formats the given {@code dateTime} according to the default format.
     *
     * @param dateTime If {@code null}, returns {@code N/A}.
     * @return Never {@code null}.
     */
    public String formatUserDateTime(Object dateTime) throws IOException {
        return formatUserDateTimeWith(
                dateTime,
                new DateTime(dateTime).getYear() == new DateTime().getYear() ?
                    "EEE MMM dd hh:mm aa" :
                    "EEE MMM dd yyyy hh:mm aa");
    }

    /**
     * Formats the date part of the given {@code dateTime} according to the
     * default format.
     *
     * @param dateTime If {@code null}, returns {@code N/A}.
     * @return Never {@code null}.
     */
    public String formatUserDate(Object dateTime) throws IOException {
        return formatUserDateTimeWith(
                dateTime,
                new DateTime(dateTime).getYear() == new DateTime().getYear() ?
                    "EEE MMM dd" :
                    "EEE MMM dd yyyy");
    }

    /**
     * Formats the time part of the given {@code dateTime} according to the
     * default format.
     *
     * @param dateTime If {@code null}, returns {@code N/A}.
     * @return Never {@code null}.
     */
    public String formatUserTime(Object dateTime) throws IOException {
        return formatUserDateTimeWith(dateTime, "hh:mm aa");
    }

    /**
     * Writes the tool header with the given {@code title}.
     *
     * @param title If {@code null}, uses the default title.
     * @param requireToolUser If {@code true}, calls {@link #requireUser}.
     */
    public void writeHeader(String title, boolean requireToolUser) throws IOException {
        if (requireToolUser && requireUser()) {
            throw new IllegalStateException();
        }

        if (isAjaxRequest() || param(boolean.class, "_frame")) {
            return;
        }

        CmsTool cms = getCmsTool();
        Area area = getArea();
        String companyName = cms.getCompanyName();
        String environment = cms.getEnvironment();
        ToolUser user = getUser();

        if (ObjectUtils.isBlank(companyName)) {
            companyName = "Brightspot";
        }

        Site site = getSite();
        StorageItem companyLogo = site != null ? site.getCmsLogo() : null;

        if (companyLogo == null) {
            companyLogo = cms.getCompanyLogo();
        }

        writeTag("!doctype html");
        writeTag("html", "class", site != null ? site.getCmsCssClass() : null);
            writeStart("head");
                writeStart("title");
                    if (!ObjectUtils.isBlank(title)) {
                        writeHtml(title);
                        writeHtml(" | ");

                    } else if (area != null) {
                        writeObjectLabel(area);
                        writeHtml(" | ");
                    }

                    writeHtml("CMS | ");
                    writeHtml(companyName);
                writeEnd();

                writeElement("meta", "name", "robots", "content", "noindex");
                writeElement("meta", "name", "viewport", "content", "width=device-width, initial-scale=1");
                writeStylesAndScripts();
            writeEnd();

            Schedule currentSchedule = getUser() != null ? getUser().getCurrentSchedule() : null;
            String broadcastMessage = cms.getBroadcastMessage();
            Date broadcastExpiration = cms.getBroadcastExpiration();
            boolean hasBroadcast = !ObjectUtils.isBlank(broadcastMessage) &&
                    (broadcastExpiration == null ||
                    broadcastExpiration.after(new Date()));

            writeTag("body", "class",
                    (currentSchedule != null || hasBroadcast ? "hasToolBroadcast " : "") +
                    (user != null ? "" : "noToolUser "));
                if (currentSchedule != null || hasBroadcast) {
                    writeStart("div", "class", "toolBroadcast");
                        if (currentSchedule != null) {
                            writeHtml("All editorial changes will be scheduled for: ");

                            writeStart("a",
                                    "href", cmsUrl("/scheduleEdit", "id", currentSchedule.getId()),
                                    "target", "scheduleEdit");
                                writeHtml(getObjectLabel(currentSchedule));
                            writeEnd();

                            writeHtml(" - ");

                            writeStart("form",
                                    "method", "post",
                                    "style", "display: inline;",
                                    "action", cmsUrl("/misc/updateUserSettings",
                                            "action", "scheduleSet",
                                            "returnUrl", url("")));
                                writeStart("button",
                                        "class", "link icon icon-action-cancel");
                                    writeHtml("Stop Scheduling");
                                writeEnd();
                            writeEnd();
                        }

                        if (hasBroadcast) {
                            writeHtml(" - ");
                            writeHtml(broadcastMessage);
                        }
                    writeEnd();
                }

                writeStart("div", "class", "toolHeader" + (!ObjectUtils.isBlank(environment) ? " toolHeader-hasEnvironment" : ""));

                    writeStart("h1", "class", "toolTitle");
                        writeStart("a", "href", cmsUrl("/"));
                            if (companyLogo != null) {
                                writeElement("img", "src", companyLogo.getPublicUrl(), "alt", companyName);
                            } else {
                                writeHtml(companyName);
                            }
                        writeEnd();
                    writeEnd();

                    if (!ObjectUtils.isBlank(environment)) {
                        writeStart("div", "class", "toolEnv");
                            writeHtml(environment);
                        writeEnd();
                    }

                    if (user != null) {
                        StorageItem avatar = user.getAvatar();
                        String name = user.getName().trim();
                        String[] nameParts = name.split("\\s+");
                        String firstName = nameParts[0];

                        writeStart("div", "class", "toolUserDisplay");
                            writeStart("a",
                                    "href", cmsUrl("/toolUserDashboard"),
                                    "target", "toolUserDashboard");

                                writeHtml("Welcome, ");

                                if (firstName.equals(firstName.toLowerCase(Locale.ENGLISH))) {
                                    writeHtml(firstName.substring(0, 1).toUpperCase(Locale.ENGLISH));
                                    writeHtml(firstName.substring(1));

                                } else {
                                    writeHtml(firstName);
                                }

                                writeStart("span", "class", "toolUserAvatar");
                                    if (avatar != null) {
                                            writeTag("img",
                                                    "src", ImageEditor.Static.resize(ImageEditor.Static.getDefault(), avatar, null, 100, 100).getPublicUrl());

                                    } else {
                                        for (String namePart : nameParts) {
                                            writeHtml(namePart.substring(0, 1).toUpperCase(Locale.ENGLISH));
                                        }
                                    }
                                writeEnd();
                            writeEnd();
                        writeEnd();

                        int nowHour = new DateTime().getHourOfDay();

                        writeStart("div", "class", "toolProfile");
                            writeHtml("Good ");
                            writeHtml(nowHour >= 2 && nowHour < 12 ? "Morning" : (nowHour >= 12 && nowHour < 18 ? "Afternoon" : "Evening"));
                            writeHtml(", ");
                            writeHtml(getObjectLabel(user));

                            writeStart("ul");
                                if (!Site.Static.findAll().isEmpty()) {
                                    Site currentSite = user.getCurrentSite();

                                    writeStart("li");
                                        writeHtml("Site: ");
                                        writeStart("a", "href", cmsUrl("/misc/sites.jsp"), "target", "misc");
                                            writeHtml(currentSite != null ? currentSite.getLabel() : "Global");
                                        writeEnd();
                                    writeEnd();
                                }

                                writeStart("li");
                                    writeStart("a",
                                            "class", "icon icon-object-history",
                                            "href", cmsUrl("/toolUserHistory"),
                                            "target", "toolUserHistory");
                                        writeHtml("History");
                                    writeEnd();
                                writeEnd();

                                writeStart("li");
                                    writeStart("a",
                                            "class", "icon icon-object-toolUser",
                                            "href", cmsUrl("/misc/settings.jsp"),
                                            "target", "misc");
                                        writeHtml("Profile");
                                    writeEnd();
                                writeEnd();

                                writeStart("li");
                                    writeStart("a",
                                            "class", "action-logOut",
                                            "href", cmsUrl("/misc/logOut.jsp"));
                                        writeHtml("Log Out");
                                    writeEnd();
                                writeEnd();
                            writeEnd();
                        writeEnd();
                    }

                    if (hasPermission("area/dashboard")) {
                        writeStart("form",
                                "class", "toolSearch",
                                "method", "get",
                                "action", cmsUrl("/misc/search.jsp"),
                                "target", "miscSearch");

                            writeElement("input", "type", "hidden", "name", Utf8Filter.CHECK_PARAMETER, "value", Utf8Filter.CHECK_VALUE);
                            writeElement("input", "type", "hidden", "name", Search.NAME_PARAMETER, "value", "global");

                            writeStart("span", "class", "searchInput");
                                writeStart("label", "for", createId()).writeHtml("Search").writeEnd();
                                writeElement("input", "type", "text", "id", getId(), "name", "q");
                                writeStart("button").writeHtml("Go").writeEnd();
                            writeEnd();

                        writeEnd();
                    }

                    if (user != null) {
                        String servletPath = JspUtils.getEmbeddedServletPath(getServletContext(), getRequest().getServletPath());

                        writeStart("ul", "class", "toolNav");
                            for (Area top : Tool.Static.getTopAreas()) {
                                if (!hasPermission(top.getPermissionId())) {
                                    continue;
                                }

                                String topUrl = top.getUrl();
                                String topLabel = getObjectLabel(top);

                                writeStart("li",
                                        "class", (top.hasChildren() ? " isNested" : "") + (area != null && area.getHierarchy().startsWith(top.getHierarchy()) ? " selected" : ""));
                                    writeStart("a", "href", topUrl == null ? "#" : toolUrl(top.getTool(), topUrl));
                                        writeHtml(topLabel);
                                    writeEnd();

                                    if (top.hasChildren()) {
                                        writeStart("ul");
                                            for (Area child : top.getChildren()) {
                                                if (!hasPermission(child.getPermissionId())) {
                                                    continue;
                                                }

                                                writeStart("li", "class", area != null && area.getInternalName().equals(child.getInternalName()) ? "selected" : null);
                                                    writeStart("a", "href", toolUrl(child.getTool(), child.getUrl()));
                                                        writeHtml(getObjectLabel(child));
                                                    writeEnd();
                                                writeEnd();
                                            }
                                        writeEnd();
                                    }
                                writeEnd();
                            }
                        writeEnd();
                    }

                writeEnd();

                writeTag("div", "class", "toolContent");

                    StorageItem backgroundImage = cms.getBackgroundImage();

                    if (backgroundImage != null) {
                        writeStart("div",
                                "class", "toolBackground",
                                "style", cssString(
                                        "background-image", "url(" + backgroundImage.getPublicUrl() + ")"));
                        writeEnd();
                    }
    }

    public void writeStylesAndScripts() throws IOException {
        List<Tool> tools = new ArrayList<Tool>();

        for (ObjectType type : Database.Static.getDefault().getEnvironment().getTypesByGroup(Tool.class.getName())) {
            if (!type.isConcrete()) {
                continue;
            }

            try {
                @SuppressWarnings({ "rawtypes", "unchecked" })
                Class<? extends Tool> toolClass = (Class) type.getObjectClass();

                if (toolClass != null) {
                    tools.add(Application.Static.getInstance(toolClass));
                }

            } catch (ClassCastException error) {
                // Ignore tool instances without backing Java classes.
            }
        }

        CmsTool cms = getCmsTool();
        String companyName = cms.getCompanyName();
        String extraCss = cms.getExtraCss();
        String extraJavaScript = cms.getExtraJavaScript();

        if (ObjectUtils.isBlank(companyName)) {
            companyName = "Brightspot";
        }

        ToolUser user = getUser();
        String theme = ObjectUtils.firstNonNull(user != null ? user.getTheme() : null, cms.getTheme(), "cms");

        if ("v2".equals(theme)) {
            theme = "cms";
        }

        if (getCmsTool().isUseNonMinifiedCss()) {
            writeElement("link", "rel", "stylesheet/less", "type", "text/less", "href", cmsResource("/style/" + theme + ".less"));

        } else {
            writeElement("link", "rel", "stylesheet", "type", "text/css", "href", cmsResource("/style/" + theme + ".min.css"));
        }

        for (Tool tool : tools) {
            tool.writeHeaderAfterStyles(this);
        }

        String scriptPrefix = getCmsTool().isUseNonMinifiedJavaScript() ? "/script/" : "/script.min/";

        if (getCmsTool().isUseNonMinifiedCss()) {
            writeStart("script", "type", "text/javascript", "src", cmsResource(scriptPrefix + "less-dev.js"));
            writeEnd();

            writeStart("script", "type", "text/javascript");
                writeHtml("window.less.relativeUrls = true;");
            writeEnd();

            writeStart("script", "type", "text/javascript", "src", cmsResource(scriptPrefix + "husl.js"));
            writeEnd();

            writeStart("script", "type", "text/javascript", "src", cmsResource(scriptPrefix + "husl-less.js"));
            writeEnd();

            writeStart("script", "type", "text/javascript", "src", cmsResource(scriptPrefix + "less.js"));
            writeEnd();
        }

        if (!ObjectUtils.isBlank(extraCss)) {
            writeStart("style", "type", "text/css");
                write(extraCss);
            writeEnd();
        }

        List<Map<String, Object>> cssClassGroups  = new ArrayList<Map<String, Object>>();

        for (CmsTool.CssClassGroup group : cms.getTextCssClassGroups()) {
            Map<String, Object> groupDef = new HashMap<String, Object>();
            cssClassGroups.add(groupDef);

            groupDef.put("internalName", group.getInternalName());
            groupDef.put("displayName", group.getDisplayName());
            groupDef.put("dropDown", group.isDropDown());

            List<Map<String, String>> cssClasses = new ArrayList<Map<String, String>>();
            groupDef.put("cssClasses", cssClasses);

            for (CmsTool.CssClass cssClass : group.getCssClasses()) {
                Map<String, String> cssDef = new HashMap<String, String>();
                cssClasses.add(cssDef);

                cssDef.put("internalName", cssClass.getInternalName());
                cssDef.put("displayName", cssClass.getDisplayName());
                cssDef.put("tag", cssClass.getTag());
            }
        }

        List<Map<String, String>> standardImageSizes = new ArrayList<Map<String, String>>();

        for (StandardImageSize size : StandardImageSize.findAll()) {
            Map<String, String> sizeMap = new CompactMap<String, String>();

            sizeMap.put("internalName", size.getInternalName());
            sizeMap.put("displayName", size.getDisplayName());
            standardImageSizes.add(sizeMap);
        }

        List<Map<String, Object>> commonTimes = new ArrayList<Map<String, Object>>();

        for (CmsTool.CommonTime commonTime : getCmsTool().getCommonTimes()) {
            Map<String, Object> commonTimeMap = new CompactMap<String, Object>();

            commonTimeMap.put("displayName", commonTime.getDisplayName());
            commonTimeMap.put("hour", commonTime.getHour());
            commonTimeMap.put("minute", commonTime.getMinute());
            commonTimes.add(commonTimeMap);
        }

        writeStart("script", "type", "text/javascript");
            write("var CONTEXT_PATH = '", cmsUrl("/"), "';");
            write("var CSS_CLASS_GROUPS = ", ObjectUtils.toJson(cssClassGroups), ";");
            write("var STANDARD_IMAGE_SIZES = ", ObjectUtils.toJson(standardImageSizes), ";");
            write("var RTE_LEGACY_HTML = ", getCmsTool().isLegacyHtml(), ';');
            write("var RTE_ENABLE_ANNOTATIONS = ", getCmsTool().isEnableAnnotations(), ';');
            write("var DISABLE_TOOL_CHECKS = ", getCmsTool().isDisableToolChecks(), ';');
            write("var COMMON_TIMES = ", ObjectUtils.toJson(commonTimes));
        writeEnd();

        writeStart("script", "type", "text/javascript", "src", "//www.google.com/jsapi");
        writeEnd();

        writeStart("script", "type", "text/javascript", "src", cmsResource(scriptPrefix + "jquery.js"));
        writeEnd();

        writeStart("script", "type", "text/javascript", "src", cmsResource(scriptPrefix + "jquery.extra.js"));
        writeEnd();

        writeStart("script", "type", "text/javascript", "src", cmsResource(scriptPrefix + "jquery.handsontable.full.js"));
        writeEnd();

        writeStart("script", "type", "text/javascript", "src", cmsResource(scriptPrefix + "d3.js"));
        writeEnd();

        writeStart("script", "type", "text/javascript");
            writeRaw("var require = ");
            writeRaw(ObjectUtils.toJson(ImmutableMap.of(
                    "baseUrl", cmsUrl(scriptPrefix),
                    "urlArgs", "_=" + System.currentTimeMillis())));
            writeRaw(";");
        writeEnd();

        writeStart("script", "type", "text/javascript", "src", cmsResource(scriptPrefix + "require.js"));
        writeEnd();

        writeStart("script", "type", "text/javascript", "src", cmsResource(scriptPrefix + theme + ".js"));
        writeEnd();

        String dropboxAppKey = getCmsTool().getDropboxApplicationKey();

        if (!ObjectUtils.isBlank(dropboxAppKey)) {
            writeStart("script",
                    "type", "text/javascript",
                    "src", "https://www.dropbox.com/static/api/1/dropins.js",
                    "id", "dropboxjs",
                    "data-app-key", dropboxAppKey);
            writeEnd();
        }

        for (Tool tool : tools) {
            tool.writeHeaderAfterScripts(this);
        }

        if (!ObjectUtils.isBlank(extraJavaScript)) {
            writeStart("script", "type", "text/javascript");
                write(extraJavaScript);
            writeEnd();
        }
    }

    /**
     * Writes the tool header with the given {@code title}.
     *
     * @param title If {@code null}, uses the default title.
     */
    public void writeHeader(String title) throws IOException {
        writeHeader(title, true);
    }

    /**
     * Writes the tool header with the default title.
     */
    public void writeHeader() throws IOException {
        writeHeader(null, true);
    }

    /** Writes the tool footer. */
    public void writeFooter() throws IOException {
        if (isAjaxRequest() || param(boolean.class, "_frame")) {
            return;
        }

                writeTag("/div");

                writeStart("div", "class", "toolFooter");
                    writeStart("a",
                            "target", "_blank",
                            "href", "http://www.brightspot.com/");
                        writeElement("img",
                                "src", cmsUrl("/style/brightspot.png"),
                                "alt", "Brightspot",
                                "width", 104,
                                "height", 14);
                    writeEnd();
                writeEnd();

                if (getCmsTool().isEnableCrossDomainInlineEditing() &&
                        !Query.from(Site.class).hasMoreThan(100)) {
                    Set<String> siteUrls = new HashSet<String>();

                    for (Site s : Query.from(Site.class).selectAll()) {
                        for (String url : s.getUrls()) {
                            try {
                                siteUrls.add(new URL(url).toURI().resolve("/").toString());
                            } catch (MalformedURLException error) {
                                // Ignore invalid site URL.
                            } catch (URISyntaxException error) {
                                // Ignore invalid site URL.
                            }
                        }
                    }

                    ToolUser user = getUser();
                    String userId = user != null ? user.getId().toString() : UUID.randomUUID().toString();
                    String signature = StringUtils.hex(StringUtils.hmacSha1(Settings.getSecret(), userId));
                    String cookiePath = StringUtils.addQueryParameters(
                            cmsUrl("/inlineEditorCookie"),
                            "userId", userId,
                            "signature", signature).
                            substring(1);

                    for (String siteUrl : siteUrls) {
                        writeStart("img", "src", siteUrl + cookiePath, "style", cssString(
                                "height", "1px",
                                "width", "1px",
                                "visibility", "hidden"));
                        writeEnd();
                    }
                }
            writeTag("/body");
        writeTag("/html");
    }

    /**
     * Writes a {@code <select>} tag that allows the user to pick multiple
     * content types.
     *
     * @param types Types that the user is allowed to select from.
     * If {@code null}, all content types will be available.
     * @param selectedTypes Types that should be initially selected.
     * @param attributes Attributes for the {@code <select>} tag.
     */
    public void writeMultipleTypeSelect(
            Iterable<ObjectType> types,
            Collection<ObjectType> selectedTypes,
            Object... attributes) throws IOException {

        writeTypeSelectReally(
                true,
                types,
                selectedTypes != null ? selectedTypes : Collections.<ObjectType>emptySet(),
                null,
                attributes);
    }

    /**
     * Writes a {@code <select>} tag that allows the user to pick a content
     * type.
     *
     * @param types Types that the user is allowed to select from.
     * If {@code null}, all content types will be available.
     * @param selectedType Type that should be initially selected.
     * @param allLabel Label for the option that selects all types.
     * If {@code null}, the option won't be available.
     * @param attributes Attributes for the {@code <select>} tag.
     */
    public void writeTypeSelect(
            Iterable<ObjectType> types,
            ObjectType selectedType,
            String allLabel,
            Object... attributes) throws IOException {

        writeTypeSelectReally(
                false,
                types,
                selectedType != null ? Arrays.asList(selectedType) : Collections.<ObjectType>emptySet(),
                allLabel,
                attributes);
    }

    private void writeTypeSelectReally(
            boolean multiple,
            Iterable<ObjectType> types,
            Collection<ObjectType> selectedTypes,
            String allLabel,
            Object... attributes) throws IOException {

        if (types == null) {
            types = Database.Static.getDefault().getEnvironment().getTypes();
        }

        List<ObjectType> typesList = ObjectUtils.to(new TypeReference<List<ObjectType>>() { }, types);

        for (Iterator<ObjectType> i = typesList.iterator(); i.hasNext();) {
            ObjectType type = i.next();

            if (!type.isConcrete() ||
                    !hasPermission("type/" + type.getId() + "/write") ||
                    (!getCmsTool().isDisplayTypesNotAssociatedWithJavaClasses() &&
                    type.getObjectClass() == null) ||
                    Draft.class.equals(type.getObjectClass()) ||
                    (type.isDeprecated() &&
                    !Query.fromType(type).hasMoreThan(0))) {
                i.remove();
            }
        }

        Map<String, List<ObjectType>> typeGroups = new LinkedHashMap<String, List<ObjectType>>();
        List<ObjectType> mainTypes = Template.Static.findUsedTypes(getSite());

        mainTypes.retainAll(typesList);
        typesList.removeAll(mainTypes);
        typeGroups.put("Main Content Types", mainTypes);
        typeGroups.put("Misc Content Types", typesList);

        for (Iterator<List<ObjectType>> i = typeGroups.values().iterator(); i.hasNext();) {
            List<ObjectType> typeGroup = i.next();

            if (typeGroup.isEmpty()) {
                i.remove();

            } else {
                Collections.sort(typeGroup);
            }
        }

        writeStart("select",
                "multiple", multiple ? "multiple" : null,
                attributes);

            if (allLabel != null) {
                writeStart("option", "value", "").writeHtml(allLabel).writeEnd();
            }

            if (typeGroups.size() == 1) {
                writeTypeSelectGroup(selectedTypes, typeGroups.values().iterator().next());

            } else {
                for (Map.Entry<String, List<ObjectType>> entry : typeGroups.entrySet()) {
                    writeStart("optgroup", "label", entry.getKey());
                        writeTypeSelectGroup(selectedTypes, entry.getValue());
                    writeEnd();
                }
            }

        writeEnd();
    }

    private void writeTypeSelectGroup(Collection<ObjectType> selectedTypes, List<ObjectType> types) throws IOException {
        String previousLabel = null;

        for (ObjectType type : types) {
            String label = Static.getObjectLabel(type);

            writeStart("option",
                    "selected", selectedTypes.contains(type) ? "selected" : null,
                    "value", type.getId());
                writeHtml(label);
                if (label.equals(previousLabel)) {
                    writeHtml(" (");
                    writeHtml(type.getInternalName());
                    writeHtml(")");
                }
            writeEnd();

            previousLabel = label;
        }
    }

    /**
     * Writes a {@code <select>} or {@code <input>} tag that allows the user
     * to pick a content.
     *
     * @param field Can't be {@code null}.
     * @param value Initial value. May be {@code null}.
     * @param attributes Extra attributes for the HTML tag.
     */
    public void writeObjectSelect(ObjectField field, Object value, Object... attributes) throws IOException {
        ErrorUtils.errorIfNull(field, "field");

        ToolUi ui = field.as(ToolUi.class);
        String placeholder = ObjectUtils.firstNonNull(ui.getPlaceholder(), "");

        if (field.isRequired()) {
            placeholder += " (Required)";
        }

        if (isObjectSelectDropDown(field)) {
            Search dropDownSearch = new Search(field);
            dropDownSearch.setParentId(param(UUID.class, OBJECT_ID_PARAMETER));
            dropDownSearch.setParentTypeId(param(UUID.class, TYPE_ID_PARAMETER));

            List<?> items;
            if (field.getTypes().contains(ObjectType.getInstance(ObjectType.class))) {
                List<ObjectType> types = new ArrayList<ObjectType>();
                Predicate predicate = dropDownSearch.toQuery(getSite()).getPredicate();

                for (ObjectType t : Database.Static.getDefault().getEnvironment().getTypes()) {
                    if (t.is(predicate)) {
                        types.add(t);
                    }
                }
                items = new ArrayList<Object>(types);
            } else {
                items = dropDownSearch.toQuery(getSite()).selectAll();
            }

            Collections.sort(items, new ObjectFieldComparator("_label", false));

            writeStart("select",
                    "data-searchable", "true",
                    "data-dynamic-placeholder", ui.getPlaceholderDynamicText(),
                    attributes);
                writeStart("option", "value", "");
                    writeHtml(placeholder);
                writeEnd();

                for (Object item : items) {
                    State itemState = State.getInstance(item);
                    writeStart("option",
                            "selected", item.equals(value) ? "selected" : null,
                            "value", itemState.getId());
                        writeObjectLabel(item);
                    writeEnd();
                }
            writeEnd();

        } else {
            State state = State.getInstance(value);
            StringBuilder typeIds = new StringBuilder();

            for (ObjectType type : field.getTypes()) {
                typeIds.append(type.getId());
                typeIds.append(',');
            }

            if (typeIds.length() > 0) {
                typeIds.setLength(typeIds.length() - 1);
            }

            writeElement("input",
                    "type", "text",
                    "class", "objectId",
                    "data-additional-query", field.getPredicate(),
                    "data-generic-argument-index", field.getGenericArgumentIndex(),
                    "data-dynamic-placeholder", ui.getPlaceholderDynamicText(),
                    "data-label", value != null ? getObjectLabel(value) : null,
                    "data-pathed", ToolUi.isOnlyPathed(field),
                    "data-preview", getPreviewThumbnailUrl(value),
                    "data-searcher-path", ui.getInputSearcherPath(),
                    "data-suggestions", ui.isEffectivelySuggestions(),
                    "data-typeIds", typeIds,
                    "data-visibility", value != null ? state.getVisibilityLabel() : null,
                    "value", value != null ? state.getId() : null,
                    "placeholder", placeholder,
                    attributes);
        }
    }

    /**
     * Writes a {@code <select>} tag that allows the user to pick a
     * visibility status.
     *
     * @param type May be {@code null}.
     * @param values Initial values. May be {@code null}.
     * @param attributes May be {@code null}.
     */
    public void writeMultipleVisibilitySelect(
            ObjectType type,
            Collection<String> values,
            Object... attributes) throws IOException {

        if (values == null) {
            values = Collections.emptySet();
        }

        Map<String, String> statuses = new HashMap<String, String>();

        statuses.put("p", "Published");

        boolean hasWorkflow = false;

        for (Workflow w : (type == null ?
                Query.from(Workflow.class) :
                Query.from(Workflow.class).where("contentTypes = ?", type)).
                selectAll()) {

            for (WorkflowState s : w.getStates()) {
                hasWorkflow = true;

                statuses.put("w." + s.getName(), s.getDisplayName());
            }
        }

        if (hasWorkflow) {
            statuses.put("w", "In Workflow");
        }

        addVisibilityStatuses(statuses, Database.Static.getDefault().getEnvironment());
        addVisibilityStatuses(statuses, type);

        List<Map.Entry<String, String>> sortedStatuses = new ArrayList<Map.Entry<String, String>>(statuses.entrySet());

        Collections.sort(sortedStatuses, new Comparator<Map.Entry<String, String>>() {

            @Override
            public int compare(Map.Entry<String, String> x, Map.Entry<String, String> y) {
                return x.getValue().compareTo(y.getValue());
            }
        });

        writeStart("select",
                "multiple", "multiple",
                "placeholder", "Status (Published)",
                attributes);

            for (Map.Entry<String, String> entry : sortedStatuses) {
                String key = entry.getKey();

                writeStart("option",
                        "selected", values.contains(key) ? "selected" : null,
                        "value", key);
                    writeHtml(entry.getValue());
                writeEnd();
            }
        writeEnd();
    }

    private void addVisibilityStatuses(Map<String, String> statuses, ObjectStruct struct) {
        if (struct == null) {
            return;
        }

        for (ObjectIndex index : struct.getIndexes()) {
            if (index.isVisibility()) {
                for (String fieldName : index.getFields()) {
                    ObjectField field = struct.getField(fieldName);

                    if (field != null) {
                        String type = field.getInternalItemType();

                        if (ObjectField.BOOLEAN_TYPE.equals(type)) {
                            String displayName = field.getDisplayName();

                            if (displayName.endsWith("?")) {
                                displayName = displayName.substring(0, displayName.length() - 1);
                            }

                            statuses.put("b." + field.getUniqueName(), displayName);

                        } else if (ObjectField.TEXT_TYPE.equals(type)) {
                            Set<ObjectField.Value> values = field.getValues();

                            if (values != null && !values.isEmpty()) {
                                for (ObjectField.Value value : values) {
                                    statuses.put("t." + field.getUniqueName() + "=" + value.getValue(), field.getDisplayName() + ": " + value.getLabel());
                                }
                            }
                        }
                    }
                }
            }
        }
    }

    /**
     * Returns {@code true} if the {@code <select>} tag would be used to allow
     * the user to pick a content for the given {@code field}.
     *
     * @param field Can't be {@code null}.
     */
    public boolean isObjectSelectDropDown(ObjectField field) {
        ErrorUtils.errorIfNull(field, "field");

        if (field.as(ToolUi.class).isDropDown()) {
            long dropDownMaximum = Settings.getOrDefault(long.class, "cms/tool/dropDownMaximum", 250L);

            if (field.getTypes().contains(ObjectType.getInstance(ObjectType.class))) {
                Set<ObjectType> types = Database.Static.getDefault().getEnvironment().getTypes();

                if (types.size() <= dropDownMaximum) {
                    return true;

                } else if (field.getPredicate() != null) {
                    long numFilteredTypes = 0;
                    for (ObjectType type : types) {
                        if (type.is(field.getPredicate())) {
                            if (++numFilteredTypes > dropDownMaximum) {
                                break;
                            }
                        }
                    }

                    return (numFilteredTypes <= dropDownMaximum);
                }

            } else {
                return !new Search(field).toQuery(getSite()).hasMoreThan(dropDownMaximum);
            }

        }

        return false;

    }

    /** Writes all grid CSS, or does nothing if it's already written. */
    public ToolPageContext writeGridCssOnce() throws IOException {
        LayoutTag.Static.writeGridCss(this, getServletContext(), getRequest());
        return this;
    }

    /**
     * Writes the heading that precedes the form to create or update the
     * given {@code object}.
     *
     * @param attributes Extra attributes for the heading element.
     */
    public void writeFormHeading(Object object, Object... attributes) throws IOException {
        State state = State.getInstance(object);
        ObjectType type = state.getType();
        String typeLabel = getTypeLabel(object);
        String iconName = null;

        if (type != null) {
            iconName = type.as(ToolUi.class).getIconName();
        }

        if (ObjectUtils.isBlank(iconName)) {
            iconName = "object";
        }

        writeStart("h1",
                "class", "icon icon-" + iconName,
                attributes);
            if (state.isNew()) {
                writeHtml("New ");
                writeHtml(typeLabel);

            } else {
                writeHtml("Edit ");
                writeHtml(typeLabel);
            }
        writeEnd();
    }

    /**
     * Disables all form fields after this call so that they're displayed but
     * not processed on update.
     */
    public void disableFormFields() {
        HttpServletRequest request = getRequest();
        Integer disabled = (Integer) request.getAttribute(FORM_FIELDS_DISABLED_ATTRIBUTE);

        request.setAttribute(FORM_FIELDS_DISABLED_ATTRIBUTE, disabled != null ? disabled + 1 : 1);
    }

    /**
     * Enables all form fields after this call so that they're both displayed
     * and processed on update.
     */
    public void enableFormFields() {
        HttpServletRequest request = getRequest();
        Integer disabled = (Integer) request.getAttribute(FORM_FIELDS_DISABLED_ATTRIBUTE);

        if (disabled != null) {
            request.setAttribute(FORM_FIELDS_DISABLED_ATTRIBUTE, disabled - 1);
        }
    }

    /**
     * Returns {@code true} if the form fields are enabled to be both
     * displayed and processed on update.
     */
    public boolean isFormFieldsDisabled() {
        Integer disabled = (Integer) getRequest().getAttribute(FORM_FIELDS_DISABLED_ATTRIBUTE);
        return disabled != null && disabled > 0;
    }

    /**
     * Writes a contextual message if the given {@code object} is in trash.
     *
     * @param object Can't be {@code null}.
     * @return {@code true} if the message was written.
     */
    public boolean writeTrashMessage(Object object) throws IOException {
        State state = State.getInstance(object);
        Content.ObjectModification contentData = state.as(Content.ObjectModification.class);

        if (!contentData.isTrash()) {
            return false;
        }

        writeStart("div", "class", "message message-warning");
            writeStart("p");
                writeHtml("Archived ");
                writeHtml(formatUserDateTime(contentData.getUpdateDate()));
                writeHtml(" by ");
                writeObjectLabel(contentData.getUpdateUser());
                writeHtml(".");
            writeEnd();

            writeStart("div", "class", "actions");
                writeStart("button",
                        "class", "link icon icon-action-restore",
                        "name", "action-restore",
                        "value", "true");
                    writeHtml("Restore");
                writeEnd();

                writeStart("button",
                        "class", "link icon icon-action-delete",
                        "name", "action-delete",
                        "value", "true");
                    writeHtml("Delete Permanently");
                writeEnd();
            writeEnd();
        writeEnd();

        return true;
    }

    private void includeFromCms(String path, Object... attributes) throws IOException, ServletException {
        JspUtils.include(getRequest(), getResponse(), getWriter(), toolPath(CmsTool.class, path), attributes);
    }

    /**
     * Writes some form fields for the given {@code object}.
     *
     * @param object Can't be {@code null}.
     * @param includeGlobals {@true} to include global fields.
     * @param includeFields {@code null} to include all fields.
     * @param excludeFields {@code null} to exclude no fields.
     */
    public void writeSomeFormFields(
            Object object,
            boolean includeGlobals,
            Collection<String> includeFields,
            Collection<String> excludeFields)
            throws IOException, ServletException {

        State state = State.getInstance(object);
        ObjectType type = state.getType();
        List<ObjectField> fields = new ArrayList<>();

        if (type != null) {
            fields.addAll(type.getFields());
        }

        if (includeGlobals && !fields.isEmpty()) {
            for (ObjectField field : state.getDatabase().getEnvironment().getFields()) {
                if (Boolean.FALSE.equals(field.getState().get("cms.ui.hidden"))) {
                    fields.add(field);
                }
            }
        }

        HttpServletRequest request = getRequest();
        Object oldContainer = request.getAttribute("containerObject");

        try {
            if (oldContainer == null) {
                request.setAttribute("containerObject", object);
            }

<<<<<<< HEAD
=======
            List<ToolUiLayoutElement> layoutPlaceholders = type.as(ToolUi.class).getLayoutPlaceholders();
            String layoutPlaceholdersJson = null;

            if (!layoutPlaceholders.isEmpty()) {
                List<Map<String, Object>> jsons = new ArrayList<Map<String, Object>>();

                for (ToolUiLayoutElement element : layoutPlaceholders) {
                    jsons.add(element.toMap());
                }

                layoutPlaceholdersJson = ObjectUtils.toJson(jsons);
            }

>>>>>>> 2529e13f
            writeStart("div",
                    "class", "objectInputs",
                    "data-type", type != null ? type.getInternalName() : null,
                    "data-id", state.getId(),
                    "data-object-id", state.getId(),
<<<<<<< HEAD
                    "data-widths", "{ \"objectInputs-small\": { \"<=\": 350 } }");
=======
                    "data-widths", "{ \"objectInputs-small\": { \"<=\": 350 } }",
                    "data-layout-placeholders", layoutPlaceholdersJson);
>>>>>>> 2529e13f

                Object original = Query.fromAll().where("_id = ?", state.getId()).master().noCache().first();

                if (original != null) {
                    Date updateDate = State.getInstance(original).as(Content.ObjectModification.class).getUpdateDate();

                    if (updateDate != null) {
                        writeElement("input",
                                "type", "hidden",
                                "name", state.getId() + "/_updateDate",
                                "value", updateDate.getTime());
                    }
                }

                if (type != null) {
                    String noteHtml = type.as(ToolUi.class).getEffectiveNoteHtml(object);

                    if (!ObjectUtils.isBlank(noteHtml)) {
                        write("<div class=\"message message-info\">");
                        write(noteHtml);
                        write("</div>");
                    }
                }

                if (object instanceof Query) {
                    writeStart("div", "class", "queryField");
                        writeElement("input",
                                "type", "text",
                                "name", state.getId() + "/_query",
                                "value", ObjectUtils.toJson(state.getSimpleValues()));
                    writeEnd();

                } else if (!fields.isEmpty()) {
                    ContentType ct = type != null ? Query.from(ContentType.class).where("internalName = ?", type.getInternalName()).first() : null;

                    if (ct != null) {
                        List<ObjectField> firsts = new ArrayList<ObjectField>();

                        for (ContentField cf : ct.getFields()) {
                            for (Iterator<ObjectField> i = fields.iterator(); i.hasNext();) {
                                ObjectField field = i.next();

                                if (field.getInternalName().equals(cf.getInternalName())) {
                                    firsts.add(field);
                                    i.remove();
                                    break;
                                }
                            }
                        }

                        fields.addAll(0, firsts);

                    } else {
                        List<ObjectField> firsts = new ArrayList<ObjectField>();
                        List<ObjectField> lasts = new ArrayList<ObjectField>();

                        for (Iterator<ObjectField> i = fields.iterator(); i.hasNext();) {
                            ObjectField field = i.next();
                            ToolUi ui = field.as(ToolUi.class);

                            if (ui.isDisplayFirst()) {
                                firsts.add(field);
                                i.remove();

                            } else if (ui.isDisplayLast()) {
                                lasts.add(field);
                                i.remove();
                            }
                        }

                        fields.addAll(0, firsts);
                        fields.addAll(lasts);
                    }

                    boolean draftCheck = false;

                    try {
                        if (request.getAttribute("firstDraft") == null) {
                            draftCheck = true;

                            request.setAttribute("firstDraft", state.isNew());
                            request.setAttribute("finalDraft", !state.isNew() &&
                                    !state.as(Content.ObjectModification.class).isDraft() &&
                                    state.as(Workflow.Data.class).getCurrentState() == null &&
                                    getOverlaidDraft(object) == null);
                        }

                        for (ObjectField field : fields) {
                            String name = field.getInternalName();

                            if ((includeFields == null ||
                                    includeFields.contains(name)) &&
                                    (excludeFields == null ||
                                    !excludeFields.contains(name))) {

                                renderField(object, field);
                            }
                        }

                    } finally {
                        if (draftCheck) {
                            request.setAttribute("firstDraft", null);
                            request.setAttribute("finalDraft", null);
                        }
                    }

                } else {
                    writeStart("div", "class", "inputContainer");
                        writeStart("div", "class", "inputLabel");
                            writeStart("label", "for", createId());
                                writeHtml("Data");
                            writeEnd();
                        writeEnd();

                        writeStart("div", "class", "inputSmall");
                            writeStart("textarea",
                                    "data-code-type", "text/json",
                                    "id", getId(),
                                    "name", "data");
                                writeHtml(ObjectUtils.toJson(state.getSimpleValues(), true));
                            writeEnd();
                        writeEnd();
                    writeEnd();
                }
            writeEnd();

        } finally {
            if (oldContainer == null) {
                request.setAttribute("containerObject", null);
            }
        }
    }

    /**
     * Writes all form fields for the given {@code object}.
     *
     * @param object Can't be {@code null}.
     */
    public void writeFormFields(Object object) throws IOException, ServletException {
        writeSomeFormFields(object, false, null, null);
    }

    /**
     * Writes a standard form for the given {@code object}.
     *
     * @param object Can't be {@code null}.
     * @param displayTrashAction If {@code null}, displays the trash action
     * instead of the delete action.
     */
    public void writeStandardForm(Object object, boolean displayTrashAction) throws IOException, ServletException {
        State state = State.getInstance(object);
        ObjectType type = state.getType();

        writeFormHeading(object);

        writeStart("div", "class", "widgetControls");
            includeFromCms("/WEB-INF/objectVariation.jsp", "object", object);
        writeEnd();

        includeFromCms("/WEB-INF/objectMessage.jsp", "object", object);

        writeStart("form",
                "class", "standardForm",
                "method", "post",
                "enctype", "multipart/form-data",
                "action", url("", "id", state.getId()),
                "autocomplete", "off",
                "data-type", type != null ? type.getInternalName() : null);
            boolean trash = writeTrashMessage(object);

            writeFormFields(object);

            if (!trash) {
                writeStart("div", "class", "actions");
                    writeStart("button",
                            "class", "icon icon-action-save",
                            "name", "action-save",
                            "value", "true");
                        writeHtml("Save");
                    writeEnd();

                    if (!state.isNew() &&
                            (type == null ||
                            (!type.getGroups().contains(Singleton.class.getName()) &&
                            !type.getGroups().contains(Tool.class.getName())))) {
                        if (displayTrashAction) {
                            writeStart("button",
                                    "class", "icon icon-action-trash action-pullRight link",
                                    "name", "action-trash",
                                    "value", "true");
                                writeHtml("Archive");
                            writeEnd();

                        } else {
                            writeStart("button",
                                    "class", "icon icon-action-delete action-pullRight link",
                                    "name", "action-delete",
                                    "value", "true");
                                writeHtml("Delete");
                            writeEnd();
                        }
                    }
                writeEnd();
            }
        writeEnd();
    }

    /**
     * Writes a standard form for the given {@code object} with the trash
     * action.
     *
     * @param object Can't be {@code null}.
     * @see #writeStandardForm(Object, boolean)
     */
    public void writeStandardForm(Object object) throws IOException, ServletException {
        writeStandardForm(object, true);
    }

    /**
     * Writes a link that points to either the Javadoc or the source for the
     * given {@code objectClass}.
     *
     * @param objectClass Can't be {@code null}.
     */
    public void writeJavaClassLink(Class<?> objectClass) throws IOException {
        String objectClassName = objectClass.getName();
        String javadocUrlPrefix;

        if (objectClassName.startsWith("com.psddev.cms.db.")) {
            javadocUrlPrefix = "http://public.psddev.com/javadoc/brightspot-cms/";

        } else if (objectClassName.startsWith("com.psddev.dari.db.")) {
            javadocUrlPrefix = "http://public.psddev.com/javadoc/dari/";

        } else {
            javadocUrlPrefix = null;
        }

        if (ObjectUtils.isBlank(javadocUrlPrefix)) {
            File source = CodeUtils.getSource(objectClassName);

            if (source != null) {
                writeStart("a",
                        "target", "_blank",
                        "href", DebugFilter.Static.getServletPath(getRequest(), "code",
                                "file", source));
                    writeStart("code");
                        writeHtml(objectClassName);
                    writeEnd();
                writeEnd();

            } else {
                writeStart("code");
                    writeHtml(objectClassName);
                writeEnd();
            }

        } else {
            writeStart("a",
                    "target", "_blank",
                    "href", javadocUrlPrefix + objectClassName.replace('.', '/').replace('$', '.') + ".html");
                writeStart("code");
                    writeHtml(objectClassName);
                writeEnd();
            writeEnd();
        }
    }

    /**
     * Updates the given {@code object} using all request parameters.
     *
     * @param object Can't be {@code null}.
     */
    public void updateUsingParameters(Object object) throws IOException, ServletException {
        includeFromCms("/WEB-INF/objectPost.jsp", "object", object);
    }

    /**
     * Updates the given {@code object} using all widgets with the data from
     * the current request.
     *
     * @param object Can't be {@code null}.
     */
    @SuppressWarnings("deprecation")
    public void updateUsingAllWidgets(Object object) throws Exception {
        ErrorUtils.errorIfNull(object, "object");

        State state = State.getInstance(object);
        List<String> requestWidgets = params(String.class, state.getId() + "/_widget");

        if (requestWidgets.isEmpty()) {
            return;
        }

        DependencyResolver<Widget> widgets = new DependencyResolver<Widget>();

        for (Widget widget : Tool.Static.getPluginsByClass(Widget.class)) {
            widgets.addRequired(widget, widget.getUpdateDependencies());
        }

        for (Widget widget : widgets.resolve()) {
            for (String requestWidget : requestWidgets) {
                if (widget.getInternalName().equals(requestWidget)) {
                    widget.update(this, object);
                    break;
                }
            }
        }

        Page.Layout layout = (Page.Layout) getRequest().getAttribute("layoutHack");

        if (layout != null) {
            ((Page) object).setLayout(layout);
        }
    }

    private void redirectOnSave(String url, Object... parameters) throws IOException {
        if (getUser().isReturnToDashboardOnSave()) {
            getResponse().sendRedirect(cmsUrl("/"));

        } else {
            getResponse().sendRedirect(StringUtils.addQueryParameters(url(url, parameters), "editAnyway", null));
        }
    }

    /**
     * Tries to delete the given {@code object} if the user has asked for it
     * in the current request.
     *
     * @param object Can't be {@code null}.
     * @return {@code true} if the delete is tried.
     */
    public boolean tryDelete(Object object) {
        if (!isFormPost() ||
                param(String.class, "action-delete") == null) {
            return false;
        }

        try {
            State state = State.getInstance(object);

            if (param(UUID.class, "draftId") != null) {
                Draft draft = getOverlaidDraft(object);

                if (draft != null) {
                    draft.delete();

                    if (state.as(Content.ObjectModification.class).isDraft()) {
                        state.delete();
                    }

                    Schedule schedule = draft.getSchedule();

                    if (schedule != null &&
                            ObjectUtils.isBlank(schedule.getName())) {
                        schedule.delete();
                    }
                }

            } else {
                state.delete();
            }

            redirectOnSave("");
            return true;

        } catch (Exception error) {
            getErrors().add(error);
            return false;
        }
    }

    /**
     * Returns the publish date from the content form.
     *
     * @return May be {@code null}.
     */
    public Date getContentFormPublishDate() {
        Date publishDate = param(Date.class, "publishDate");

        if (publishDate != null) {
            DateTimeZone timeZone = getUserDateTimeZone();
            publishDate = new Date(DateTimeFormat.
                    forPattern("yyyy-MM-dd HH:mm:ss").
                    withZone(timeZone).
                    parseMillis(new DateTime(publishDate).toString("yyyy-MM-dd HH:mm:ss")));

            if (publishDate.before(new Date(new DateTime(timeZone).getMillis()))) {
                publishDate = null;
            }
        }

        return publishDate;
    }

    /**
     * Sets the publish date from the content form as the schedule date
     * on the given {@code object}.
     *
     * @param object Can't be {@code null}.
     */
    public void setContentFormScheduleDate(Object object) {
        State state = State.getInstance(object);
        Content.ObjectModification contentData = state.as(Content.ObjectModification.class);
        Date publishDate = getContentFormPublishDate();

        if (publishDate != null) {
            contentData.setPublishDate(publishDate);
        }

        contentData.setScheduleDate(publishDate);
    }

    /**
     * Tries to save the given {@code object} as a draft if the user has
     * asked for it in the current request.
     *
     * @param object Can't be {@code null}.
     * @return {@code true} if the save is tried.
     */
    public boolean tryDraft(Object object) {
        if (!isFormPost() ||
                param(String.class, "action-draft") == null) {
            return false;
        }

        setContentFormScheduleDate(object);

        State state = State.getInstance(object);
        Draft draft = getOverlaidDraft(object);
        Site site = getSite();

        try {
            updateUsingParameters(object);
            updateUsingAllWidgets(object);

            if (state.isNew() &&
                    site != null &&
                    site.getDefaultVariation() != null) {
                state.as(Variation.Data.class).setInitialVariation(site.getDefaultVariation());
            }

            if (draft == null) {
                if (state.isNew() ||
                        state.as(Content.ObjectModification.class).isDraft()) {
                    state.as(Content.ObjectModification.class).setDraft(true);
                    publish(state);
                    redirectOnSave("",
                            "_frame", param(boolean.class, "_frame") ? Boolean.TRUE : null,
                            "id", state.getId(),
                            "copyId", null);
                    return true;

                } else if (state.as(Workflow.Data.class).getCurrentState() != null) {
                    publish(state);
                    redirectOnSave("",
                            "_frame", param(boolean.class, "_frame") ? Boolean.TRUE : null);
                    return true;
                }

                draft = new Draft();
                draft.setOwner(getUser());
                draft.setObject(object);

            } else {
                draft.setObject(object);
            }

            publish(draft);
            redirectOnSave("",
                    "_frame", param(boolean.class, "_frame") ? Boolean.TRUE : null,
                    ToolPageContext.DRAFT_ID_PARAMETER, draft.getId(),
                    ToolPageContext.HISTORY_ID_PARAMETER, null);
            return true;

        } catch (Exception error) {
            getErrors().add(error);
            return false;
        }
    }

    /**
     * Tries to publish or schedule the given {@code object} if the user has
     * asked for it in the current request.
     *
     * @param object Can't be {@code null}.
     * @return {@code true} if the restore is tried.
     */
    public boolean tryPublish(Object object) {
        if (!isFormPost() ||
                param(String.class, "action-publish") == null) {
            return false;
        }

        State state = State.getInstance(object);
        Content.ObjectModification contentData = state.as(Content.ObjectModification.class);
        ToolUser user = getUser();

        if (state.isNew() ||
                object instanceof Draft ||
                contentData.isDraft() ||
                state.as(Workflow.Data.class).getCurrentState() != null) {
            if (getContentFormPublishDate() != null) {
                setContentFormScheduleDate(object);

            } else {
                contentData.setPublishDate(new Date());
                contentData.setPublishUser(user);
            }
        }

        Draft draft = getOverlaidDraft(object);
        UUID variationId = param(UUID.class, "variationId");
        Site site = getSite();

        try {
            state.beginWrites();
            state.as(Workflow.Data.class).changeState(null, user, (WorkflowLog) null);

            if (variationId == null ||
                    (site != null &&
                    ((state.isNew() && site.getDefaultVariation() != null) ||
                    ObjectUtils.equals(site.getDefaultVariation(), state.as(Variation.Data.class).getInitialVariation())))) {
                if (state.isNew() && site != null && site.getDefaultVariation() != null) {
                    state.as(Variation.Data.class).setInitialVariation(site.getDefaultVariation());
                }

                getRequest().setAttribute("original", object);
                includeFromCms("/WEB-INF/objectPost.jsp", "object", object, "original", object);
                updateUsingAllWidgets(object);

                if (variationId != null &&
                        variationId.equals(state.as(Variation.Data.class).getInitialVariation())) {
                    state.putByPath("variations/" + variationId.toString(), null);
                }

            } else {
                Object original = Query.
                        from(Object.class).
                        where("_id = ?", state.getId()).
                        noCache().
                        first();
                Map<String, Object> oldStateValues = State.getInstance(original).getSimpleValues();

                getRequest().setAttribute("original", original);
                includeFromCms("/WEB-INF/objectPost.jsp", "object", object, "original", original);
                updateUsingAllWidgets(object);

                Map<String, Object> newStateValues = state.getSimpleValues();
                Set<String> stateKeys = new LinkedHashSet<String>();
                Map<String, Object> stateValues = new LinkedHashMap<String, Object>();

                stateKeys.addAll(oldStateValues.keySet());
                stateKeys.addAll(newStateValues.keySet());

                for (String key : stateKeys) {
                    Object value = newStateValues.get(key);
                    if (!ObjectUtils.equals(oldStateValues.get(key), value)) {
                        stateValues.put(key, value);
                    }
                }

                State.getInstance(original).putByPath("variations/" + variationId.toString(), stateValues);
                State.getInstance(original).getExtras().put("cms.variedObject", object);
                object = original;
                state = State.getInstance(object);
            }

            Schedule schedule = user.getCurrentSchedule();
            Date publishDate = null;

            if (schedule == null) {
                publishDate = getContentFormPublishDate();

            } else if (draft == null) {
                draft = Query.
                        from(Draft.class).
                        where("schedule = ?", schedule).
                        and("objectId = ?", object).
                        first();
            }

            if (schedule != null || publishDate != null) {
                if (!state.validate()) {
                    throw new ValidationException(Arrays.asList(state));
                }

                if (draft == null || param(boolean.class, "newSchedule")) {
                    draft = new Draft();
                    draft.setOwner(user);
                }

                draft.setObject(object);

                if (state.isNew() || contentData.isDraft()) {
                    contentData.setDraft(true);
                    publish(state);
                    draft.setObjectChanges(null);
                }

                if (schedule == null) {
                    schedule = draft.getSchedule();
                }

                if (schedule == null) {
                    schedule = new Schedule();
                    schedule.setTriggerSite(site);
                    schedule.setTriggerUser(user);
                }

                if (publishDate != null) {
                    schedule.setTriggerDate(publishDate);
                    schedule.save();
                }

                draft.setSchedule(schedule);
                publish(draft);
                state.commitWrites();
                redirectOnSave("",
                        "_frame", param(boolean.class, "_frame") ? Boolean.TRUE : null,
                        ToolPageContext.DRAFT_ID_PARAMETER, draft.getId());

            } else {
                if (draft != null) {
                    draft.delete();
                }

                if (draft != null || contentData.isDraft()) {
                    contentData.setDraft(false);
                }

                if (!state.isVisible()) {
                    contentData.setPublishDate(null);
                    contentData.setPublishUser(null);
                }

                publish(object);
                state.commitWrites();
                redirectOnSave("",
                        "_frame", param(boolean.class, "_frame") ? Boolean.TRUE : null,
                        "typeId", state.getTypeId(),
                        "id", state.getId(),
                        "historyId", null,
                        "copyId", null,
                        "ab", null,
                        "published", System.currentTimeMillis());
            }

            return true;

        } catch (Exception error) {
            getErrors().add(error);
            return false;

        } finally {
            state.endWrites();
        }
    }

    /**
     * Tries to restore the given {@code object} if the user has asked for it
     * in the current request.
     *
     * @param object Can't be {@code null}.
     * @return {@code true} if the restore is tried.
     */
    public boolean tryRestore(Object object) {
        if (!isFormPost() ||
                param(String.class, "action-restore") == null) {
            return false;
        }

        try {
            Draft draft = getOverlaidDraft(object);
            State state = State.getInstance(draft != null ? draft : object);

            state.as(Content.ObjectModification.class).setTrash(false);
            publish(state);
            redirectOnSave("");
            return true;

        } catch (Exception error) {
            getErrors().add(error);
            return false;
        }
    }

    /**
     * Tries to save the given {@code object} if the user has asked for it
     * in the current request.
     *
     * @param object Can't be {@code null}.
     * @return {@code true} if the trash is tried.
     */
    public boolean trySave(Object object) {
        if (!isFormPost() ||
                param(String.class, "action-save") == null) {
            return false;
        }

        State state = State.getInstance(object);

        try {
            updateUsingParameters(object);
            state.save();
            redirectOnSave("",
                    "_frame", param(boolean.class, "_frame") ? Boolean.TRUE : null,
                    "id", state.getId());
            return true;

        } catch (Exception error) {
            getErrors().add(error);
            return false;
        }
    }

    /**
     * Tries to apply a standard set of updates to the given {@code object}
     * if the user has asked for any in the current request.
     *
     * <p>This method calls the following methods in order:</p>
     *
     * <ul>
     * <li>{@link #tryDelete}</li>
     * <li>{@link #tryRestore}</li>
     * <li>{@link #trySave}</li>
     * <li>{@link #tryTrash}</li>
     * </ul>
     *
     * @param object Can't be {@code null}.
     * @return {@code true} if the trash is tried.
     */
    public boolean tryStandardUpdate(Object object) {
        return tryDelete(object) ||
                tryRestore(object) ||
                trySave(object) ||
                tryTrash(object);
    }

    /**
     * Tries to trash the given {@code object} if the user has asked for it
     * in the current request.
     *
     * @param object Can't be {@code null}.
     * @return {@code true} if the trash is tried.
     */
    public boolean tryTrash(Object object) {
        if (!isFormPost() ||
                param(String.class, "action-trash") == null) {
            return false;
        }

        try {
            Draft draft = getOverlaidDraft(object);

            trash(draft != null ? draft : object);
            redirectOnSave("");
            return true;

        } catch (Exception error) {
            getErrors().add(error);
            return false;
        }
    }

    /**
     * Tries to apply a workflow action to the given {@code object} if the
     * user has asked for it in the current request.
     *
     * @param object Can't be {@code null}.
     * @param {@code true} if the application of a workflow action is tried.
     */
    public boolean tryWorkflow(Object object) {
        if (!isFormPost()) {
            return false;
        }

        String action = param(String.class, "action-workflow");

        if (ObjectUtils.isBlank(action)) {
            return false;
        }

        setContentFormScheduleDate(object);

        State state = State.getInstance(object);
        Draft draft = getOverlaidDraft(object);
        Workflow.Data workflowData = state.as(Workflow.Data.class);
        String oldWorkflowState = workflowData.getCurrentState();

        try {
            state.beginWrites();

            Workflow workflow = Query.from(Workflow.class).where("contentTypes = ?", state.getType()).first();

            if (workflow != null) {
                WorkflowTransition transition = workflow.getTransitions().get(action);

                if (transition != null) {
                    WorkflowLog log = new WorkflowLog();

                    updateUsingParameters(object);
                    updateUsingAllWidgets(object);
                    state.as(Content.ObjectModification.class).setDraft(false);
                    log.getState().setId(param(UUID.class, "workflowLogId"));
                    updateUsingParameters(log);
                    workflowData.changeState(transition, getUser(), log);

                    if (draft == null) {
                        publish(object);

                    } else {
                        draft.as(Workflow.Data.class).changeState(transition, getUser(), log);
                        draft.setObject(object);
                        publish(draft);
                    }

                    state.commitWrites();
                }
            }

            redirectOnSave("", "id", state.getId());
            return true;

        } catch (Exception error) {
            if (draft != null) {
                draft.as(Workflow.Data.class).revertState(oldWorkflowState);
            }

            workflowData.revertState(oldWorkflowState);
            getErrors().add(error);
            return false;

        } finally {
            state.endWrites();
        }
    }

    // --- AuthenticationFilter bridge ---

    /** @see AuthenticationFilter.Static#requireUser */
    public boolean requireUser() throws IOException {
        return AuthenticationFilter.Static.requireUser(getServletContext(), getRequest(), getResponse());
    }

    /**
     * Returns the current user accessing the tool.
     *
     * @see AuthenticationFilter.Static#getUser
     */
    public ToolUser getUser() {
        return AuthenticationFilter.Static.getUser(getRequest());
    }

    /**
     * Returns the current tool user setting value associated with the given
     * {@code key}.
     *
     * @see AuthenticationFilter.Static#getUserSetting
     */
    public Object getUserSetting(String key) {
        return AuthenticationFilter.Static.getUserSetting(getRequest(), key);
    }

    /**
     * Puts the given setting {@code value} at the given {@code key} for
     * the current tool user.
     *
     * @see AuthenticationFilter.Static#putUserSetting
     */
    public void putUserSetting(String key, Object value) {
        AuthenticationFilter.Static.putUserSetting(getRequest(), key, value);
    }

    /**
     * Returns the page setting value associated with the given {@code key}.
     *
     * @see AuthenticationFilter.Static#getPageSetting
     */
    public Object getPageSetting(String key) {
        return AuthenticationFilter.Static.getPageSetting(getRequest(), key);
    }

    /**
     * Puts the page setting {@code value} at the given {@code key}.
     *
     * @see AuthenticationFilter.Static#putPageSetting
     */
    public void putPageSetting(String key, Object value) {
        AuthenticationFilter.Static.putPageSetting(getRequest(), key, value);
    }

    /**
     * Returns the site that the {@linkplain #getUser current user}
     * is accessing.
     */
    public Site getSite() {
        ToolUser user = getUser();
        return user != null ? user.getCurrentSite() : null;
    }

    /**
     * Returns {@code true} if the {@linkplain #getUser current user}
     * is allowed access to the resources identified by the given
     * {@code permissionId}.
     *
     * @param If {@code null}, returns {@code true}.
     */
    public boolean hasPermission(String permissionId) {
        ToolUser user = getUser();

        return user != null &&
                (permissionId == null ||
                user.hasPermission(permissionId));
    }

    public boolean requirePermission(String permissionId) throws IOException {
        if (requireUser()) {
            return true;

        } else {
            if (hasPermission(permissionId)) {
                return false;

            } else {
                getResponse().sendError(Settings.isProduction() ?
                        HttpServletResponse.SC_NOT_FOUND :
                        HttpServletResponse.SC_FORBIDDEN);
                return true;
            }
        }
    }

    // --- Content.Static bridge ---

    /**
     * @see Content.Static#deleteSoftly
     * @deprecated Use {@link #trash} instead.
     */
    @Deprecated
    public Trash deleteSoftly(Object object) {
        return Content.Static.deleteSoftly(object, getSite(), getUser());
    }

    /** @see Content.Static#publish */
    public History publish(Object object) {
        History history = Content.Static.publish(object, getSite(), getUser());

        if (history != null &&
                param(boolean.class, "editAnyway")) {
            history.setLockIgnored(true);
            history.save();
        }

        return history;
    }

    /**
     * @see Content.Static#trash
     */
    public void trash(Object object) {
        Content.Static.trash(object, getSite(), getUser());
    }

    /** @see Content.Static#purge */
    public void purge(Object object) {
        Content.Static.purge(object, getSite(), getUser());
    }

    // --- WebPageContext support ---

    @Deprecated
    private PageWriter pageWriter;

    @Deprecated
    @Override
    public PageWriter getWriter() throws IOException {
        if (pageWriter == null) {
            pageWriter = new PageWriter(super.getWriter());
        }

        return pageWriter;
    }

    /** {@link ToolPageContext} utility methods. */
    public static final class Static {

        private Static() {
        }

        private static String notTooShort(String word) {
            char[] letters = word.toCharArray();
            StringBuilder not = new StringBuilder();
            int index = 0;
            int length = letters.length;

            for (; index < 5 && index < length; ++ index) {
                char letter = letters[index];

                if (Character.isWhitespace(letter)) {
                    not.append('\u00a0');
                } else {
                    not.append(letter);
                }
            }

            if (index < length) {
                not.append(letters, index, length - index);
            }

            return not.toString();
        }

        /**
         * Returns a label, or the given {@code defaultLabel} if one can't be
         * found, for the given {@code object}.
         */
        public static String getObjectLabelOrDefault(Object object, String defaultLabel) {
            State state = State.getInstance(object);

            if (state != null) {
                String label = state.getLabel();

                if (ObjectUtils.to(UUID.class, label) == null) {
                    return notTooShort(label);
                }
            }

            return notTooShort(defaultLabel);
        }

        /** Returns a label for the given {@code object}. */
        public static String getObjectLabel(Object object) {
            State state = State.getInstance(object);
            String label = null;

            if (state != null) {
                label = state.getLabel();
            }

            if (ObjectUtils.isBlank(label)) {
                label = "Not Available";
            }

            return notTooShort(label);
        }

        /**
         * Returns a label, or the given {@code defaultLabel} if one can't be
         * found, for the type of the given {@code object}.
         */
        public static String getTypeLabelOrDefault(Object object, String defaultLabel) {
            State state = State.getInstance(object);

            if (state != null) {
                ObjectType type = state.getType();

                if (type != null) {
                    return getObjectLabel(type);
                }
            }

            return notTooShort(defaultLabel);
        }

        /** Returns a label for the type of the given {@code object}. */
        public static String getTypeLabel(Object object) {
            return getTypeLabelOrDefault(object, "Unknown Type");
        }
    }

    // --- Deprecated ---

    /** @deprecated Use {@link ToolPageContext(ServletContext, HttpServletRequest, HttpServletResponse} instead. */
    @Deprecated
    public ToolPageContext(
            Servlet servlet,
            HttpServletRequest request,
            HttpServletResponse response) {

        super(servlet, request, response);
    }

    /** @deprecated Use {@link Database.Static#getDefault} instead. */
    @Deprecated
    public Database getDatabase() {
        return Database.Static.getDefault();
    }

    /** @deprecated Use {@link Query#from} instead. */
    @Deprecated
    public <T> Query<T> queryFrom(Class<T> objectClass) {
        Query<T> query = Query.from(objectClass);
        query.setDatabase(getDatabase());
        return query;
    }

    /**
     * Returns an HTML-escaped label, or the given {@code defaultLabel} if
     * one can't be found, for the given {@code object}.
     *
     * @deprecated Use {@link #getObjectLabelOrDefault} and {@link #h} instead.
     */
    @Deprecated
    public String objectLabel(Object object, String defaultLabel) {
        return h(getObjectLabelOrDefault(object, defaultLabel));
    }

    /**
     * Returns an HTML-escaped label for the given {@code object}.
     *
     * @deprecated Use {@link getObjectLabel} and {@link #h} instead.
     */
    @Deprecated
    public String objectLabel(Object object) {
        return h(getObjectLabel(object));
    }

    /**
     * Returns an HTML-escaped label, or the given {@code defaultLabel} if
     * one can't be found, for the type of the given {@code object}.
     *
     * @deprecated Use {@link #getTypeLabelOrDefault} and {@link #h} instead.
     */
    @Deprecated
    public String typeLabel(Object object, String defaultLabel) {
        return h(getTypeLabelOrDefault(object, defaultLabel));
    }

    /**
     * Returns an HTML-escaped label for the type of the given
     * {@code object}.
     *
     * @deprecated Use {@link #getTypeLabel} and {@link #h} instead.
     */
    @Deprecated
    public String typeLabel(Object object) {
        return h(getTypeLabel(object));
    }

    /** @deprecated Use {@link writeTypeSelect} instead. */
    @Deprecated
    public void typeSelect(
            Iterable<ObjectType> types,
            ObjectType selectedType,
            String allLabel,
            Object... attributes) throws IOException {

        writeTypeSelect(types, selectedType, allLabel, attributes);
    }

    /** @deprecated Use {@link writeObjectSelect} instead. */
    @Deprecated
    public void objectSelect(ObjectField field, Object value, Object... attributes) throws IOException {
        writeObjectSelect(field, value, attributes);
    }
}<|MERGE_RESOLUTION|>--- conflicted
+++ resolved
@@ -2226,8 +2226,6 @@
                 request.setAttribute("containerObject", object);
             }
 
-<<<<<<< HEAD
-=======
             List<ToolUiLayoutElement> layoutPlaceholders = type.as(ToolUi.class).getLayoutPlaceholders();
             String layoutPlaceholdersJson = null;
 
@@ -2241,18 +2239,13 @@
                 layoutPlaceholdersJson = ObjectUtils.toJson(jsons);
             }
 
->>>>>>> 2529e13f
             writeStart("div",
                     "class", "objectInputs",
                     "data-type", type != null ? type.getInternalName() : null,
                     "data-id", state.getId(),
                     "data-object-id", state.getId(),
-<<<<<<< HEAD
-                    "data-widths", "{ \"objectInputs-small\": { \"<=\": 350 } }");
-=======
                     "data-widths", "{ \"objectInputs-small\": { \"<=\": 350 } }",
                     "data-layout-placeholders", layoutPlaceholdersJson);
->>>>>>> 2529e13f
 
                 Object original = Query.fromAll().where("_id = ?", state.getId()).master().noCache().first();
 
