--- conflicted
+++ resolved
@@ -2486,10 +2486,6 @@
                 typeIds.setLength(typeIds.length() - 1);
             }
 
-<<<<<<< HEAD
-            String inputSearcherPath = ui.getInputSearcherPath();
-            String dynamicInputSearcherPath = ui.getDynamicInputSearcherPath();
-=======
             boolean canEdit = true;
 
             if (value != null) {
@@ -2498,7 +2494,9 @@
                     && !type.as(ToolUi.class).isReadOnly()
                     && ContentEditable.shouldContentBeEditable(state);
             }
->>>>>>> 30c417d6
+
+            String inputSearcherPath = ui.getInputSearcherPath();
+            String dynamicInputSearcherPath = ui.getDynamicInputSearcherPath();
 
             writeElement("input",
                     "type", "text",
