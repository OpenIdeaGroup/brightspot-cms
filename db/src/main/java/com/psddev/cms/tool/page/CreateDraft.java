package com.psddev.cms.tool.page;

import java.io.IOException;
import java.util.List;
import java.util.UUID;

import javax.servlet.ServletException;

import com.psddev.cms.db.Content;
import com.psddev.cms.tool.CmsTool;
import com.psddev.cms.tool.PageServlet;
import com.psddev.cms.tool.SearchResultSelection;
import com.psddev.cms.tool.SearchResultSelectionGeneratable;
import com.psddev.cms.tool.ToolPageContext;
import com.psddev.dari.db.ObjectField;
import com.psddev.dari.db.ObjectType;
import com.psddev.dari.db.Query;
import com.psddev.dari.db.State;
import com.psddev.dari.util.ObjectUtils;
import com.psddev.dari.util.RoutingFilter;

@RoutingFilter.Path(application = "cms", value = CreateDraft.PATH)
public class CreateDraft extends PageServlet {

    public static final String PATH = "/createDraft";

    private static final long serialVersionUID = 1L;

    @Override
    protected String getPermissionId() {
        return null;
    }

    @Override
    protected void doService(ToolPageContext page) throws IOException, ServletException {
        String typeIdAndField = page.param(String.class, "typeIdAndField");
        int commaAt = typeIdAndField.indexOf(',');

        ObjectType type = ObjectType.getInstance(ObjectUtils.to(UUID.class, commaAt == -1 ? typeIdAndField : typeIdAndField.substring(0, commaAt)));
        ObjectField field = commaAt == -1 ? null : type.getField(typeIdAndField.substring(commaAt + 1));
        UUID selectionId = page.param(UUID.class, "selectionId");

        Object draftObject = type.createObject(null);

        SearchResultSelection selection = Query.findById(SearchResultSelection.class, selectionId);

        State state = State.getInstance(draftObject);

        if (field != null) {

            List<Object> items = selection.createItemsQuery()
                    .referenceOnly()
                    .selectAll();

            state.put(field.getInternalName(), items.size() == 1 ? items.get(0) : items);

        } else if (draftObject instanceof SearchResultSelectionGeneratable) {

            // populate the new object using the SelectionGeneratable interface method, "fromSelection"
            ((SearchResultSelectionGeneratable) draftObject).fromSelection(Query.findById(SearchResultSelection.class, selectionId));
        }

        state.as(Content.ObjectModification.class).setDraft(true);

        Content.Static.publish(state, page.getUser().getCurrentSite(), page.getUser());

        page.getUser().deactivateSelection(Query.from(SearchResultSelection.class).where("_id = ?", selectionId).first());

        page.getResponse().sendRedirect(
                page.toolUrl(CmsTool.class, "/content/edit.jsp",
                        "id", state.getId()));
    }
<<<<<<< HEAD
=======

    /**
     * Publishes the given {@code object} in the given {@code site}
     * as the given {@code user} without validation.  This method should be
     * replaced by more general changes to {@link Content.Static#publish(Object, com.psddev.cms.db.Site, com.psddev.cms.db.ToolUser)}
     * that prevent validation on {@link Draft}-state objects that are not requested
     * for scheduling.
     * @param object Can't be {@code null}.
     * @param site May be {@code null}.
     * @param user May be {@code null}.
     * @return Can be used to revert all changes. May be {@code null}.
     */
    private static History publishUnsafely(Object object, Site site, ToolUser user) {

        State state = State.getInstance(object);
        Content.ObjectModification contentData = state.as(Content.ObjectModification.class);
        Site.ObjectModification siteData = state.as(Site.ObjectModification.class);

        if (object instanceof Site) {
            site = (Site) object;
            siteData.setOwner(site);

        } else if (state.isNew()
                && siteData.getOwner() == null) {
            siteData.setOwner(site);
        }

        Date now = new Date();
        Date publishDate = contentData.getPublishDate();
        ToolUser publishUser = contentData.getPublishUser();

        if (publishDate == null) {
            contentData.setPublishDate(now);
        }

        if (publishUser == null) {
            contentData.setPublishUser(user);
        }

        contentData.setUpdateDate(now);
        contentData.setUpdateUser(user);

        if (object instanceof Draft) {
            state.save();
            return null;

        } else {
            try {
                state.beginWrites();
                state.saveUnsafely();

                History history = new History(user, object);

                history.save();
                state.commitWrites();
                return history;

            } finally {
                state.endWrites();
            }
        }
    }
>>>>>>> dac6d5b2
}<|MERGE_RESOLUTION|>--- conflicted
+++ resolved
@@ -70,69 +70,4 @@
                 page.toolUrl(CmsTool.class, "/content/edit.jsp",
                         "id", state.getId()));
     }
-<<<<<<< HEAD
-=======
-
-    /**
-     * Publishes the given {@code object} in the given {@code site}
-     * as the given {@code user} without validation.  This method should be
-     * replaced by more general changes to {@link Content.Static#publish(Object, com.psddev.cms.db.Site, com.psddev.cms.db.ToolUser)}
-     * that prevent validation on {@link Draft}-state objects that are not requested
-     * for scheduling.
-     * @param object Can't be {@code null}.
-     * @param site May be {@code null}.
-     * @param user May be {@code null}.
-     * @return Can be used to revert all changes. May be {@code null}.
-     */
-    private static History publishUnsafely(Object object, Site site, ToolUser user) {
-
-        State state = State.getInstance(object);
-        Content.ObjectModification contentData = state.as(Content.ObjectModification.class);
-        Site.ObjectModification siteData = state.as(Site.ObjectModification.class);
-
-        if (object instanceof Site) {
-            site = (Site) object;
-            siteData.setOwner(site);
-
-        } else if (state.isNew()
-                && siteData.getOwner() == null) {
-            siteData.setOwner(site);
-        }
-
-        Date now = new Date();
-        Date publishDate = contentData.getPublishDate();
-        ToolUser publishUser = contentData.getPublishUser();
-
-        if (publishDate == null) {
-            contentData.setPublishDate(now);
-        }
-
-        if (publishUser == null) {
-            contentData.setPublishUser(user);
-        }
-
-        contentData.setUpdateDate(now);
-        contentData.setUpdateUser(user);
-
-        if (object instanceof Draft) {
-            state.save();
-            return null;
-
-        } else {
-            try {
-                state.beginWrites();
-                state.saveUnsafely();
-
-                History history = new History(user, object);
-
-                history.save();
-                state.commitWrites();
-                return history;
-
-            } finally {
-                state.endWrites();
-            }
-        }
-    }
->>>>>>> dac6d5b2
 }