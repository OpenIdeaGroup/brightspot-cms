--- conflicted
+++ resolved
@@ -285,10 +285,6 @@
                             }
 
                             newItem.setData(new FileInputStream(file));
-<<<<<<< HEAD
-=======
-
->>>>>>> d6c269ec
                             newItem.save();
                         }
 
