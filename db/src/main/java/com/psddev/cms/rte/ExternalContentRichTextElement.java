--- conflicted
+++ resolved
@@ -4,10 +4,7 @@
 import com.psddev.cms.db.RichTextElement;
 import com.psddev.cms.db.RichTextViewBuilder;
 import com.psddev.cms.tool.ToolPageContext;
-<<<<<<< HEAD
 import com.psddev.cms.view.ViewBinding;
-=======
->>>>>>> 353eea58
 import com.psddev.dari.util.ObjectUtils;
 
 import java.io.IOException;
@@ -102,10 +99,7 @@
 
     @Override
     public void fromBody(String body) {
-<<<<<<< HEAD
-=======
         setUrl("...".equals(body) ? null : body);
->>>>>>> 353eea58
     }
 
     @Override
