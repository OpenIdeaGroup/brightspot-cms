--- conflicted
+++ resolved
@@ -1,19 +1,13 @@
 package com.psddev.cms.db;
-
-import java.util.Arrays;
-import java.util.stream.Stream;
 
 import com.psddev.cms.view.ViewCreator;
 import com.psddev.cms.view.ViewRequest;
 import com.psddev.dari.util.ObjectUtils;
+
 import com.psddev.dari.util.TypeDefinition;
-
-import javax.servlet.http.HttpServletRequest;
-
 import org.slf4j.Logger;
 import org.slf4j.LoggerFactory;
 
-<<<<<<< HEAD
 import java.util.Arrays;
 
 import javax.servlet.http.HttpServletRequest;
@@ -21,8 +15,6 @@
 import java8.util.stream.Stream;
 import java8.util.stream.StreamSupport;
 
-=======
->>>>>>> 4e6fe927
 /**
  * ViewRequest implementation that uses the Java Servlet Spec for handling HTTP
  * requests.
@@ -72,12 +64,9 @@
     @Deprecated
     public <T> Stream<T> getParameter(Class<T> returnType, String name) {
         String[] values = request.getParameterValues(name);
-<<<<<<< HEAD
-        return values != null ? StreamSupport.stream(Arrays.asList(values)).map((param) -> ObjectUtils.to(returnType, param)).filter((value) -> value != null) : StreamSupport.stream(Spliterators.<T>emptySpliterator(), false);
-=======
-        return values != null ? Arrays.asList(values).stream()
+
+        return values != null ?  StreamSupport.stream(Arrays.asList(values))
                 .map(rawItem -> ObjectUtils.to(returnType, rawItem))
-                .filter(item -> item != null) : Stream.empty();
->>>>>>> 4e6fe927
+                .filter(item -> item != null) : StreamSupport.stream(Spliterators.<T>emptySpliterator(), false);
     }
 }