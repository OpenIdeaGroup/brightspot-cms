--- conflicted
+++ resolved
@@ -427,12 +427,8 @@
                 marker.append(ObjectUtils.toJson(map));
                 marker.append("</span>");
                 if (lazyWriter != null) {
-<<<<<<< HEAD
+                    writer.flush();
                     lazyWriter.writeLazily(marker.toString());
-=======
-                    writer.flush();
-                	lazyWriter.writeLazily(marker.toString());
->>>>>>> 22b42282
                 } else {
                     writer.write(marker.toString());
                 }
@@ -1031,12 +1027,8 @@
                 marker.append("\"></span>");
 
                 if (lazyWriter != null) {
-<<<<<<< HEAD
+                    writer.flush();
                     lazyWriter.writeLazily(marker.toString());
-=======
-                    writer.flush();
-                	lazyWriter.writeLazily(marker.toString());
->>>>>>> 22b42282
                 } else {
                     writer.write(marker.toString());
                 }
@@ -1050,22 +1042,13 @@
             }
 
             if (isOverlay) {
-<<<<<<< HEAD
                 String endOverlayStr = "<span class=\"cms-overlayEnd\" style=\"display: none;\"></span>";
                 if (lazyWriter != null) {
+                    writer.flush();
                     lazyWriter.writeLazily(endOverlayStr);
                 } else {
                     writer.write(endOverlayStr);
                 }
-=======
-            	String endOverlayStr = "<span class=\"cms-overlayEnd\" style=\"display: none;\"></span>";
-            	if (lazyWriter != null) {
-            	    writer.flush();
-            		lazyWriter.writeLazily(endOverlayStr);
-            	} else {
-            		writer.write(endOverlayStr);
-            	}
->>>>>>> 22b42282
             }
         }
     }
