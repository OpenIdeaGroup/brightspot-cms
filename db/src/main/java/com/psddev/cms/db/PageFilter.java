package com.psddev.cms.db;

import java.io.IOException;
import java.io.StringWriter;
import java.io.Writer;
import java.lang.annotation.Annotation;
import java.lang.reflect.Field;
import java.net.URLConnection;
import java.util.ArrayList;
import java.util.Collection;
import java.util.Collections;
import java.util.Date;
import java.util.HashMap;
import java.util.LinkedHashSet;
import java.util.List;
import java.util.Locale;
import java.util.Map;
import java.util.Set;
import java.util.UUID;
import java.util.regex.Matcher;
import java.util.regex.Pattern;

import javax.servlet.Filter;
import javax.servlet.FilterChain;
import javax.servlet.ServletException;
import javax.servlet.http.HttpServletRequest;
import javax.servlet.http.HttpServletRequestWrapper;
import javax.servlet.http.HttpServletResponse;

import com.google.common.base.Preconditions;
<<<<<<< HEAD
=======
import com.psddev.cms.view.ViewTemplateLoader;
>>>>>>> c5afe0c3
import com.psddev.dari.util.CompactMap;
import org.slf4j.Logger;
import org.slf4j.LoggerFactory;
import com.psddev.cms.tool.AuthenticationFilter;
import com.psddev.cms.tool.CmsTool;
import com.psddev.cms.tool.RemoteWidgetFilter;
import com.psddev.cms.tool.ToolPageContext;
import com.psddev.cms.view.AbstractViewCreator;
import com.psddev.cms.view.JsonViewRenderer;
import com.psddev.cms.view.PageViewClass;
import com.psddev.cms.view.ViewBinding;
import com.psddev.cms.view.ViewCreator;
import com.psddev.cms.view.ViewMapping;
import com.psddev.cms.view.ViewModel;
import com.psddev.cms.view.ViewModelCreator;
import com.psddev.cms.view.ViewOutput;
import com.psddev.cms.view.ViewRenderer;
import com.psddev.cms.view.ViewRequest;
import com.psddev.cms.view.servlet.ServletViewTemplateLoader;
import com.psddev.cms.view.servlet.ServletViewModelCreator;
import com.psddev.cms.view.servlet.ServletViewRequestAnnotationProcessor;
import com.psddev.cms.view.servlet.ServletViewRequestAnnotationProcessorClass;
import com.psddev.cms.view.ViewResponse;
import com.psddev.dari.db.Application;
import com.psddev.dari.db.ApplicationFilter;
import com.psddev.dari.db.Database;
import com.psddev.dari.db.ObjectType;
import com.psddev.dari.db.Query;
import com.psddev.dari.db.Record;
import com.psddev.dari.db.Recordable;
import com.psddev.dari.db.State;
import com.psddev.dari.util.AbstractFilter;
import com.psddev.dari.util.Converter;
import com.psddev.dari.util.ErrorUtils;
import com.psddev.dari.util.HtmlWriter;
import com.psddev.dari.util.JspBufferFilter;
import com.psddev.dari.util.JspUtils;
import com.psddev.dari.util.ObjectUtils;
import com.psddev.dari.util.PageContextFilter;
import com.psddev.dari.util.Profiler;
import com.psddev.dari.util.PullThroughCache;
import com.psddev.dari.util.Settings;
import com.psddev.dari.util.StorageItemFilter;
import com.psddev.dari.util.StringUtils;
import com.psddev.dari.util.TypeDefinition;

public class PageFilter extends AbstractFilter {

    /** @deprecated No replacement. */
    @Deprecated
    public static final String WIREFRAME_PARAMETER = "_wireframe";

    private static final Logger LOGGER = LoggerFactory.getLogger(PageFilter.class);

    private static final String PARAMETER_PREFIX = "_cms.db.";

    public static final String DEBUG_PARAMETER = PARAMETER_PREFIX + "debug";

    /**
     * @deprecated No replacement.
     */
    @Deprecated
    public static final String OVERLAY_PARAMETER = PARAMETER_PREFIX + "overlay";

    public static final String PREVIEW_DATA_PARAMETER = PARAMETER_PREFIX + "previewData";
    public static final String PREVIEW_ID_PARAMETER = PARAMETER_PREFIX + "previewId";
    public static final String PREVIEW_SITE_ID_PARAMETER = "_previewSiteId";
    public static final String PREVIEW_TYPE_ID_PARAMETER = PARAMETER_PREFIX + "previewTypeId";
    public static final String PREVIEW_OBJECT_PARAMETER = "_previewObject";

    private static final String ATTRIBUTE_PREFIX = PageFilter.class.getName();
    private static final String FIXED_PATH_ATTRIBUTE = ATTRIBUTE_PREFIX + ".fixedPath";
    private static final String NEW_REQUEST_ATTRIBUTE = ATTRIBUTE_PREFIX + ".newRequest";
    private static final String PATH_ATTRIBUTE = ATTRIBUTE_PREFIX + ".path";
    private static final String PATH_MATCHES_ATTRIBUTE = ATTRIBUTE_PREFIX + ".matches";
    private static final String PREVIEW_ATTRIBUTE = ".preview";
    private static final String PERSISTENT_PREVIEW_ATTRIBUTE = ".persistentPreview";
    private static final String VIEW_TEMPLATE_LOADER_ATTRIBUTE = ATTRIBUTE_PREFIX + ".viewTemplateLoader";

    public static final String ABORTED_ATTRIBUTE = ATTRIBUTE_PREFIX + ".aborted";
    public static final String CURRENT_SECTION_ATTRIBUTE = ATTRIBUTE_PREFIX + ".currentSection";
    public static final String MAIN_OBJECT_ATTRIBUTE = ATTRIBUTE_PREFIX + ".mainObject";
    public static final String MAIN_OBJECT_CHECKED_ATTRIBUTE = ATTRIBUTE_PREFIX + ".mainObjectChecked";
    private static final String OBJECTS_ATTRIBUTE = ATTRIBUTE_PREFIX + ".objects";
    public static final String PAGE_ATTRIBUTE = ATTRIBUTE_PREFIX + ".page";
    public static final String PAGE_CHECKED_ATTRIBUTE = ATTRIBUTE_PREFIX + ".pageChecked";
    public static final String PARENT_SECTIONS_ATTRIBUTE = ATTRIBUTE_PREFIX + ".parentSections";
    public static final String PROFILE_ATTRIBUTE = ATTRIBUTE_PREFIX + ".profile";
    public static final String PROFILE_CHECKED_ATTRIBUTE = ATTRIBUTE_PREFIX + ".profileChecked";
    public static final String RENDERED_OBJECTS_ATTRIBUTE = ATTRIBUTE_PREFIX + ".renderedObjects";
    public static final String SITE_ATTRIBUTE = ATTRIBUTE_PREFIX + ".site";
    public static final String SITE_CHECKED_ATTRIBUTE = ATTRIBUTE_PREFIX + ".siteChecked";
    public static final String SUBSTITUTIONS_ATTRIBUTE = ATTRIBUTE_PREFIX + ".substitutions";
    public static final String VIEW_TYPE_ATTRIBUTE = ATTRIBUTE_PREFIX + ".viewType";

    public static final String MAIN_OBJECT_RENDERER_CONTEXT = "_main";
    public static final String EMBED_OBJECT_RENDERER_CONTEXT = "_embed";
    public static final String PAGE_VIEW_TYPE = "cms.page";
    public static final String PREVIEW_VIEW_TYPE = "cms.preview";
    public static final String EMBED_VIEW_TYPE = "cms.embed";

    public static final String VIEW_TYPE_PARAMETER = "_viewType";

    private boolean poweredBy;

    /**
     * Returns {@code true} if rendering the given {@code request} has
     * been aborted.
     */
    public static boolean isAborted(HttpServletRequest request) {
        return Boolean.TRUE.equals(request.getAttribute(ABORTED_ATTRIBUTE));
    }

    /** Aborts rendering the given {@code request}. */
    public static void abort(HttpServletRequest request) {
        request.setAttribute(ABORTED_ATTRIBUTE, Boolean.TRUE);
    }

    /**
     * Returns the section currently being rendered in the given
     * {@code request}.
     */
    public static Section getCurrentSection(HttpServletRequest request) {
        return (Section) request.getAttribute(CURRENT_SECTION_ATTRIBUTE);
    }

    /**
     * Sets the section currently being rendered in the given
     * {@code request}.
     */
    protected static void setCurrentSection(HttpServletRequest request, Section section) {
        request.setAttribute(CURRENT_SECTION_ATTRIBUTE, section);
        request.setAttribute("section", section);
    }

    /**
     * Returns an unmodifiable list of all the parent sections used to render
     * the given {@code request} so far.
     */
    public static List<Section> getParentSections(HttpServletRequest request) {
        @SuppressWarnings("unchecked")
        List<Section> parents = (List<Section>) request.getAttribute(PARENT_SECTIONS_ATTRIBUTE);
        return parents != null ? Collections.unmodifiableList(parents) : Collections.<Section>emptyList();
    }

    /**
     * Adds the given {@code section} to the list of sections used to render
     * the given {@code request} so far.
     */
    protected static void addParentSection(HttpServletRequest request, Section section) {
        @SuppressWarnings("unchecked")
        List<Section> parents = (List<Section>) request.getAttribute(PARENT_SECTIONS_ATTRIBUTE);
        if (parents == null) {
            parents = new ArrayList<Section>();
            request.setAttribute(PARENT_SECTIONS_ATTRIBUTE, parents);
        }
        parents.add(section);

        @SuppressWarnings("unchecked")
        Map<String, Boolean> isInside = (Map<String, Boolean>) request.getAttribute("inside");
        if (isInside == null) {
            isInside = new HashMap<String, Boolean>();
            request.setAttribute("inside", isInside);
        }
        isInside.put(section.getDisplayName(), Boolean.TRUE);
        isInside.put(section.getInternalName(), Boolean.TRUE);
    }

    /**
     * Removes the last parent section used to render the given
     * {@code request} so far.
     */
    @SuppressWarnings("unchecked")
    protected static void removeLastParentSection(HttpServletRequest request) {
        List<Section> parents = (List<Section>) request.getAttribute(PARENT_SECTIONS_ATTRIBUTE);
        Section section = parents.remove(parents.size() - 1);
        ((Map<String, Boolean>) request.getAttribute("inside")).remove(section.getDisplayName());
        ((Map<String, Boolean>) request.getAttribute("inside")).remove(section.getInternalName());
    }

    /**
     * Returns a modifiable set of all the objects used to render the given
     * {@code request}.
     */
    public static Set<Object> getRenderedObjects(HttpServletRequest request) {
        @SuppressWarnings("unchecked")
        Set<Object> rendered = (Set<Object>) request.getAttribute(RENDERED_OBJECTS_ATTRIBUTE);
        if (rendered == null) {
            rendered = new LinkedHashSet<Object>();
            request.setAttribute(RENDERED_OBJECTS_ATTRIBUTE, rendered);
        }
        return rendered;
    }

    /**
     * Returns the map of object substitutions for the given
     * {@code request}.
     */
    public static Map<UUID, Object> getSubstitutions(HttpServletRequest request) {
        @SuppressWarnings("unchecked")
        Map<UUID, Object> substitutions = (Map<UUID, Object>) request.getAttribute(SUBSTITUTIONS_ATTRIBUTE);
        if (substitutions == null) {
            substitutions = new HashMap<UUID, Object>();
            request.setAttribute(SUBSTITUTIONS_ATTRIBUTE, substitutions);
        }
        return substitutions;
    }

    /**
<<<<<<< HEAD
     * Creates marker HTML that can be inserted into the page to identify
     * activity with the given {@code name} and {@code data}.
     *
     * @param name Nonnull.
     * @param data Nullable.
     * @return Nonnull.
     */
    public static String createMarkerHtml(String name, Map<String, String> data) {
        Preconditions.checkNotNull(name);

        StringBuilder marker = new StringBuilder();

        marker.append("<!--");
        marker.append(name);

        if (data != null) {
            marker.append(" ");
            marker.append(ObjectUtils.toJson(data).replace("--", "\\u002d\\u002d"));
        }

        marker.append("-->");

        return marker.toString();
=======
     * Returns the view template loader associated with the given
     * {@code request}, creating one if necessary.
     *
     * @param request Nonnull.
     * @return Nonnull.
     */
    public static ViewTemplateLoader getViewTemplateLoader(HttpServletRequest request) {
        Preconditions.checkNotNull(request);

        ViewTemplateLoader loader = (ViewTemplateLoader) request.getAttribute(VIEW_TEMPLATE_LOADER_ATTRIBUTE);

        if (loader == null) {
            loader = new ServletViewTemplateLoader(request.getServletContext());
            setViewTemplateLoader(request, loader);
        }

        return loader;
    }

    /**
     * Sets the view template loader to be used within the given
     * {@code request}.
     *
     * @param request Nonnull.
     * @param loader Nullable.
     */
    public static void setViewTemplateLoader(HttpServletRequest request, ViewTemplateLoader loader) {
        Preconditions.checkNotNull(request);

        request.setAttribute(VIEW_TEMPLATE_LOADER_ATTRIBUTE, loader);
>>>>>>> c5afe0c3
    }

    // --- AbstractFilter support ---

    @Override
    public Iterable<Class<? extends Filter>> dependencies() {
        List<Class<? extends Filter>> dependencies = new ArrayList<Class<? extends Filter>>();
        dependencies.add(FrameFilter.class);
        dependencies.add(ApplicationFilter.class);
        dependencies.add(RemoteWidgetFilter.class);
        dependencies.add(AuthenticationFilter.class);
        dependencies.add(com.psddev.cms.tool.ScheduleFilter.class);
        dependencies.add(com.psddev.dari.util.FormFilter.class);
        dependencies.add(com.psddev.dari.util.FrameFilter.class);
        dependencies.add(com.psddev.dari.util.RoutingFilter.class);
        dependencies.add(FieldAccessFilter.class);
        dependencies.add(StorageItemFilter.class);
        return dependencies;
    }

    private static boolean redirectIfFixedPath(HttpServletRequest request, HttpServletResponse response) throws IOException {
        String path = (String) request.getAttribute(FIXED_PATH_ATTRIBUTE);
        if (path == null) {
            return false;
        } else {
            String queryString = request.getQueryString();
            if (queryString != null) {
                path += "?" + queryString;
            }
            JspUtils.redirectPermanently(request, response, path);
            return true;
        }
    }

    @Override
    protected void doInit() throws Exception {
        poweredBy = Settings.getOrDefault(boolean.class, "brightspot/poweredBy", Boolean.TRUE);
    }

    @Override
    protected void doError(
            HttpServletRequest request,
            HttpServletResponse response,
            FilterChain chain)
            throws IOException, ServletException {

        doForward(request, response, chain);
    }

    @Override
    protected void doForward(
            HttpServletRequest request,
            HttpServletResponse response,
            FilterChain chain)
            throws IOException, ServletException {

        request.removeAttribute(MAIN_OBJECT_CHECKED_ATTRIBUTE);
        request.removeAttribute(PAGE_CHECKED_ATTRIBUTE);
        request.removeAttribute(PROFILE_CHECKED_ATTRIBUTE);
        request.removeAttribute(SITE_CHECKED_ATTRIBUTE);

        doRequest(request, response, chain);
    }

    @Override
    protected void doInclude(
            HttpServletRequest request,
            HttpServletResponse response,
            FilterChain chain)
            throws Exception {

        if (Static.isInlineEditingAllContents(request)) {
            response = new LazyWriterResponse(request, response);
        }

        try {
            super.doInclude(request, response, chain);
        } finally {
            if (response instanceof LazyWriterResponse) {
                ((LazyWriterResponse) response).getLazyWriter().writePending();
            }
        }
    }

    @Override
    protected void doRequest(
            HttpServletRequest request,
            HttpServletResponse response,
            FilterChain chain)
            throws IOException, ServletException {

        if (poweredBy) {
            response.setHeader("X-Powered-By", "Brightspot");
        }

        if (request.getMethod().equalsIgnoreCase("HEAD")
                && ObjectUtils.to(boolean.class, request.getHeader("Brightspot-Main-Object-Id-Query"))) {
            Object mainObject = Static.getMainObject(request);

            if (mainObject != null) {
                response.setHeader("Brightspot-Main-Object-Id", State.getInstance(mainObject).getId().toString());
            }

            return;
        }

        if (Static.isInlineEditingAllContents(request)) {
            try {
                JspBufferFilter.Static.overrideBuffer(0);
                doRequestForReal(request, response, chain);

            } finally {
                JspBufferFilter.Static.restoreBuffer();
            }

        } else {
            doRequestForReal(request, response, chain);
        }
    }

    @SuppressWarnings("deprecation")
    private void doRequestForReal(
            HttpServletRequest request,
            HttpServletResponse response,
            FilterChain chain)
            throws IOException, ServletException {

        Profile profile = Static.getProfile(request);
        Variation.Static.applyAll(TypeDefinition.getInstance(Record.class).newInstance(), profile);

        if (redirectIfFixedPath(request, response)) {
            return;
        }

        ToolUser user = AuthenticationFilter.Static.getInsecureToolUser(request);
        request.setAttribute("toolUser", user);

        VaryingDatabase varying = new VaryingDatabase();
        varying.setDelegate(Database.Static.getDefault());
        varying.setRequest(request);
        varying.setProfile(profile);
        Database.Static.overrideDefault(varying);

        Writer writer = null;

        try {
            String servletPath = request.getServletPath();
            String externalUrl = Directory.extractExternalUrl(servletPath);

            if (externalUrl != null) {
                if (Directory.Static.findByPath(
                        Static.getSite(request),
                        servletPath.endsWith("/")
                                ? servletPath + "index"
                                : servletPath) != null) {

                    response.sendRedirect(externalUrl);

                } else {
                    response.setStatus(HttpServletResponse.SC_NOT_FOUND);
                }

                return;
            }

            // Serve a special robots.txt file for non-production.
            if (servletPath.equals("/robots.txt") && !Settings.isProduction()) {
                response.setContentType("text/plain");
                writer = response.getWriter();
                writer.write("User-agent: *\n");
                writer.write("Disallow: /\n");
                return;

            // Render a single section.
            } else if (servletPath.startsWith("/_render")) {
                UUID sectionId = ObjectUtils.to(UUID.class, request.getParameter("_sectionId"));
                Section section = Query.findById(Section.class, sectionId);
                if (section != null) {
                    writeSection(request, response, response.getWriter(), section);
                }
                return;

            // Strip the special directory suffix.
            } else if (servletPath.endsWith("/index")) {
                JspUtils.redirectPermanently(request, response, servletPath.substring(0, servletPath.length() - 5));
                return;
            }

            // Global prefix?
            String prefix = Settings.get(String.class, "cms/db/directoryPrefix");
            if (!ObjectUtils.isBlank(prefix)) {
                Static.setPath(request, StringUtils.ensureEnd(prefix, "/") + servletPath);
            }

            Site site = Static.getSite(request);
            if (redirectIfFixedPath(request, response)) {
                return;
            }

            Object mainObject = Static.getMainObject(request);
            if (redirectIfFixedPath(request, response)) {
                return;
            } else {
                HttpServletRequest newRequest = (HttpServletRequest) request.getAttribute(NEW_REQUEST_ATTRIBUTE);
                if (newRequest != null) {
                    request = newRequest;
                }
            }

            if (Static.isPreview(request) || user != null) {
                response.setHeader("Cache-Control", "private, no-cache, max-age=0, must-revalidate, no-store");
                response.setHeader("Brightspot-Cache", "none");
            }

            // Not handled by the CMS.
            if (mainObject == null) {
                chain.doFilter(request, response);
                return;
            }

            // If mainObject has a redirect path AND a permalink and the
            // current request is the redirect path, then redirect to the
            // permalink.
            Directory.Path redirectPath = null;
            Directory.PathType redirectType = null;

            for (Directory.Path p : State.getInstance(mainObject).as(Directory.Data.class).getPaths()) {

                if ((p.getType() == Directory.PathType.REDIRECT
                        || p.getType() == Directory.PathType.REDIRECT_TEMPORARY)
                        && ObjectUtils.equals(p.getSite(), site)) {
                    String path = p.getPath();
                    String requestPath = Static.getPath(request);

                    if (requestPath.equalsIgnoreCase(path)) {
                        redirectType = p.getType();

                    } else {
                        // handle wildcards
                        int wildcardIndex = path.indexOf("/*");

                        if (wildcardIndex > -1) {
                            String purePath = path.substring(0, wildcardIndex);

                            if (requestPath.length() >= purePath.length()) {
                                String requestPurePath = requestPath.substring(0, wildcardIndex);

                                if (requestPurePath.equalsIgnoreCase(purePath)) {
                                    String requestPathLeftover = requestPath.substring(wildcardIndex, requestPath.length());

                                    if (requestPathLeftover.isEmpty()) {
                                        redirectType = Directory.PathType.REDIRECT;

                                    } else {
                                        String wildcard = path.substring(wildcardIndex, path.length());

                                        if (wildcard.equals("/**")
                                                || (wildcard.equals("/*") && requestPathLeftover.split("/").length < 3)) {
                                            redirectType = Directory.PathType.REDIRECT;
                                        }
                                    }
                                }
                            }
                        }
                    }

                } else if (p.getType() == Directory.PathType.PERMALINK
                        && ObjectUtils.equals(p.getSite(), site)) {
                    redirectPath = p;
                }
            }

            if (redirectType != null && redirectPath != null) {
                String rp = StringUtils.removeEnd(StringUtils.removeEnd(redirectPath.getPath(), "*"), "*");

                if (redirectType == Directory.PathType.REDIRECT) {
                    JspUtils.redirectPermanently(request, response, site != null
                            ? site.getPrimaryUrl() + rp
                            : rp);

                } else {
                    JspUtils.redirect(request, response, site != null
                            ? site.getPrimaryUrl() + rp
                            : rp);
                }

                return;
            }

            Static.pushObject(request, mainObject);

            final State mainState = State.getInstance(mainObject);

            // Fake the request path in preview mode in case the servlets
            // depend on it.
            if (Static.isPreview(request)) {
                String previewPath = request.getParameter("_previewPath");

                if (!ObjectUtils.isBlank(previewPath)) {
                    int colonAt = previewPath.indexOf(':');

                    if (colonAt > -1) {
                        Site previewSite = Query
                                .from(Site.class)
                                .where("_id = ?", ObjectUtils.to(UUID.class, previewPath.substring(0, colonAt)))
                                .first();

                        if (previewSite != null) {
                            Static.setSite(request, previewSite);
                        }

                        previewPath = previewPath.substring(colonAt + 1);
                    }

                    final String finalPreviewPath = previewPath;

                    request = new HttpServletRequestWrapper(request) {

                        @Override
                        public String getRequestURI() {
                            return getContextPath() + getServletPath();
                        }

                        @Override
                        public StringBuffer getRequestURL() {
                            return new StringBuffer(getRequestURI());
                        }

                        @Override
                        public String getServletPath() {
                            return finalPreviewPath;
                        }
                    };
                }
            }

            if (!Static.isPreview(request)
                    && !mainState.isVisible()) {
                SCHEDULED: {
                    if (user != null) {
                        Schedule currentSchedule = user.getCurrentSchedule();

                        if (currentSchedule != null
                                && Query.from(Draft.class).where("schedule = ? and objectId = ?", currentSchedule, mainState.getId()).first() != null) {
                            break SCHEDULED;
                        }
                    }

                    CmsTool cms = Query.from(CmsTool.class).first();

                    if (user == null || (cms != null && cms.isDisableInvisibleContentPreview())) {
                        if (Settings.isProduction()) {
                            chain.doFilter(request, response);
                            return;

                        } else {
                            throw new IllegalStateException(String.format(
                                    "[%s] isn't visible!", mainState.getId()));
                        }
                    }
                }
            }

            // If showing an invisible item, make sure all nested invisible
            // items show up too.
            if (!mainState.isVisible() || Static.isPreview(request)) {
                mainState.setResolveInvisible(true);
            }

            ObjectType mainType = mainState.getType();
            Page page = Static.getPage(request);

            if (page == null
                    && mainType != null
                    && !ObjectUtils.isBlank(mainType.as(Renderer.TypeModification.class).getPath())) {
                page = Application.Static.getInstance(CmsTool.class).getModulePreviewTemplate();
            }

            // SEO and <head>.
            Map<String, Object> seo = new HashMap<String, Object>();
            Seo.ObjectModification seoData = mainState.as(Seo.ObjectModification.class);
            String seoTitle = seoData.findTitle();
            String seoDescription = seoData.findDescription();
            String seoRobots = seoData.findRobotsString();
            Set<String> seoKeywords = seoData.findKeywords();
            String seoKeywordsString = null;

            request.setAttribute("seo", seo);
            seo.put("title", seoTitle);
            seo.put("description", seoDescription);
            seo.put("robots", seoRobots);

            if (seoKeywords != null) {
                seoKeywordsString = seoKeywords.toString();

                seo.put("keywords", seoKeywords);
                seo.put("keywordsString", seoKeywordsString);
            }

            PageStage stage = new PageStage(getServletContext(), request);

            request.setAttribute("stage", stage);
            stage.setMetaProperty("og:type", mainType.as(Seo.TypeModification.class).getOpenGraphType());

            if (mainType != null
                    && !ObjectUtils.isBlank(mainType.as(Renderer.TypeModification.class).getEmbedPath())) {
                stage.findOrCreateHeadElement("link",
                        "rel", "alternate",
                        "type", "application/json+oembed")
                        .getAttributes()
                        .put("href", JspUtils.getAbsoluteUrl(request, "",
                                "_embed", true,
                                "_format", "oembed"));
            }

            stage.setTitle(seoTitle);
            stage.setDescription(seoDescription);
            stage.setMetaName("robots", seoRobots);
            stage.setMetaName("keywords", seoKeywordsString);
            stage.update(mainObject);

            // Try to set the right content type based on the extension.
            String contentType = URLConnection.getFileNameMap().getContentTypeFor(servletPath);
            response.setContentType((ObjectUtils.isBlank(contentType) ? "text/html" : contentType) + ";charset=UTF-8");

            // Disable Webkit's XSS Auditor since it often interferes with
            // how preview works.
            if (Static.isPreview(request)) {
                response.setHeader("X-XSS-Protection", "0");
            }

            // Render the page.
            if (Static.isInlineEditingAllContents(request)) {
                response = new LazyWriterResponse(request, response);
            }

            writer = new HtmlWriter(response.getWriter());

            ((HtmlWriter) writer).putAllStandardDefaults();

            request.setAttribute("sections", new PullThroughCache<String, Section>() {
                @Override
                protected Section produce(String name) {
                    return Query.from(Section.class).where("internalName = ?", name).first();
                }
            });

            beginPage(request, response, writer, page);

            if (!response.isCommitted()) {
                request.getSession();
            }

            String context = request.getParameter("_context");
            boolean contextNotBlank = !ObjectUtils.isBlank(context);
            boolean embed = ObjectUtils.coalesce(
                    ObjectUtils.to(Boolean.class, request.getParameter("_embed")),
                    contextNotBlank);

            String layoutPath = findLayoutPath(mainObject, embed);

            if (page != null && ObjectUtils.isBlank(layoutPath)) {
                layoutPath = findLayoutPath(page, embed);

                if (!embed && ObjectUtils.isBlank(layoutPath)) {
                    layoutPath = page.getRendererPath();
                }
            }

            if (ObjectUtils.isBlank(layoutPath)
                    && Static.isPreview(request)) {
                layoutPath = findLayoutPath(mainObject, true);
            }

            String typePath = mainType.as(Renderer.TypeModification.class).getPath();
            boolean rendered = false;

            try {
                ContextTag.Static.pushContext(request, contextNotBlank ? context
                        : (embed ? EMBED_OBJECT_RENDERER_CONTEXT : MAIN_OBJECT_RENDERER_CONTEXT));

                if (!ObjectUtils.isBlank(layoutPath)) {
                    rendered = true;
                    JspUtils.include(request, response, writer, StringUtils.ensureStart(layoutPath, "/"));

                } else if (page != null) {
                    Page.Layout layout = page.getLayout();

                    if (layout != null) {
                        rendered = true;
                        renderSection(request, response, writer, layout.getOutermostSection());
                    }
                }

                if (!rendered && !embed && !ObjectUtils.isBlank(typePath)) {
                    rendered = true;
                    JspUtils.include(request, response, writer, StringUtils.ensureStart(typePath, "/"));
                }

                if (!rendered && mainObject instanceof Renderer) {
                    rendered = true;
                    ((Renderer) mainObject).renderObject(request, response, (HtmlWriter) writer);
                }

                if (!rendered && tryProcessView(request, response, writer, mainObject)) {
                    rendered = true;
                }

            } finally {
                ContextTag.Static.popContext(request);
            }

            if (!rendered) {
                if (Settings.isProduction()) {
                    chain.doFilter(request, response);
                    return;

                } else {
                    StringBuilder message = new StringBuilder();

                    if (embed) {
                        message.append("@Renderer.EmbedPath required on [");
                        message.append(mainObject.getClass().getName());
                        message.append("] to render it in [");
                        message.append(ObjectUtils.isBlank(context) ? "_embed" : context);
                        message.append("] context");

                    } else {
                        message.append("@Renderer.Path or @Renderer.LayoutPath required on [");
                        message.append(mainObject.getClass().getName());
                        message.append("] to render it");
                    }

                    message.append(" (Object: [");
                    message.append(mainState.getLabel());
                    message.append("], ID: [");
                    message.append(mainState.getId().toString().replaceAll("-", ""));
                    message.append("])!");

                    throw new IllegalStateException(message.toString());
                }
            }

            endPage(request, response, writer, page);

        } finally {
            Database.Static.restoreDefault();

            if (response instanceof LazyWriterResponse) {
                ((LazyWriterResponse) response).getLazyWriter().writePending();
            }
        }

        if (Settings.isDebug()
                || (Static.isPreview(request)
                && !Boolean.TRUE.equals(request.getAttribute(PERSISTENT_PREVIEW_ATTRIBUTE)))) {
            return;
        }

        String contentType = response.getContentType();

        if (contentType == null
                || !StringUtils.ensureEnd(contentType, ";").startsWith("text/html;")) {
            return;
        }

        Object mainObject = PageFilter.Static.getMainObject(request);

        if (mainObject != null && user != null) {
            if (!JspUtils.isError(request)) {
                user.saveAction(request, mainObject);
            }

            if (user.getInlineEditing() != ToolUser.InlineEditing.DISABLED) {
                ToolPageContext page = new ToolPageContext(getServletContext(), request, response);
                State mainState = State.getInstance(mainObject);

                page.setDelegate(writer instanceof HtmlWriter ? (HtmlWriter) writer : new HtmlWriter(writer));

                Map<String, String> markerMap = new CompactMap<>();

                markerMap.put("id", mainState.getId().toString());
                markerMap.put("label", mainState.getLabel());
                markerMap.put("typeLabel", mainState.getType().getLabel());

                page.write(createMarkerHtml("BrightspotCmsMainObject", markerMap));
                page.writeStart("iframe",
                        "class", "BrightspotCmsInlineEditor",
                        "id", "bsp-inlineEditorContents",
                        "onload", "this.style.visibility = 'visible';",
                        "scrolling", "no",
                        "src", page.cmsUrl("/inlineEditor", "id", mainState.getId()),
                        "style", page.cssString(
                                "border", "none",
                                "height", 0,
                                "left", 0,
                                "margin", 0,
                                "pointer-events", "none",
                                "position", "absolute",
                                "top", 0,
                                "visibility", "hidden",
                                "width", "100%",
                                "z-index", 1000000));
                page.writeEnd();

                if (response instanceof LazyWriterResponse) {
                    ((LazyWriterResponse) response).getLazyWriter().writePending();
                }
            }
        }
    }

    private String findLayoutPath(Object object, boolean embed) {
        ObjectType type = State.getInstance(object).getType();

        if (type != null) {
            Renderer.TypeModification rendererData = type.as(Renderer.TypeModification.class);

            return embed ? rendererData.getEmbedPath() : rendererData.getLayoutPath();

        } else {
            return null;
        }
    }

    /** Renders the beginning of the given {@code page}. */
    protected static void beginPage(
            HttpServletRequest request,
            HttpServletResponse response,
            Writer writer,
            Page page)
            throws IOException, ServletException {
    }

    /** Renders the end of the given {@code page}. */
    protected static void endPage(
            HttpServletRequest request,
            HttpServletResponse response,
            Writer writer,
            Page page)
            throws IOException, ServletException {
    }

    /** Renders the given {@code section}. */
    public static void renderSection(
            HttpServletRequest request,
            HttpServletResponse response,
            Writer writer,
            Section section)
            throws IOException, ServletException {

        if (isAborted(request)) {
            return;
        }

        try {
            Profiler.Static.startThreadEvent("Render", section);

            if (section != null) {
                Object substitution = getSubstitutions(request).get(section.getId());
                if (substitution != null) {
                    if (substitution instanceof Section) {
                        section = (Section) substitution;
                    } else {
                        ContentSection substitutionSection = new ContentSection();
                        substitutionSection.setContent(substitution);
                        section = substitutionSection;
                    }
                }
            }

            long cacheDuration = section != null ? section.getCacheDuration() : 0;
            if (cacheDuration > 0) {
                SectionCacheKey key = new SectionCacheKey();
                key.sectionId = section.getId();
                key.cacheDuration = cacheDuration;
                key.request = request;
                key.response = response;
                key.section = section;
                writer.write(SECTION_CACHE.get(key));

            } else {
                Section previousSection = getCurrentSection(request);
                try {
                    setCurrentSection(request, section);
                    writeSection(request, response, writer, section);
                } finally {
                    setCurrentSection(request, previousSection);
                }
            }

        } finally {
            Profiler.Static.stopThreadEvent();
        }
    }

    /**
     * Processes and writes the given {@code section} to the given
     * {@code writer}.
     */
    @SuppressWarnings("all")
    private static void writeSection(
            HttpServletRequest request,
            HttpServletResponse response,
            Writer writer,
            Section section)
            throws IOException, ServletException {

        // Container section - begin, child sections, then end.
        if (section instanceof ContainerSection) {
            ContainerSection container = (ContainerSection) section;
            List<Section> children = container.getChildren();

            try {
                addParentSection(request, container);
                beginContainer(request, response, writer, container);

                for (Section child : children) {
                    renderSection(request, response, writer, child);
                    if (isAborted(request)) {
                        return;
                    }
                }

                endContainer(request, response, writer, container);

            } finally {
                removeLastParentSection(request);
            }

        // Script section may be associated with an object.
        } else if (section instanceof ScriptSection) {
            Object object;
            if (section instanceof MainSection) {
                object = getMainObject(request);
            } else if (section instanceof ContentSection) {
                object = ((ContentSection) section).getContent();
            } else {
                object = null;
            }
            renderObjectWithSection(request, response, writer, object, (ScriptSection) section);
        }
    }

    /**
     * Key for {@link #SECTION_CACHE} that contains extra information
     * like the request object.
     */
    private static class SectionCacheKey {

        public UUID sectionId;
        public long cacheDuration;
        public HttpServletRequest request;
        public HttpServletResponse response;
        public Section section;

        @Override
        public boolean equals(Object other) {
            return this == other
                    || (other instanceof SectionCacheKey
                    && sectionId.equals(((SectionCacheKey) other).sectionId));
        }

        @Override
        public int hashCode() {
            return sectionId.hashCode();
        }
    }

    /** Cache that contains output of each sections. */
    private static final PullThroughCache<SectionCacheKey, String>
            SECTION_CACHE = new PullThroughCache<SectionCacheKey, String>() {

        @Override
        protected boolean isExpired(SectionCacheKey key, Date lastProduced) {
            return System.currentTimeMillis() - lastProduced.getTime() > key.cacheDuration;
        }

        @Override
        protected String produce(SectionCacheKey key) throws IOException, ServletException {
            try {
                StringWriter writer = new StringWriter();
                writeSection(key.request, key.response, writer, key.section);
                return writer.toString();

            } finally {
                key.request = null;
                key.response = null;
                key.section = null;
            }
        }
    };

    /*
     * 1. Find ViewModel class (check the different view types, etc.)
     * 2. Create custom ViewModelCreator
     * 3. Create a ViewResponse
     * 4. Create ViewModel from ViewModelCreator and pass ViewResponse
     * 5. Find the ViewRenderer for the ViewModel
     * 6. Render the ViewModel
     * 7. Update the real HTTP response headers based on the ViewResponse
     * 8. Write the output to the real HTTP response
     */
    private static <T> boolean tryProcessView(
            HttpServletRequest request,
            HttpServletResponse response,
            Writer writer,
            T object)
            throws IOException, ServletException {

        if (object == null) {
            return false;
        }

        String selectedViewType = null;

        // 1. Find ViewModel class (check the different view types, etc.)
        Class<? extends ViewModel<? super T>> viewModelClass = null;

        String viewType = Static.getViewType(request);

        if (!ObjectUtils.isBlank(viewType)) {
            viewModelClass = ViewModel.findViewModelClass(null, viewType, object);

            if (viewModelClass == null) {
                LOGGER.warn("Could not find view model for object of type ["
                        + object.getClass().getName()
                        + "] and view of type ["
                        + viewType
                        + "]!");
            } else {
                selectedViewType = viewType;
            }

        } else {
            List<String> viewTypes = new ArrayList<>();

            // Try to create a view for the PREVIEW_VIEW_TYPE...
            if (Static.isPreview(request)) {
                viewModelClass = ViewModel.findViewModelClass(null, PREVIEW_VIEW_TYPE, object);
                viewTypes.add(PREVIEW_VIEW_TYPE);

                if (viewModelClass != null) {
                    selectedViewType = PREVIEW_VIEW_TYPE;
                }
            }

            // ...but still always fallback to PAGE_VIEW_TYPE if no preview found.
            if (viewModelClass == null) {
                viewModelClass = ViewModel.findViewModelClass(null, PAGE_VIEW_TYPE, object);
                viewTypes.add(PAGE_VIEW_TYPE);

                if (viewModelClass != null) {
                    selectedViewType = PAGE_VIEW_TYPE;
                }
            }

            if (viewModelClass == null) {
                if (object.getClass().isAnnotationPresent(ViewBinding.class)) {
                    LOGGER.warn("Could not find view model for object of type ["
                            + object.getClass().getName()
                            + "] and view of type ["
                            + StringUtils.join(viewTypes, ", or ")
                            + "]!");
                }
            }
        }

        if (viewModelClass == null) {
            return tryProcessViewLegacy(request, response, writer, object);
        }

        // 2. Create custom ViewModelCreator
        ViewModelCreator viewModelCreator = new ServletViewModelCreator(request);

        // 3. Create a ViewResponse
        ViewResponse viewResponse = new ViewResponse();

        // 4. Create ViewModel from ViewModelCreator and pass ViewResponse
        ViewModel<? super T> viewModel = null;
        try {
            viewModel = viewModelCreator.createViewModel(viewModelClass, object, viewResponse);

            if (viewModel == null) {
                LOGGER.warn("Failed to create view model of type ["
                        + viewModelClass.getName()
                        + "] for object of type ["
                        + object.getClass().getName()
                        + "] and view of type ["
                        + selectedViewType
                        + "]!");
            }

        } catch (RuntimeException e) {
            ViewResponse vr = ViewResponse.findInExceptionChain(e);
            if (vr != null) {
                viewResponse = vr;
            } else {
                throw e;
            }
        }

        String output = null;

        if (viewModel != null) {

            // 5. Find the ViewRenderer for the ViewModel
            ViewRenderer renderer;

            if ("json".equals(request.getParameter("_renderer"))) {
                JsonViewRenderer jsonViewRenderer = new JsonViewRenderer();

                jsonViewRenderer.setIndented(!Settings.isProduction());
                jsonViewRenderer.setIncludeClassNames(!Settings.isProduction());

                renderer = jsonViewRenderer;

                response.setContentType("application/json");

            } else {
                renderer = ViewRenderer.createRenderer(viewModel);
            }

            // 6. Render the ViewModel
            if (renderer != null) {

                try {
                    ViewOutput result = renderer.render(viewModel, getViewTemplateLoader(request));
                    output = result.get();

                } catch (RuntimeException e) {
                    ViewResponse vr = ViewResponse.findInExceptionChain(e);
                    if (vr != null) {
                        // These will usually be the same, but an implementer could potentially throw a different one
                        viewResponse = vr;
                    } else {
                        throw e;
                    }
                }

            } else {
                LOGGER.warn("Could not create view renderer for view of type ["
                        + viewModel.getClass().getName()
                        + "]!");
            }
        }

        // 7. Update the real HTTP response headers based on the ViewResponse
        updateViewResponse(request, (HttpServletResponse) JspUtils.getHeaderResponse(request, response), viewResponse);

        // 8. Write the output to the real HTTP response
        if (output != null) {
            writer.write(output);
        }

        return true;
    }

    /*
     * 1. Find ViewCreator class (check the different view types, etc.)
     * 2. Create ViewCreator
     * 3. Create a ViewRequest based on the ViewCreator class
     * 4. Create a ViewResponse
     * 5. Call ViewCreator#processRequest
     * 6. Update the real response based on the view response.
     * 7. Check if the request should continue to be processed.
     * 8. Create the View
     * 9. Render the View
     */
    @Deprecated
    private static <T> boolean tryProcessViewLegacy(
            HttpServletRequest request,
            HttpServletResponse response,
            Writer writer,
            T object)
            throws IOException, ServletException {

        String selectedViewType = null;

        // 1. Find ViewCreator class (check the different view types, etc.)
        Class<? extends ViewCreator<? super T, ?, ? super Object>> viewCreatorClass = null;

        String viewType = request.getParameter(VIEW_TYPE_PARAMETER);
        if (!ObjectUtils.isBlank(viewType)) {
            viewCreatorClass = ViewCreator.findCreatorClass(object, null, viewType, null);

            if (viewCreatorClass == null) {
                LOGGER.warn("Could not find view creator for object of type ["
                        + object.getClass().getName()
                        + "] and view of type ["
                        + viewType
                        + "]!");
            } else {
                selectedViewType = viewType;
            }

        } else {
            List<String> viewTypes = new ArrayList<>();

            // Try to create a view for the PREVIEW_VIEW_TYPE...
            if (Static.isPreview(request)) {
                viewCreatorClass = ViewCreator.findCreatorClass(object, null, PREVIEW_VIEW_TYPE, null);
                viewTypes.add(PREVIEW_VIEW_TYPE);

                if (viewCreatorClass != null) {
                    selectedViewType = PREVIEW_VIEW_TYPE;
                }
            }

            // ...but still always fallback to PAGE_VIEW_TYPE if no preview found.
            if (viewCreatorClass == null) {
                viewCreatorClass = ViewCreator.findCreatorClass(object, null, PAGE_VIEW_TYPE, null);
                viewTypes.add(PAGE_VIEW_TYPE);

                if (viewCreatorClass != null) {
                    selectedViewType = PAGE_VIEW_TYPE;
                }
            }

            if (viewCreatorClass == null) {
                PageViewClass annotation = object.getClass().getAnnotation(PageViewClass.class);
                Class<?> layoutViewClass = annotation != null ? annotation.value() : null;

                if (layoutViewClass != null) {
                    viewCreatorClass = ViewCreator.findCreatorClass(object, layoutViewClass, null, null);
                    viewTypes.add(layoutViewClass.getName());

                    if (viewCreatorClass != null) {
                        selectedViewType = layoutViewClass.getName();
                    }
                }
            }

            if (viewCreatorClass == null) {
                if (object.getClass().isAnnotationPresent(ViewMapping.class)) {
                    LOGGER.warn("Could not find view creator for object of type ["
                            + object.getClass().getName()
                            + "] and view of type ["
                            + StringUtils.join(viewTypes, ", or ")
                            + "]!");
                }
            }
        }

        if (viewCreatorClass == null) {
            return false;
        }

        // 2. Create ViewCreator
        ViewCreator<? super T, ?, ? super Object> viewCreator = TypeDefinition.getInstance(viewCreatorClass).newInstance();

        if (viewCreator == null) {
            LOGGER.warn("Failed to create view creator of type ["
                    + viewCreatorClass.getName()
                    + "] for object of type ["
                    + object.getClass().getName()
                    + "] and view of type ["
                    + selectedViewType
                    + "]!");
            return false;
        }

        // 3. Create a ViewRequest based on the ViewCreator class
        Object viewRequest = createViewRequest(request, viewCreator);
        if (viewRequest == null) {
            LOGGER.warn("Failed to create view request for object of type ["
                    + object.getClass().getName()
                    + "] and view creator of type ["
                    + viewCreator.getClass().getName()
                    + "]!");
            return false;
        }

        // 4. Create a ViewResponse
        ViewResponse viewResponse = new ViewResponse();

        // 5. Call ViewCreator#processRequest
        boolean continueProcessing = viewCreator.processRequest(viewRequest, viewResponse);

        // 6. Update the real response based on the view response.
        updateViewResponse(request, (HttpServletResponse) JspUtils.getHeaderResponse(request, response), viewResponse);

        // 7. Check if the request should continue to be processed.
        if (!continueProcessing) {
            return true;
        }

        // 8. Create the View
        Object view = viewCreator.createView(object, viewRequest);
        if (view == null) {
            LOGGER.warn("Failed to create view from model of type ["
                    + object.getClass().toString()
                    + "] and view creator of type ["
                    + viewCreator.getClass().getName()
                    + "]!");
            return true;
        }

        // 9. Render the View
        ViewRenderer renderer;

        if ("json".equals(request.getParameter("_renderer"))) {
            JsonViewRenderer jsonViewRenderer = new JsonViewRenderer();

            jsonViewRenderer.setIndented(!Settings.isProduction());
            jsonViewRenderer.setIncludeClassNames(!Settings.isProduction());

            renderer = jsonViewRenderer;

            response.setContentType("application/json");

        } else {
            renderer = ViewRenderer.createRenderer(view);
        }

        if (renderer != null) {
            ViewOutput result = renderer.render(view, getViewTemplateLoader(request));
            String output = result.get();

            if (output != null) {
                writer.write(output);
            }

        } else {
            LOGGER.warn("Could not create view renderer for view of type ["
                    + view.getClass().getName()
                    + "]!");
        }

        return true;
    }

    private static Object createViewRequest(HttpServletRequest request, ViewCreator<?, ?, ? super Object> viewCreator) {

        if (viewCreator != null) {

            Object viewRequest;

            Class<?> viewRequestClass = TypeDefinition.getInstance(viewCreator.getClass())
                    .getInferredGenericTypeArgumentClass(ViewCreator.class, 2);

            if (ViewRequest.class.equals(viewRequestClass)
                    && AbstractViewCreator.class.isAssignableFrom(viewCreator.getClass())) {

                // Legacy ViewRequest support
                viewRequest = new ServletViewRequest(request);

            } else {
                viewRequest = createViewRequest(request, viewRequestClass);
            }

            return viewRequest;
        }

        return null;
    }

    private static Object createViewRequest(HttpServletRequest request, Class<?> viewRequestClass) {

        Converter converter = new Converter();
        converter.putAllStandardFunctions();

        try {
            TypeDefinition<?> viewRequestDefinition = TypeDefinition.getInstance(viewRequestClass);

            Object viewRequest = viewRequestDefinition.newInstance();

            for (Map.Entry<String, List<Field>> entry : viewRequestDefinition.getAllSerializableFields().entrySet()) {

                Field field = entry.getValue().get(entry.getValue().size() - 1);
                String fieldName = field.getName();

                Object fieldValue = null;

                // check for annotation processors.
                for (Annotation viewRequestAnnotation : field.getAnnotations()) {

                    Class<?> annotationClass = viewRequestAnnotation.annotationType();

                    ServletViewRequestAnnotationProcessorClass annotation = annotationClass.getAnnotation(
                            ServletViewRequestAnnotationProcessorClass.class);

                    if (annotation != null) {

                        Class<? extends ServletViewRequestAnnotationProcessor<? extends Annotation>> annotationProcessorClass = annotation.value();

                        if (annotationProcessorClass != null) {

                            @SuppressWarnings("unchecked")
                            ServletViewRequestAnnotationProcessor<Annotation> annotationProcessor
                                    = (ServletViewRequestAnnotationProcessor<Annotation>) TypeDefinition.getInstance(annotationProcessorClass).newInstance();

                            fieldValue = annotationProcessor.getValue(request, fieldName, viewRequestAnnotation);
                            break;
                        }
                    }
                }

                if (fieldValue != null) {
                    try {

                        // Handle the case where the field value is a collection but the field type is not.
                        if (fieldValue instanceof Collection && !Collection.class.isAssignableFrom(field.getType())) {
                            if (!((Collection<?>) fieldValue).isEmpty()) {
                                // get the first value from the collection
                                fieldValue = ((Collection<?>) fieldValue).iterator().next();
                            } else {
                                fieldValue = null;
                            }
                        }

                        field.set(viewRequest, converter.convert(field.getGenericType(), fieldValue));
                    } catch (IllegalAccessException ex) {
                        throw new IllegalStateException(ex);
                    }
                }
            }

            return viewRequest;

        } catch (RuntimeException e) {
            LOGGER.warn("Failed to create view request of type [" + viewRequestClass + "]. Cause: " + e.getMessage(), e);
            return null;
        }
    }

    // Copies the information on the ViewResponse to the actual http servlet response.
    private static void updateViewResponse(HttpServletRequest request, HttpServletResponse response, ViewResponse viewResponse) {

        Integer status = viewResponse.getStatus();
        if (status != null) {
            response.setStatus(status);
        }

        for (Map.Entry<String, List<String>> entry : viewResponse.getHeaders().entrySet()) {

            String name = entry.getKey();
            List<String> values = entry.getValue();

            for (String value : values) {
                response.addHeader(name, value);
            }
        }

        viewResponse.getCookies().forEach(response::addCookie);
        viewResponse.getSignedCookies().forEach(cookie -> JspUtils.setSignedCookie(response, cookie));

        String redirectUrl = viewResponse.getRedirectUri();
        if (redirectUrl != null) {
            try {
                JspUtils.redirect(request, response, redirectUrl);
            } catch (IOException e) {
                // ignore
            }
        }
    }

    /** Renders the given {@code object}. */
    public static void renderObject(
            HttpServletRequest request,
            HttpServletResponse response,
            Writer writer,
            Object object)
            throws IOException, ServletException {

        if (!tryProcessView(request, response, writer, object)) {

            if (object instanceof Section) {
                renderSection(request, response, writer, (Section) object);

            } else {
                renderObjectWithSection(request, response, writer, object, null);
            }
        }
    }

    /** Renders the given {@code object} using the given {@code section}. */
    @SuppressWarnings("all")
    private static void renderObjectWithSection(
            HttpServletRequest request,
            HttpServletResponse response,
            Writer writer,
            Object object,
            ScriptSection section)
            throws IOException, ServletException {

        String engine;
        String script;
        if (section != null) {
            engine = section.getEngine();
            script = section.getRendererPath();
        } else {
            engine = null;
            script = null;
        }

        if (object != null) {
            Object substitution = getSubstitutions(request).get(State.getInstance(object).getId());
            if (substitution != null) {
                object = substitution;
            }

            getRenderedObjects(request).add(object);

            // Engine not specified on section so fall back to the one
            // specified in the object type definition.
            if (ObjectUtils.isBlank(script)) {
                ObjectType type = State.getInstance(object).getType();
                if (type != null) {
                    Renderer.TypeModification typeRenderer = type.as(Renderer.TypeModification.class);
                    engine = typeRenderer.getEngine();
                    script = typeRenderer.findContextualPath(request);
                }
            }
        }

        LazyWriter lazyWriter;
        String contentType = response.getContentType();

        if (Static.isInlineEditingAllContents(request)
                && contentType != null
                && StringUtils.ensureEnd(contentType, ";").startsWith("text/html;")) {
            lazyWriter = new LazyWriter(request, writer);
            writer = lazyWriter;

        } else {
            lazyWriter = null;
        }

        try {
            if (object != null) {
                Static.pushObject(request, object);
            }

            if (lazyWriter != null) {
                Map<String, String> map = new HashMap<String, String>();
                Object concrete = Static.peekConcreteObject(request);
                StringBuilder marker = new StringBuilder();

                if (section != null) {
                    map.put("sectionName", section.getName());
                    map.put("sectionId", section.getId().toString());
                }

                if (concrete != null) {
                    State state = State.getInstance(concrete);
                    ObjectType stateType = state.getType();

                    map.put("id", state.getId().toString());

                    if (stateType != null) {
                        map.put("typeLabel", stateType.getLabel());
                    }

                    try {
                        map.put("label", state.getLabel());

                    } catch (RuntimeException error) {
                        // Not a big deal if label can't be retrieved.
                    }
                }

                marker.append(createMarkerHtml("BrightspotCmsObjectBegin", map));
                lazyWriter.writeLazily(marker.toString());
            }

            if (ObjectUtils.isBlank(script) && object instanceof Renderer) {
                ((Renderer) object).renderObject(
                        request,
                        response,
                        writer instanceof HtmlWriter ? (HtmlWriter) writer : new HtmlWriter(writer));

            } else {
                renderScript(request, response, writer, engine, script);
            }

        } finally {
            if (object != null) {
                Static.popObject(request);
            }

            if (lazyWriter != null) {
                lazyWriter.writeLazily(createMarkerHtml("BrightspotCmsObjectEnd", null));
                lazyWriter.writePending();
            }
        }
    }

    // Renders the given script using the given engine.
    private static void renderScript(
            HttpServletRequest request,
            HttpServletResponse response,
            Writer writer,
            String engine,
            String script)
            throws IOException, ServletException {

        try {
            if ("RawText".equals(engine)) {
                writer.write(script);
                return;

            } else if (!ObjectUtils.isBlank(script)) {
                JspUtils.include(request, response, writer, StringUtils.ensureStart(script, "/"));
                return;
            }

        // Always catch the error so the page never looks broken
        // in production.
        } catch (Throwable ex) {
            if (Settings.isProduction()) {
                LOGGER.warn(String.format("Can't render [%s]!", script), ex);

            } else if (ex instanceof IOException) {
                throw (IOException) ex;
            } else if (ex instanceof ServletException) {
                throw (ServletException) ex;
            } else if (ex instanceof RuntimeException) {
                throw (RuntimeException) ex;
            } else if (ex instanceof Error) {
                throw (Error) ex;
            } else {
                throw new RuntimeException(ex);
            }
        }
    }

    /** {@link PageFilter} utility methods. */
    public static final class Static {

        private Static() {
        }

        /** Returns the path used to find the main object. */
        public static String getPath(HttpServletRequest request) {
            getSite(request);
            String path = (String) request.getAttribute(PATH_ATTRIBUTE);
            return path != null ? path : request.getServletPath();
        }

        /** Sets the path used to find the main object. */
        public static void setPath(HttpServletRequest request, String path) {
            request.setAttribute(PATH_ATTRIBUTE, path);
        }

        private static void fixPath(HttpServletRequest request, String path) {
            request.setAttribute(FIXED_PATH_ATTRIBUTE, path);
        }

        /** Returns the site associated with the given {@code request}. */
        public static Site getSite(HttpServletRequest request) {
            if (Boolean.TRUE.equals(request.getAttribute(SITE_CHECKED_ATTRIBUTE))) {
                return (Site) request.getAttribute(SITE_ATTRIBUTE);
            }

            request.setAttribute(SITE_CHECKED_ATTRIBUTE, Boolean.TRUE);

            Site site = null;
            String servletPath = request.getServletPath();
            String absoluteUrl = JspUtils.getAbsoluteUrl(request, servletPath);
            Map.Entry<String, Site> entry = Site.Static.findByUrl(absoluteUrl);

            if (entry != null) {
                String path = absoluteUrl.substring(entry.getKey().length() - 1);

                if (Query.from(CmsTool.class).first().isRemoveTrailingSlashes()) {
                    if ("/".equals(path)) {
                        fixPath(request, servletPath.substring(0, servletPath.length() - 1));
                    }

                } else if (path.length() == 0) {
                    fixPath(request, servletPath + "/");
                }

                site = Query.from(Site.class).where("_id = ?", entry.getValue()).first();
                setSite(request, site);
                setPath(request, path);
            }

            return site;
        }

        /** Sets the site associated with the given {@code request}. */
        public static void setSite(HttpServletRequest request, Site site) {
            request.setAttribute(SITE_CHECKED_ATTRIBUTE, Boolean.TRUE);
            request.setAttribute(SITE_ATTRIBUTE, site);
            request.setAttribute("site", site);
        }

        /**
         * Returns {@code true} if the given {@code request} is for a preview.
         *
         * @param request Can't be {@code null}.
         */
        public static boolean isPreview(HttpServletRequest request) {
            return Boolean.TRUE.equals(request.getAttribute(PREVIEW_ATTRIBUTE));
        }

        /** Returns the main object associated with the given {@code request}. */
        public static Object getMainObject(HttpServletRequest request) {
            if (Boolean.TRUE.equals(request.getAttribute(MAIN_OBJECT_CHECKED_ATTRIBUTE))) {
                return request.getAttribute(MAIN_OBJECT_ATTRIBUTE);
            }

            VaryingDatabase varying = new VaryingDatabase();
            varying.setDelegate(Database.Static.getDefault());
            varying.setRequest(request);
            varying.setProfile(getProfile(request));
            Database.Static.overrideDefault(varying);

            try {
                request.setAttribute(MAIN_OBJECT_CHECKED_ATTRIBUTE, Boolean.TRUE);

                Object mainObject = null;
                String servletPath = request.getServletPath();
                String path = getPath(request);
                Site site = getSite(request);

                // On preview request, manually create the main object based on
                // the post data.
                if (request.getServletPath().startsWith("/_preview")) {
                    request.setAttribute(PREVIEW_ATTRIBUTE, Boolean.TRUE);

                    UUID previewId = ObjectUtils.to(UUID.class, request.getParameter(PREVIEW_ID_PARAMETER));

                    if (previewId == null) {
                        String previewIdString = path.substring(10);
                        int slashAt = previewIdString.indexOf('/');

                        if (slashAt > -1) {
                            previewIdString = previewIdString.substring(0, slashAt);
                        }

                        previewId = ObjectUtils.to(UUID.class, previewIdString);
                    }

                    if (previewId != null) {
                        Map<UUID, Object> substitutions = getSubstitutions(request);

                        if (ObjectUtils.to(Date.class, request.getParameter("_date")) == null) {
                            String[] objectStrings = request.getParameterValues(PREVIEW_OBJECT_PARAMETER);

                            if (objectStrings != null) {
                                for (String objectString : objectStrings) {
                                    if (!ObjectUtils.isBlank(objectString)) {
                                        @SuppressWarnings("unchecked")
                                        Map<String, Object> objectMap = (Map<String, Object>) ObjectUtils.fromJson(objectString.trim());
                                        ObjectType type = ObjectType.getInstance(ObjectUtils.to(UUID.class, objectMap.remove("_typeId")));

                                        if (type != null) {
                                            Object object = type.createObject(ObjectUtils.to(UUID.class, objectMap.remove("_id")));
                                            State objectState = State.getInstance(object);

                                            objectState.setResolveInvisible(true);
                                            objectState.setValues(objectMap);
                                            substitutions.put(objectState.getId(), object);
                                        }
                                    }
                                }
                            }
                        }

                        UUID mainObjectId = ObjectUtils.to(UUID.class, request.getParameter("_mainObjectId"));
                        Object preview = Query
                                .fromAll()
                                .where("_id = ?", mainObjectId)
                                .first();

                        if (preview == null) {
                            preview = Query
                                    .fromAll()
                                    .where("_id = ?", previewId)
                                    .first();
                        }

                        if (preview instanceof Draft) {
                            mainObject = ((Draft) preview).recreate();

                        } else if (preview instanceof History) {
                            mainObject = ((History) preview).getObject();

                        } else if (preview instanceof Preview) {
                            Preview previewPreview = (Preview) preview;
                            mainObject = previewPreview.getObject();
                            Site previewSite = previewPreview.getSite();

                            if (previewSite != null) {
                                site = previewSite;
                                setSite(request, site);
                            }

                            AuthenticationFilter.Static.setCurrentPreview(request, PageContextFilter.Static.getResponse(), previewPreview);

                        } else if (mainObjectId != null) {
                            mainObject = preview;

                        } else {
                            mainObject = substitutions.get(previewId);

                            if (mainObject == null) {
                                mainObject = preview;
                            }
                        }
                    }

                    if (mainObject != null) {
                        Directory.Data dirData = State.getInstance(mainObject).as(Directory.Data.class);

                        if (dirData.getRawPaths().isEmpty()) {
                            dirData.addPath(null, "/_preview-" + previewId, Directory.PathType.PERMALINK);
                        }

                        Site previewSite = Query
                                .from(Site.class)
                                .where("_id = ?", request.getParameter(PREVIEW_SITE_ID_PARAMETER))
                                .first();

                        if (previewSite != null) {
                            setSite(request, previewSite);

                        } else {
                            for (Directory.Path p : dirData.getPaths()) {
                                if (Directory.PathType.PERMALINK.equals(p.getType())) {
                                    setSite(request, p.getSite());
                                    break;
                                }
                            }
                        }
                    }

                } else {
                    mainObject = Directory.Static.findByPath(site, path);

                    if (mainObject == null) {
                        mainObject = Directory.Static.findByPath(site, path + "/index");

                        // Index pages should have a trailing slash.
                        if (mainObject != null) {

                            // Except when told not to.
                            if (Query.from(CmsTool.class).first().isRemoveTrailingSlashes()) {
                                if (path.length() > 1 && path.endsWith("/")) {
                                    fixPath(request, servletPath.substring(0, servletPath.length() - 1));
                                }

                            } else if (!path.endsWith("/")) {
                                fixPath(request, servletPath + "/");
                            }
                        }

                    // Normal pages shouldn't have a trailing slash.
                    } else if (path.endsWith("/")) {
                        fixPath(request, servletPath.substring(0, servletPath.length() - 1));
                    }
                }

                // Case-insensitive path look-up.
                for (int i = 0, length = path.length(); i < length; ++ i) {
                    if (Character.isUpperCase(path.charAt(i))) {
                        String pathLc = path.toLowerCase(Locale.ENGLISH);
                        if (Directory.Static.findObject(site, pathLc) != null) {
                            fixPath(request, pathLc);
                        }
                        break;
                    }
                }

                // Special fallback names. For example, given /path/to/file,
                // the following are checked:
                //
                // - /path/to/file/*
                // - /path/to/file/**
                // - /path/to/*
                // - /path/to/**
                // - /path/**
                // - /**
                String checkPath;
                int endMarker;

                if (path.endsWith("/")) {
                    checkPath = path;
                    endMarker = 0;

                } else {
                    checkPath = path + "/";
                    endMarker = 1;
                }

                for (int i = 0; mainObject == null; ++ i) {
                    int slashAt = checkPath.lastIndexOf("/");

                    if (slashAt < 0) {
                        break;
                    } else {
                        checkPath = checkPath.substring(0, slashAt);
                    }

                    if (i <= endMarker) {
                        mainObject = Directory.Static.findObject(site, checkPath + "/*");
                    }

                    if (mainObject == null) {
                        mainObject = Directory.Static.findObject(site, checkPath + "/**");
                    }

                    if (mainObject instanceof Directory) {
                        mainObject = null;
                    }

                    if (mainObject != null) {
                        final String pathInfo = path.substring(checkPath.length());

                        if (Query.from(CmsTool.class).first().isRemoveTrailingSlashes()) {
                            if ("/".equals(pathInfo)) {
                                fixPath(request, servletPath.substring(0, servletPath.length() - 1));
                            }

                        } else if (pathInfo.length() < 1) {
                            fixPath(request, servletPath + "/");
                        }

                        request.setAttribute(NEW_REQUEST_ATTRIBUTE, new HttpServletRequestWrapper(request) {
                            @Override
                            public String getPathInfo() {
                                return pathInfo;
                            }
                        });
                    }
                }

                if (!Static.isPreview(request) && mainObject != null) {
                    Preview preview = AuthenticationFilter.Static.getCurrentPreview(request);

                    if (preview != null) {
                        State mainState = State.getInstance(mainObject);

                        if (mainState.getId().equals(preview.getObjectId())) {
                            request.setAttribute(PREVIEW_ATTRIBUTE, Boolean.TRUE);
                            request.setAttribute(PERSISTENT_PREVIEW_ATTRIBUTE, Boolean.TRUE);
                            mainState.putAll(preview.getObjectValues());
                        }
                    }
                }

                setMainObject(request, mainObject);
                return mainObject;

            } finally {
                Database.Static.restoreDefault();
            }
        }

        /** Sets the main object associated with the given {@code request}. */
        public static void setMainObject(HttpServletRequest request, Object mainObject) {
            request.setAttribute(MAIN_OBJECT_CHECKED_ATTRIBUTE, Boolean.TRUE);
            request.setAttribute(MAIN_OBJECT_ATTRIBUTE, mainObject);
            request.setAttribute("mainObject", mainObject);
            request.setAttribute("mainRecord", mainObject);
            request.setAttribute("mainContent", mainObject);
        }

        /** Returns the page used to render the given {@code request}. */
        public static Page getPage(HttpServletRequest request) {
            if (Boolean.TRUE.equals(request.getAttribute(PAGE_CHECKED_ATTRIBUTE))) {
                return (Page) request.getAttribute(PAGE_ATTRIBUTE);
            }

            request.setAttribute(PAGE_CHECKED_ATTRIBUTE, Boolean.TRUE);

            Page page = null;
            Object mainObject = getMainObject(request);

            if (mainObject instanceof Page) {
                page = (Page) mainObject;
            } else {
                page = Template.Static.findRenderable(mainObject, getSite(request));
            }

            setPage(request, page);
            return page;
        }

        /** Sets the page used to render the given {@code request}. */
        public static void setPage(HttpServletRequest request, Page page) {
            request.setAttribute(PAGE_CHECKED_ATTRIBUTE, Boolean.TRUE);
            request.setAttribute(PAGE_ATTRIBUTE, page);
            request.setAttribute("template", page);
        }

        /** Returns the profile used to process the given {@code request}. */
        public static Profile getProfile(HttpServletRequest request) {
            if (Boolean.TRUE.equals(request.getAttribute(PROFILE_CHECKED_ATTRIBUTE))) {
                return (Profile) request.getAttribute(PROFILE_ATTRIBUTE);
            }

            request.setAttribute(PROFILE_CHECKED_ATTRIBUTE, Boolean.TRUE);

            Profile profile = new Profile();
            profile.setUserAgent(request.getHeader("User-Agent"));

            setProfile(request, profile);
            return profile;
        }

        /** Sets the profile used to process the given {@code request}. */
        public static void setProfile(HttpServletRequest request, Profile profile) {
            request.setAttribute(PROFILE_CHECKED_ATTRIBUTE, Boolean.TRUE);
            request.setAttribute(PROFILE_ATTRIBUTE, profile);
            request.setAttribute("profile", profile);
        }

        /**
         * Pushes the given {@code object} to the list of objects that
         * are currently being rendered.
         */
        public static void pushObject(HttpServletRequest request, Object object) {
            ErrorUtils.errorIfNull(object, "object");

            @SuppressWarnings("unchecked")
            List<Object> objects = (List<Object>) request.getAttribute(OBJECTS_ATTRIBUTE);

            if (objects == null) {
                objects = new ArrayList<Object>();
                request.setAttribute(OBJECTS_ATTRIBUTE, objects);
            }

            objects.add(object);
            request.setAttribute("content", object);
            request.setAttribute("record", object);
            request.setAttribute("object", object);
            request.setAttribute(CURRENT_OBJECT_ATTRIBUTE, object);
        }

        /**
         * Pops the last object from the list of objects that are currently
         * being rendered.
         */
        public static Object popObject(HttpServletRequest request) {
            @SuppressWarnings("unchecked")
            List<Object> objects = (List<Object>) request.getAttribute(OBJECTS_ATTRIBUTE);

            if (objects == null || objects.isEmpty()) {
                return null;

            } else {
                Object popped = objects.remove(objects.size() - 1);
                Object object = peekObject(request);
                request.setAttribute("content", object);
                request.setAttribute("record", object);
                request.setAttribute("object", object);
                return popped;
            }
        }

        /**
         * Returns the last object from the list of objects that are currently
         * being rendered.
         */
        public static Object peekObject(HttpServletRequest request) {
            @SuppressWarnings("unchecked")
            List<Object> objects = (List<Object>) request.getAttribute(OBJECTS_ATTRIBUTE);

            if (objects == null || objects.isEmpty()) {
                return null;

            } else {
                return objects.get(objects.size() - 1);
            }
        }

        /**
         * Returns the last concrete object from the list of objects that are
         * currently being rendered.
         */
        public static Object peekConcreteObject(HttpServletRequest request) {
            @SuppressWarnings("unchecked")
            List<Object> objects = (List<Object>) request.getAttribute(OBJECTS_ATTRIBUTE);

            if (objects != null) {
                for (int i = objects.size() - 1; i >= 0; -- i) {
                    Object object = objects.get(i);

                    if (object instanceof Recordable && !State.getInstance(object).isNew()) {
                        return object;
                    }
                }
            }

            return null;
        }

        /**
         * Returns {@code true} if the tool user has requested for inline
         * editing to be fully enabled.
         *
         * @param request Can't be {@code null}.
         * @return {@code false} if a tool user isn't logged in.
         */
        public static boolean isInlineEditingAllContents(HttpServletRequest request) {
            if (Settings.isDebug()) {
                return false;

            } else {
                ToolUser user = AuthenticationFilter.Static.getInsecureToolUser(request);

                return user != null && user.getInlineEditing() == null;
            }
        }

        /**
         * Gets the view type associated with the given {@code request}. First
         * checks for the special parameter "_embed" and if set to true will
         * immediately return {@link #EMBED_VIEW_TYPE}. Next it checks for the
         * parameter {@link #VIEW_TYPE_PARAMETER} in the request query String,
         * and then finally falls back to the request attribute
         * {@link #VIEW_TYPE_ATTRIBUTE}.
         *
         * @param request Can't be {@code null}.
         * @return the view type for the current request.
         */
        static String getViewType(HttpServletRequest request) {

            String viewType = null;

            // special case to support module embeds on 3rd party pages
            // takes precedence over all
            if (ObjectUtils.to(boolean.class, request.getParameter("_embed"))) {
                viewType = EMBED_VIEW_TYPE;
            }

            // parameter in the request query string has next highest precedence
            if (StringUtils.isBlank(viewType)) {
                viewType = request.getParameter(VIEW_TYPE_PARAMETER);
            }

            // and finally fall back to the request attribute.
            if (StringUtils.isBlank(viewType)) {
                viewType = (String) request.getAttribute(VIEW_TYPE_ATTRIBUTE);
            }

            return viewType;
        }

        /**
         * Sets the view type associated with the given {@code request}. Does
         * nothing if the the view type is already present in the request URL
         * query string.
         *
         * @param request Can't be {@code null}.
         * @param viewType the view type to set.
         */
        public static void setViewType(HttpServletRequest request, String viewType) {
            request.setAttribute(VIEW_TYPE_ATTRIBUTE, viewType);
        }

        /** @deprecated Use {@link ElFunctionUtils#plainResource} instead. */
        @Deprecated
        public static String getPlainResource(String servletPath) {
            return ElFunctionUtils.plainResource(servletPath);
        }

        /** @deprecated Use {@link ElFunctionUtils#resource} instead. */
        @Deprecated
        public static String getResource(String servletPath) {
            return ElFunctionUtils.resource(servletPath);
        }
    }

    public static class PathPattern extends Rule {

        private String pattern;

        public String getPattern() {
            return pattern;
        }

        public void setPattern(String pattern) {
            this.pattern = pattern;
        }

        // --- Rule support ---

        @Override
        public boolean evaluate(Variation variation, Profile profile, Object object) {
            HttpServletRequest request = PageContextFilter.Static.getRequest();
            if (request == null) {
                return false;
            }

            String path = request.getServletPath();
            Matcher matcher = Pattern.compile(getPattern()).matcher(path);

            if (!matcher.matches()) {
                return false;
            }

            List<String> matches = new ArrayList<String>();
            StringBuilder pathBuilder = new StringBuilder();
            int lastEnd = 0;

            for (int i = 1, count = matcher.groupCount(); i <= count; ++ i) {
                matches.add(matcher.group(i));
                pathBuilder.append(path.substring(lastEnd, matcher.start(i)));
                lastEnd = matcher.end(i);
            }

            request.setAttribute(PATH_MATCHES_ATTRIBUTE, matches);
            request.setAttribute("pathMatches", matches);

            pathBuilder.append(path.substring(lastEnd));
            PageFilter.Static.setPath(request, pathBuilder.toString());
            return true;
        }
    }

    // --- Deprecated ---

    /** @deprecated No replacement. */
    @Deprecated
    public static final String EXCEPTION_CSS_INJECTED_ATTRIBUTE = ATTRIBUTE_PREFIX + ".exceptionCssInjected";

    /** @deprecated Use {@link Static#getSite} instead. */
    @Deprecated
    public static Site getSite(HttpServletRequest request) {
        return Static.getSite(request);
    }

    /** @deprecated Use {@link Static#setSite} instead. */
    @Deprecated
    public static void setSite(HttpServletRequest request, Site site) {
        Static.setSite(request, site);
    }

    /** @deprecated Use {@link Static#getMainObject} instead. */
    @Deprecated
    public static Object getMainObject(HttpServletRequest request) {
        return Static.getMainObject(request);
    }

    /** @deprecated Use {@link Static#setMainObject} instead. */
    @Deprecated
    public static void setMainObject(HttpServletRequest request, Object mainObject) {
        Static.setMainObject(request, mainObject);
    }

    /**
     * @deprecated Use {@link Static#getPage} instead. To maintain
     *             backward compatibility, this method will return a
     *             {@code null} instead of looking for the most
     *             appropriate page to render with, if it's called
     *             before {@link #doRequest}.
     */
    @Deprecated
    public static Page getPage(HttpServletRequest request) {
        return (Page) request.getAttribute(PAGE_ATTRIBUTE);
    }

    /** @deprecated Use {@link Static#setPage} instead. */
    @Deprecated
    public static void setPage(HttpServletRequest request, Page page) {
        Static.setPage(request, page);
    }

    /** @deprecated Use {@link Static#getProfile} instead. */
    @Deprecated
    public static Profile getProfile(HttpServletRequest request) {
        return Static.getProfile(request);
    }

    /** @deprecated Use {@link Static#setProfile} instead. */
    @Deprecated
    public static void setProfile(HttpServletRequest request, Profile profile) {
        Static.setProfile(request, profile);
    }

    /**
     * @deprecated Use {@link Query#from} and {@link Site#itemsPredicate}
     *             together instead.
     */
    @Deprecated
    public static <T> Query<T> queryFrom(HttpServletRequest request, Class<T> objectClass) {
        return Query.from(objectClass).where(Site.OWNER_FIELD + " = ?", getSite(request));
    }

    /**
     * @deprecated You should let the exception propagate up naturally
     *             instead of catching it and using this method.
     */
    @Deprecated
    public static void writeException(HttpServletRequest request, Writer writer, Exception exception) throws IOException {
        if (exception instanceof RuntimeException) {
            throw (RuntimeException) exception;
        } else if (exception instanceof IOException) {
            throw (IOException) exception;
        } else {
            throw new RuntimeException(exception);
        }
    }

    /** @deprecated Use {@link Static#getPlainResource} instead. */
    @Deprecated
    public static String getPlainResource(String servletPath) {
        return Static.getPlainResource(servletPath);
    }

    /** @deprecated Use {@link Static#getResource} instead. */
    @Deprecated
    public static String getResource(String servletPath) {
        return Static.getResource(servletPath);
    }

    /** Renders the beginning of the given {@code container}. */
    @Deprecated
    protected static void beginContainer(
            HttpServletRequest request,
            HttpServletResponse response,
            Writer writer,
            ContainerSection container)
            throws IOException, ServletException {

        renderScript(request, response, writer, container.getBeginEngine(), container.getBeginScript());
    }

    /** Renders the end of the given {@code container}. */
    @Deprecated
    protected static void endContainer(
            HttpServletRequest request,
            HttpServletResponse response,
            Writer writer,
            ContainerSection container)
            throws IOException, ServletException {

        renderScript(request, response, writer, container.getEndEngine(), container.getEndScript());
    }

    /** @deprecated No replacement. */
    @Deprecated
    public static final String CURRENT_OBJECT_ATTRIBUTE = ATTRIBUTE_PREFIX + ".currentObject";

    /** @deprecated Use {@link Static#peekObject} instead. */
    @Deprecated
    public static Object getCurrentObject(HttpServletRequest request) {
        return Static.peekObject(request);
    }

    /** @deprecated Use {@link Static#pushObject} instead. */
    @Deprecated
    public static void setCurrentObject(HttpServletRequest request, Object object) {
        request.setAttribute(OBJECTS_ATTRIBUTE, null);
        Static.pushObject(request, object);
    }
}<|MERGE_RESOLUTION|>--- conflicted
+++ resolved
@@ -28,10 +28,7 @@
 import javax.servlet.http.HttpServletResponse;
 
 import com.google.common.base.Preconditions;
-<<<<<<< HEAD
-=======
 import com.psddev.cms.view.ViewTemplateLoader;
->>>>>>> c5afe0c3
 import com.psddev.dari.util.CompactMap;
 import org.slf4j.Logger;
 import org.slf4j.LoggerFactory;
@@ -241,7 +238,6 @@
     }
 
     /**
-<<<<<<< HEAD
      * Creates marker HTML that can be inserted into the page to identify
      * activity with the given {@code name} and {@code data}.
      *
@@ -265,7 +261,9 @@
         marker.append("-->");
 
         return marker.toString();
-=======
+    }
+
+    /**
      * Returns the view template loader associated with the given
      * {@code request}, creating one if necessary.
      *
@@ -296,7 +294,6 @@
         Preconditions.checkNotNull(request);
 
         request.setAttribute(VIEW_TEMPLATE_LOADER_ATTRIBUTE, loader);
->>>>>>> c5afe0c3
     }
 
     // --- AbstractFilter support ---
