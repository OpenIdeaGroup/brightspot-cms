--- conflicted
+++ resolved
@@ -93,96 +93,4 @@
             return response;
         }
     }
-
-    /**
-     * {@link ExternalContentProvider} for
-<<<<<<< HEAD
-     * <a href="http://instagram.com/">Instagram</a>.
-     */
-    public static class Instagram extends RichExternalContentProvider {
-
-        private static final Pattern URL_PATTERN = Pattern.compile("(?i)https?://instagr(?:\\.am|am\\.com)/p/([^/]+).*");
-=======
-     * <a href="http://storify.com/">Storify</a>.
-     */
-    public static class Storify extends RichExternalContentProvider {
-
-        private static final Pattern URL_PATTERN = Pattern.compile("(?i)https?:(//storify.com/[^/]+/[^/]+).*");
->>>>>>> fc0c97d3
-
-        @Override
-        protected Pattern getUrlPattern() {
-            return URL_PATTERN;
-        }
-
-        @Override
-        protected void updateHtml(Matcher urlMatcher, HtmlWriter html) throws IOException {
-<<<<<<< HEAD
-            html.writeStart("iframe",
-                    "src", "//instagram.com/p/" + urlMatcher.group(1) + "/embed/",
-                    "width", 640,
-                    "height", 640,
-                    "frameborder", 0,
-                    "scrolling", "no");
-            html.writeEnd();
-        }
-
-        @Override
-        protected void updateResponse(Map<String, Object> response) {
-            response.put("width", 640);
-            response.put("height", 640);
-        }
-    }
-
-    /**
-     * {@link ExternalContentProvider} for
-     * <a href="https://pinterest.com/">Pinterest</a>.
-     */
-    public static class Pinterest extends RichExternalContentProvider {
-
-        private static final Pattern URL_PATTERN = Pattern.compile("(?i)https?://(?:www\\.)?pinterest.com/([^/]+)(/[^/]+)?.*");
-
-        @Override
-        protected Pattern getUrlPattern() {
-            return URL_PATTERN;
-        }
-
-        @Override
-        protected void updateHtml(Matcher urlMatcher, HtmlWriter html) throws IOException {
-            String pinDo;
-
-            if ("pin".equals(urlMatcher.group(1))) {
-                pinDo = "embedPin";
-
-            } else if (ObjectUtils.isBlank(urlMatcher.group(2))) {
-                pinDo = "embedUser";
-
-            } else {
-                pinDo = "embedBoard";
-            }
-
-            html.writeStart("a",
-                    "data-pin-do", pinDo,
-                    "href", urlMatcher.group(0));
-            html.writeEnd();
-
-            html.writeStart("script", "type", "text/javascript");
-                html.writeRaw("(function() {");
-                    html.writeRaw("var w = window, d, f, p;");
-                    html.writeRaw("if (w.BRIGHTSPOT_PINTEREST) { return; }");
-                    html.writeRaw("d = w.document, f = d.getElementsByTagName('SCRIPT')[0], p = d.createElement('SCRIPT');");
-                    html.writeRaw("p.type = 'text/javascript';");
-                    html.writeRaw("p.async = true;");
-                    html.writeRaw("p.src = '//assets.pinterest.com/js/pinit.js';");
-                    html.writeRaw("f.parentNode.insertBefore(p, f);");
-                    html.writeRaw("w.BRIGHTSPOT_PINTEREST = true;");
-                html.writeRaw("})()");
-=======
-            html.writeStart("script",
-                    "type", "text/javascript",
-                    "src", urlMatcher.group(1) + ".js");
->>>>>>> fc0c97d3
-            html.writeEnd();
-        }
-    }
 }