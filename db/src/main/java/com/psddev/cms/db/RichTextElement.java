--- conflicted
+++ resolved
@@ -41,9 +41,7 @@
         Class<?>[] children() default { };
         String menu() default "";
         String tooltip() default "";
-<<<<<<< HEAD
         String[] keymaps() default { };
-=======
         double position() default 0d;
     }
 
@@ -53,7 +51,6 @@
         public void process(ObjectType type, Tag annotation) {
             type.as(ToolUi.class).setRichTextElementTagName(annotation.value());
         }
->>>>>>> 7a959105
     }
 
     @Documented
