package com.psddev.cms.db;

import java.nio.ByteBuffer;
import java.security.InvalidKeyException;
import java.security.NoSuchAlgorithmException;
import java.util.ArrayList;
import java.util.Arrays;
import java.util.Collections;
import java.util.Date;
import java.util.HashSet;
import java.util.Iterator;
import java.util.LinkedHashMap;
import java.util.LinkedHashSet;
import java.util.List;
import java.util.Locale;
import java.util.Map;
import java.util.Set;
import java.util.UUID;

import javax.crypto.Mac;
import javax.crypto.spec.SecretKeySpec;
import javax.servlet.http.HttpServletRequest;

import com.google.common.io.BaseEncoding;
import com.psddev.cms.tool.CmsTool;
import com.psddev.cms.tool.Dashboard;
import com.psddev.cms.tool.SearchResultSelection;
import com.psddev.dari.db.Query;
import com.psddev.dari.db.Record;
import com.psddev.dari.db.State;
import com.psddev.dari.util.CompactMap;
import com.psddev.dari.util.ObjectUtils;
import com.psddev.dari.util.Password;
import com.psddev.dari.util.Settings;
import com.psddev.dari.util.StorageItem;

/** User that uses the CMS and other related tools. */
@ToolUi.IconName("object-toolUser")
@Record.BootstrapPackages("Users and Roles")
@Record.BootstrapTypeMappable(groups = Content.class, uniqueKey = "email")
public class ToolUser extends Record implements ToolEntity {

    @Indexed
    @ToolUi.Note("If left blank, the user will have full access to everything.")
    private ToolRole role;

    @Indexed
    @Required
    private String name;

    @Indexed(unique = true)
    private String email;

    @Indexed(unique = true)
    @ToolUi.Placeholder(dynamicText = "${content.email}")
    private String username;

    @ToolUi.FieldDisplayType("password")
    private String password;

    private StorageItem avatar;

    @ToolUi.Tab("Dashboard")
    private Dashboard dashboard;

    @ToolUi.Hidden
    private Date passwordChangedDate;

    private Locale locale = Locale.getDefault();

    @ToolUi.FieldDisplayType("timeZone")
    private String timeZone;

    @ToolUi.Hidden
    private UUID currentPreviewId;

    private String phoneNumber;
    private Set<NotificationMethod> notifyVia;

    @ToolUi.Hidden
    private Map<String, Object> settings;

    @ToolUi.Hidden
    private Site currentSite;

    @ToolUi.Hidden
    private Schedule currentSchedule;

    @ToolUi.Hidden
    private boolean tfaEnabled;

    @ToolUi.Hidden
    private String totpSecret;

    @ToolUi.Hidden
    private long lastTotpCounter;

    @Indexed
    @ToolUi.Hidden
    private String totpToken;

    @ToolUi.Hidden
    private long totpTokenTime;

    @Indexed(unique = true)
    @ToolUi.Hidden
    private Set<String> contentLocks;

    @ToolUi.Hidden
    private Set<UUID> automaticallySavedDraftIds;

    @ToolUi.Hidden
    private boolean external;

    @ToolUi.FieldDisplayType("toolUserSavedSearches")
    @ToolUi.Tab("Search")
    private Map<String, String> savedSearches;

    @ToolUi.Placeholder("All Contents")
    private InlineEditing inlineEditing;

    @ToolUi.Tab("Advanced")
    private boolean returnToDashboardOnSave;

    @ToolUi.Tab("Advanced")
    private boolean disableNavigateAwayAlert;

    @ToolUi.Note("Force the user to change the password on next log in.")
    private boolean changePasswordOnLogIn;

    @Indexed
    @ToolUi.Hidden
    private String changePasswordToken;

    @ToolUi.Hidden
    private long changePasswordTokenTime;

    @Deprecated
    @ToolUi.Placeholder("Default")
    @ToolUi.Tab("Advanced")
    @ToolUi.Values({ "v2", "v3" })
    private String theme;

<<<<<<< HEAD
    @ToolUi.Hidden
    private SearchResultSelection currentSearchResultSelection;

    @ToolUi.Hidden
    private Map<String, String> searchViews;

    @ToolUi.Hidden
    private Map<String, List<String>> searchResultFieldsByTypeId;
=======
    @Indexed
    @Embedded
    @ToolUi.Hidden
    private List<LoginToken> loginTokens;
>>>>>>> 7f45b3f1

    /** Returns the role. */
    public ToolRole getRole() {
        return role;
    }

    /** Sets the role. */
    public void setRole(ToolRole role) {
        this.role = role;
    }

    /** Returns the name. */
    public String getName() {
        return name;
    }

    /** Sets the name. */
    public void setName(String name) {
        this.name = name;
    }

    /** Returns the email. */
    public String getEmail() {
        return email;
    }

    /** Sets the email. */
    public void setEmail(String email) {
        this.email = email;
    }

    public String getUsername() {
        return username;
    }

    public void setUsername(String username) {
        this.username = username;
    }

    /** Returns the password. */
    public Password getPassword() {
        return Password.valueOf(password);
    }

    /** Sets the password. */
    public void setPassword(Password password) {
        this.password = password.toString();
        this.passwordChangedDate = new Date();
    }

    public Date getPasswordChangedDate() {
        return passwordChangedDate;
    }

    public StorageItem getAvatar() {
        return avatar;
    }

    public void setAvatar(StorageItem avatar) {
        this.avatar = avatar;
    }

    public Dashboard getDashboard() {
        return dashboard;
    }

    public void setDashboard(Dashboard dashboard) {
        this.dashboard = dashboard;
    }

    /**
     * @return the user's locale.
     */
    public Locale getLocale() {
        return locale;
    }

    /**
     * Sets the user's locale.
     * @param locale the locale.
     */
    public void setLocale(Locale locale) {
        this.locale = locale;
    }

    /**
     * Returns the time zone.
     */
    public String getTimeZone() {
        return timeZone;
    }

    /**
     * Sets the time zone.
     */
    public void setTimeZone(String timeZone) {
        this.timeZone = timeZone;
    }

    /**
     * Finds the device that the user is using in the given {@code request}.
     *
     * @param request Can't be {@code null}.
     * @return Never {@code null}.
     */
    public ToolUserDevice findOrCreateCurrentDevice(HttpServletRequest request) {
        String userAgent = request.getHeader("User-Agent");

        if (userAgent == null) {
            userAgent = "Unknown Device";
        }

        ToolUserDevice device = null;

        for (ToolUserDevice d : Query.
                from(ToolUserDevice.class).
                where("user = ?", this).
                selectAll()) {
            if (userAgent.equals(d.getUserAgent())) {
                device = d;
                break;
            }
        }

        if (device == null) {
            device = new ToolUserDevice();
            device.setUser(this);
            device.setUserAgent(userAgent);
            device.save();
        }

        return device;
    }

    /**
     * Finds the most recent device that the user was using.
     *
     * @return May be {@code null}.
     */
    public ToolUserDevice findRecentDevice() {
        ToolUserDevice device = null;

        for (ToolUserDevice d : Query.
                from(ToolUserDevice.class).
                where("user = ?").
                selectAll()) {
            if (device == null ||
                    device.findLastAction() == null ||
                    (d.findLastAction() != null &&
                    d.findLastAction().getTime() > device.findLastAction().getTime())) {
                device = d;
            }
        }

        return device;
    }

    /**
     * Saves the given {@code action} performed by this user in the device
     * associated with the given {@code request}.
     *
     * @param request Can't be {@code null}.
     * @param content If {@code null}, does nothing.
     */
    public void saveAction(HttpServletRequest request, Object content) {
        if (content == null ||
                ObjectUtils.to(boolean.class, request.getParameter("_mirror"))) {
            return;
        }

        ToolUserAction action = new ToolUserAction();
        StringBuilder url = new StringBuilder();
        String query = request.getQueryString();

        url.append(request.getServletPath());

        if (query != null) {
            url.append('?');
            url.append(query);
        }

        action.setContentId(State.getInstance(content).getId());
        action.setUrl(url.toString());
        findOrCreateCurrentDevice(request).saveAction(action);
    }

    public UUID getCurrentPreviewId() {
        return currentPreviewId;
    }

    public void setCurrentPreviewId(UUID currentPreviewId) {
        this.currentPreviewId = currentPreviewId;
    }

    public String getPhoneNumber() {
        return phoneNumber;
    }

    public void setPhoneNumber(String phoneNumber) {
        this.phoneNumber = phoneNumber;
    }

    /**
     * @return Never {@code null}.
     */
    public Set<NotificationMethod> getNotifyVia() {
        if (notifyVia == null) {
            notifyVia = new LinkedHashSet<NotificationMethod>();
        }
        return notifyVia;
    }

    /**
     * @param notifyVia May be {@code null} to clear the set.
     */
    public void setNotifyVia(Set<NotificationMethod> notifyVia) {
        this.notifyVia = notifyVia;
    }

    /**
     * @deprecated No replacement.
     */
    @Deprecated
    public Set<Notification> getNotifications() {
        return new LinkedHashSet<Notification>();
    }

    /**
     * @deprecated No replacement.
     */
    @Deprecated
    public void setNotifications(Set<Notification> notifications) {
    }

    /** Returns the settings. */
    public Map<String, Object> getSettings() {
        if (settings == null) {
            settings = new LinkedHashMap<String, Object>();
        }
        return settings;
    }

    /** Sets the settings. */
    public void setSettings(Map<String, Object> settings) {
        this.settings = settings;
    }

    public Site getCurrentSite() {
        if ((currentSite == null &&
                hasPermission("site/global")) ||
                (currentSite != null &&
                hasPermission(currentSite.getPermissionId()))) {
            return currentSite;

        } else {
            for (Site s : Site.Static.findAll()) {
                if (hasPermission(s.getPermissionId())) {
                    return s;
                }
            }

            throw new IllegalStateException("No accessible site!");
        }
    }

    public void setCurrentSite(Site site) {
        this.currentSite = site;
    }

    public Schedule getCurrentSchedule() {
        return currentSchedule;
    }

    public void setCurrentSchedule(Schedule currentSchedule) {
        this.currentSchedule = currentSchedule;
    }

    public boolean isTfaEnabled() {
        return tfaEnabled;
    }

    public void setTfaEnabled(boolean tfaEnabled) {
        this.tfaEnabled = tfaEnabled;
    }

    public String getTotpSecret() {
        return totpSecret;
    }

    public String getTotpToken() {
        return totpToken;
    }

    public byte[] getTotpSecretBytes() {
        return BaseEncoding.base32().decode(getTotpSecret());
    }

    public void setTotpSecretBytes(byte[] totpSecretBytes) {
        this.totpSecret = BaseEncoding.base32().encode(totpSecretBytes);
    }

    public void setTotpToken(String totpToken) {
        this.totpToken = totpToken;
        this.totpTokenTime = System.currentTimeMillis();
    }

    private static final String TOTP_ALGORITHM = "HmacSHA1";
    private static final long TOTP_INTERVAL = 30000L;

    private int getTotpCode(long counter) {
        try {
            Mac mac = Mac.getInstance(TOTP_ALGORITHM);

            mac.init(new SecretKeySpec(getTotpSecretBytes(), TOTP_ALGORITHM));

            byte[] hash = mac.doFinal(ByteBuffer.allocate(8).putLong(counter).array());
            int offset = hash[hash.length - 1] & 0xf;
            int binary =
                    ((hash[offset] & 0x7f) << 24) |
                    ((hash[offset + 1] & 0xff) << 16) |
                    ((hash[offset + 2] & 0xff) << 8) |
                    (hash[offset + 3] & 0xff);

            return binary % 1000000;

        } catch (NoSuchAlgorithmException error) {
            throw new IllegalStateException(error);

        } catch (InvalidKeyException error) {
            throw new IllegalStateException(error);
        }
    }

    public boolean verifyTotp(int code) {
        long counter = System.currentTimeMillis() / TOTP_INTERVAL - 2;

        for (long end = counter + 5; counter < end; ++ counter) {
            if (counter > lastTotpCounter &&
                    code == getTotpCode(counter)) {
                lastTotpCounter = counter;
                save();
                return true;
            }
        }

        return false;
    }

    private Set<String> createLocks(String idPrefix) {
        long counter = System.currentTimeMillis() / 10000;
        Set<String> locks = new HashSet<String>();

        locks.add(idPrefix + counter);
        locks.add(idPrefix + (counter + 1));

        return locks;
    }

    /**
     * Tries to lock the content with the given {@code id} for exclusive
     * writes.
     *
     * @param id Can't be {@code null}.
     * @return The tool user that holds the lock. Never {@code null}.
     */
    public ToolUser lockContent(UUID id) {
        if (Query.from(CmsTool.class).first().isDisableContentLocking()) {
            return this;
        }

        String idPrefix = id.toString() + '/';
        long counter = System.currentTimeMillis() / 10000;
        String currentCounter = String.valueOf(counter);
        String nextCounter = String.valueOf(counter + 1);
        String currentLock = idPrefix + currentCounter;
        String nextLock = idPrefix + nextCounter;
        ToolUser user = Query.
                from(ToolUser.class).
                where("_id != ?", this).
                and("contentLocks = ?", Arrays.asList(currentLock, nextLock)).
                first();

        if (user != null) {
            return user;
        }

        Set<String> newLocks = contentLocks != null ? contentLocks : new HashSet<String>();
        Set<String> oldLocks = new HashSet<String>(newLocks);

        for (Iterator<String> i = newLocks.iterator(); i.hasNext();) {
            String lock = i.next();

            if (lock.startsWith(idPrefix) ||
                    !(lock.endsWith(currentCounter) ||
                    lock.endsWith(nextCounter))) {
                i.remove();
            }
        }

        newLocks.add(currentLock);
        newLocks.add(nextLock);

        if (!newLocks.equals(oldLocks)) {
            contentLocks = newLocks;
            save();
        }

        return this;
    }

    /**
     * Releases the exclusive write lock on the content with the given
     * {@code id}.
     *
     * @param id Can't be {@code null}.
     */
    public void unlockContent(UUID id) {
        String idPrefix = id.toString() + '/';
        Set<String> locks = createLocks(idPrefix);
        ToolUser user = Query.
                from(ToolUser.class).
                where("_id != ?", this).
                and("contentLocks = ?", locks).
                first();

        if (user != null) {
            for (Iterator<String> i = user.contentLocks.iterator(); i.hasNext();) {
                if (i.next().startsWith(idPrefix)) {
                    i.remove();
                }
            }

            user.save();
        }
    }

    public Set<UUID> getAutomaticallySavedDraftIds() {
        if (automaticallySavedDraftIds == null) {
            automaticallySavedDraftIds = new LinkedHashSet<UUID>();
        }
        return automaticallySavedDraftIds;
    }

    public void setAutomaticallySavedDraftIds(Set<UUID> draftIds) {
        this.automaticallySavedDraftIds = draftIds;
    }

    public boolean isExternal() {
        return external;
    }

    public void setExternal(boolean external) {
        this.external = external;
    }

    public Map<String, String> getSavedSearches() {
        if (savedSearches == null) {
            savedSearches = new CompactMap<String, String>();
        }
        return savedSearches;
    }

    public void setSavedSearches(Map<String, String> savedSearches) {
        this.savedSearches = savedSearches;
    }

    public InlineEditing getInlineEditing() {
        return inlineEditing;
    }

    public void setInlineEditing(InlineEditing inlineEditing) {
        this.inlineEditing = inlineEditing;
    }

    public boolean isReturnToDashboardOnSave() {
        return returnToDashboardOnSave;
    }

    public void setReturnToDashboardOnSave(boolean returnToDashboardOnSave) {
        this.returnToDashboardOnSave = returnToDashboardOnSave;
    }

    /**
     * @return the disableNavigateAwayAlert
     */
    public boolean isDisableNavigateAwayAlert() {
        return disableNavigateAwayAlert;
    }

    /**
     * @param disableNavigateAwayAlert the disableNavigateAwayAlert to set
     */
    public void setDisableNavigateAwayAlert(boolean disableNavigateAwayAlert) {
        this.disableNavigateAwayAlert = disableNavigateAwayAlert;
    }

    public boolean isChangePasswordOnLogIn() {
        return changePasswordOnLogIn;
    }

    public void setChangePasswordOnLogIn(boolean changePasswordOnLogIn) {
        this.changePasswordOnLogIn = changePasswordOnLogIn;
    }

    public String getChangePasswordToken() {
        return changePasswordToken;
    }

    public void setChangePasswordToken(String changePasswordToken) {
        this.changePasswordToken = changePasswordToken;
        this.changePasswordTokenTime = changePasswordToken == null ? 0L : System.currentTimeMillis();
    }

    @Deprecated
    public String getTheme() {
        return theme;
    }

    @Deprecated
    public void setTheme(String theme) {
        this.theme = theme;
    }

    public SearchResultSelection getCurrentSearchResultSelection() {
        return currentSearchResultSelection;
    }

    public void setCurrentSearchResultSelection(SearchResultSelection currentSearchResultSelection) {
        this.currentSearchResultSelection = currentSearchResultSelection;
    }

    public Map<String, String> getSearchViews() {
        if (searchViews == null) {
            searchViews = new CompactMap<>();
        }
        return searchViews;
    }

    public void setSearchViews(Map<String, String> searchViews) {
        this.searchViews = searchViews;
    }

    public Map<String, List<String>> getSearchResultFieldsByTypeId() {
        if (searchResultFieldsByTypeId == null) {
            searchResultFieldsByTypeId = new CompactMap<>();
        }
        return searchResultFieldsByTypeId;
    }

    public void setSearchResultFieldsByTypeId(Map<String, List<String>> searchResultFieldsByTypeId) {
        this.searchResultFieldsByTypeId = searchResultFieldsByTypeId;
    }

    public void updatePassword(Password password) {
        setPassword(password);
        setChangePasswordToken(null);
    }

    /**
     * Returns {@code true} if this user is allowed access to the
     * resources identified by the given {@code permissionId}.
     */
    public boolean hasPermission(String permissionId) {
        ToolRole role = getRole();
        return role != null ? role.hasPermission(permissionId) : true;
    }

    /**
     * Returns {@code true} if forgot paassword email was never sent
     * or was sent before the given {@code interval} in minutes.
     */
    public boolean isAllowedToRequestForgotPassword(long interval) {
        return changePasswordTokenTime + interval * 60L * 1000L < System.currentTimeMillis();
    }

    @Override
    protected void beforeSave() {
        String email = getEmail();
        String username = getUsername();

        if (ObjectUtils.isBlank(email)) {
            if (ObjectUtils.isBlank(username)) {
                throw new IllegalArgumentException("Email or username is required!");

            } else if (username.contains("@")) {
                setEmail(username);
                setUsername(null);
            }
        }
    }

    @Override
    public Iterable<? extends ToolUser> getUsers() {
        return Collections.singleton(this);
    }

    public String generateLoginToken() {
        LoginToken loginToken = new LoginToken();
        getLoginTokens().add(loginToken);
        save();

        return loginToken.getToken();
    }

    public void refreshLoginToken(String token) {
        Iterator<LoginToken> iter = getLoginTokens().iterator();
        while (iter.hasNext()) {
            LoginToken loginToken = iter.next();
            if (loginToken.getToken().equals(token)) {
                loginToken.refreshToken();
            } else if (!loginToken.isValid()) {
                iter.remove();
            }
        }

        save();
    }

    public void removeLoginToken(String token) {
        LoginToken loginToken = getLoginToken(token);
        if (loginToken != null) {
            getLoginTokens().remove(loginToken);
            save();
        }
    }

    public LoginToken getLoginToken(String token) {
        for (LoginToken loginToken : getLoginTokens()) {
            if (loginToken.getToken().equals(token) && loginToken.isValid()) {
                return loginToken;
            }
        }

        return null;
    }

    public List<LoginToken> getLoginTokens() {
        if (loginTokens == null) {
            loginTokens = new ArrayList<LoginToken>();
        }

        return loginTokens;
    }

    public void setLoginTokens(List<LoginToken> loginTokens) {
        this.loginTokens = loginTokens;
    }

    public static class LoginToken extends Record {

        @Indexed
        private String token;
        private Long expireTimestamp;

        public LoginToken() {
            this.token = UUID.randomUUID().toString();

            refreshToken();
        }

        public String getToken() {
            return token;
        }

        public Long getExpireTimestamp() {
            return expireTimestamp;
        }

        public void refreshToken() {
            long sessionTimeout = Settings.getOrDefault(long.class, "cms/tool/sessionTimeout", 0L);

            if (sessionTimeout == 0L) {
                this.expireTimestamp = 0L;
            } else {
                this.expireTimestamp = System.currentTimeMillis() + sessionTimeout;
            }
        }

        public boolean isValid() {
            if (getExpireTimestamp() == 0L) {
                return true;
            }

            return getExpireTimestamp() > System.currentTimeMillis();
        }
    }

    public static final class Static {

        private Static() {
        }

        public static ToolUser getByTotpToken(String totpToken) {
            ToolUser user = Query.from(ToolUser.class).where("totpToken = ?", totpToken).first();
            return user != null && user.totpTokenTime + 60000 > System.currentTimeMillis() ? user : null;
        }

        public static ToolUser getByChangePasswordToken(String changePasswordToken) {
            ToolUser user = Query.from(ToolUser.class).where("changePasswordToken = ?", changePasswordToken).first();
            long expiration = Settings.getOrDefault(long.class, "cms/tool/changePasswordTokenExpirationInHours", 24L) * 60L * 60L * 1000L;
            return user != null && user.changePasswordTokenTime + expiration > System.currentTimeMillis() ? user : null;
        }

        public static ToolUser getByToken(String token) {
            ToolUser user = Query.from(ToolUser.class).where("loginTokens/token = ?", token).first();
            return user != null && user.getLoginToken(token) != null ? user : null;
        }
    }

    public enum InlineEditing {

        ONLY_MAIN_CONTENT("Only Main Content"),
        DISABLED("Disabled");

        private final String label;

        private InlineEditing(String label) {
            this.label = label;
        }

        @Override
        public String toString() {
            return label;
        }
    }
}<|MERGE_RESOLUTION|>--- conflicted
+++ resolved
@@ -141,7 +141,6 @@
     @ToolUi.Values({ "v2", "v3" })
     private String theme;
 
-<<<<<<< HEAD
     @ToolUi.Hidden
     private SearchResultSelection currentSearchResultSelection;
 
@@ -150,12 +149,11 @@
 
     @ToolUi.Hidden
     private Map<String, List<String>> searchResultFieldsByTypeId;
-=======
+
     @Indexed
     @Embedded
     @ToolUi.Hidden
     private List<LoginToken> loginTokens;
->>>>>>> 7f45b3f1
 
     /** Returns the role. */
     public ToolRole getRole() {
