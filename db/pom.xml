<?xml version="1.0" encoding="UTF-8"?>
<project xmlns="http://maven.apache.org/POM/4.0.0"
        xmlns:xsi="http://www.w3.org/2001/XMLSchema-instance"
        xsi:schemaLocation="http://maven.apache.org/POM/4.0.0
        http://maven.apache.org/maven-v4_0_0.xsd">

    <modelVersion>4.0.0</modelVersion>

    <parent>
        <groupId>com.psddev</groupId>
        <artifactId>cms</artifactId>
<<<<<<< HEAD
        <version>3.1.2-SNAPSHOT</version>
=======
        <version>3.1.3-SNAPSHOT</version>
>>>>>>> 4cf0f4a4
        <relativePath>../pom.xml</relativePath>
    </parent>

    <groupId>com.psddev</groupId>
    <artifactId>cms-db</artifactId>
<<<<<<< HEAD
    <version>3.1.2-SNAPSHOT</version>
=======
    <version>3.1.3-SNAPSHOT</version>
>>>>>>> 4cf0f4a4
    <packaging>jar</packaging>

    <name>BrightSpot CMS: Database</name>

    <dependencies>
        <dependency>
            <groupId>com.github.rjeschke</groupId>
            <artifactId>txtmark</artifactId>
        </dependency>

        <dependency>
            <groupId>com.google.zxing</groupId>
            <artifactId>core</artifactId>
        </dependency>

        <dependency>
            <groupId>com.ibm.icu</groupId>
            <artifactId>icu4j</artifactId>
        </dependency>

        <dependency>
            <groupId>com.psddev</groupId>
            <artifactId>dari-db</artifactId>
        </dependency>

        <dependency>
            <groupId>com.psddev</groupId>
            <artifactId>dari-util</artifactId>
        </dependency>

        <dependency>
            <groupId>com.psddev</groupId>
            <artifactId>image</artifactId>
            <optional>true</optional>
            <version>1.1-SNAPSHOT</version>
        </dependency>

        <dependency>
            <groupId>javax.el</groupId>
            <artifactId>javax.el-api</artifactId>
            <scope>provided</scope>
        </dependency>

        <dependency>
            <groupId>javax.servlet</groupId>
            <artifactId>javax.servlet-api</artifactId>
            <scope>provided</scope>
        </dependency>

        <dependency>
            <groupId>javax.servlet.jsp</groupId>
            <artifactId>javax.servlet.jsp-api</artifactId>
            <scope>provided</scope>
        </dependency>

        <dependency>
            <groupId>org.atmosphere</groupId>
            <artifactId>atmosphere-runtime</artifactId>
        </dependency>

        <dependency>
            <groupId>org.slf4j</groupId>
            <artifactId>slf4j-api</artifactId>
        </dependency>

        <dependency>
            <groupId>org.apache.solr</groupId>
            <artifactId>solr-solrj</artifactId>
            <version>4.8.1</version>
            <optional>true</optional>
        </dependency>

        <!-- Test -->
        <dependency>
            <groupId>org.mockito</groupId>
            <artifactId>mockito-core</artifactId>
            <scope>test</scope>
        </dependency>

        <dependency>
            <groupId>junit</groupId>
            <artifactId>junit</artifactId>
            <scope>test</scope>
        </dependency>

    </dependencies>

    <profiles>
        <profile>
            <id>library</id>
            <build>
                <plugins>
                    <plugin>
                        <groupId>org.codehaus.mojo</groupId>
                        <artifactId>clirr-maven-plugin</artifactId>
                        <version>2.6.1</version>
                        <executions>
                            <execution>
                                <id>verify-api</id>
                                <phase>verify</phase>
                                <goals>
                                    <goal>check</goal>
                                </goals>
                                <configuration>
                                    <ignored>
                                        <difference>
                                            <className>com/psddev/cms/tool/page/ToolUserDashboard</className>
                                            <differenceType>8001</differenceType>
                                        </difference>
                                        <difference>
                                            <className>com/psddev/cms/tool/page/SearchAdvancedFullResult</className>
                                            <differenceType>8001</differenceType>
                                        </difference>
                                    </ignored>
                                    <logResults>true</logResults>
                                </configuration>
                            </execution>
                        </executions>
                    </plugin>
                </plugins>
            </build>
        </profile>
    </profiles>

</project><|MERGE_RESOLUTION|>--- conflicted
+++ resolved
@@ -9,21 +9,13 @@
     <parent>
         <groupId>com.psddev</groupId>
         <artifactId>cms</artifactId>
-<<<<<<< HEAD
-        <version>3.1.2-SNAPSHOT</version>
-=======
         <version>3.1.3-SNAPSHOT</version>
->>>>>>> 4cf0f4a4
         <relativePath>../pom.xml</relativePath>
     </parent>
 
     <groupId>com.psddev</groupId>
     <artifactId>cms-db</artifactId>
-<<<<<<< HEAD
-    <version>3.1.2-SNAPSHOT</version>
-=======
     <version>3.1.3-SNAPSHOT</version>
->>>>>>> 4cf0f4a4
     <packaging>jar</packaging>
 
     <name>BrightSpot CMS: Database</name>
